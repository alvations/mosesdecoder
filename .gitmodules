--- conflicted
+++ resolved
@@ -4,12 +4,9 @@
 [submodule "contrib/omtc/omtc"]
 	path = contrib/omtc/omtc
 	url = https://github.com/ianj-als/omtc.git
-<<<<<<< HEAD
-[submodule "mmt"]
-	path = mmt
-	url = https://github.com/modernmt/moses-submodule
-=======
 [submodule "regtest"]
 	path = regtest
 	url = http://github.com/moses-smt/moses-regression-tests
->>>>>>> dc4e676b
+[submodule "mmt"]
+	path = mmt
+	url = https://github.com/modernmt/moses-submodule