--- conflicted
+++ resolved
@@ -106,14 +106,8 @@
 boost 104400 ;
 external-lib z ;
 
-<<<<<<< HEAD
-lib dl : : <runtime-link>static:<link>static <runtime-link>shared:<link>shared ;
-# lib dl : : <link>static ;
-requirements += <library>dl ;
-=======
 #lib dl : : <runtime-link>static:<link>static <runtime-link>shared:<link>shared ;
 #requirements += <library>dl ;
->>>>>>> 02185a85
 
 
 if ! [ option.get "without-tcmalloc" : : "yes" ] && [ test_library "tcmalloc_minimal" ] {
