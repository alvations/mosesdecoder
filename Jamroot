--- conflicted
+++ resolved
@@ -148,10 +148,7 @@
   moses/TranslationModel/UG/mm//custom-pt 
   moses/TranslationModel/UG/mm//mmlex-build 
   moses/TranslationModel/UG/mm//mtt-count-words 
-<<<<<<< HEAD
-=======
   moses/TranslationModel/UG//try-align 
->>>>>>> 4b95c3a9
   ;
 }
 else
