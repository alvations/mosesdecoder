--- conflicted
+++ resolved
@@ -34,13 +34,6 @@
             [with_srilm_dynamic=no]
             )
 
-AC_ARG_WITH(srilm-arch,
-            [AC_HELP_STRING([--with-srilm-arch=ARCH], [(optional) architecture for which SRILM was built])],
-            [with_srilm_arch=$withval],
-            [with_srilm_arch=no]
-           )
-
-
 AC_ARG_WITH(irstlm,
             [AC_HELP_STRING([--with-irstlm=PATH], [(optional) path to IRST's LM toolkit])],
             [with_irstlm=$withval],
@@ -58,12 +51,6 @@
             [with_randlm=$withval],
             [with_randlm=no]
            )
-
-AC_ARG_WITH(synlm,
-	   [AC_HELP_STRING([--with-synlm=PATH], [(optional) path to syntactic language model parser])],
-	   [with_synlm=$withval],
-	   [with_synlm=no]
-	   )
 
 AC_ARG_WITH(notrace,
             [AC_HELP_STRING([--notrace], [disable trace])],
@@ -103,7 +90,6 @@
 AM_CONDITIONAL([IRST_LM], false)
 AM_CONDITIONAL([KEN_LM], false)
 AM_CONDITIONAL([RAND_LM], false)
-AM_CONDITIONAL([SYN_LM], false)
 AM_CONDITIONAL([PROTOBUF], false)
 AM_CONDITIONAL([am__fastdepCC], false)
 AM_CONDITIONAL([WITH_THREADS],false)
@@ -165,18 +151,8 @@
     # ROOT/lib/i686-m64/liboolm.a
     # ROOT/lib/i686-m64/libdstruct.a
     # ROOT/lib/i686-m64/libmisc.a
-<<<<<<< HEAD
-    if test "x$with_srilm_arch" != 'xno'
-    then
-	MY_ARCH=${with_srilm_arch}    
-    else
-        MY_ARCH=`${with_srilm}/sbin/machine-type`
-    fi
-    LDFLAGS="$LDFLAGS -L${with_srilm}/lib/${MY_ARCH}"
-=======
     MY_ARCH=`${with_srilm}/sbin/machine-type`
     LDFLAGS="$LDFLAGS -L${with_srilm}/lib/${MY_ARCH} -L${with_srilm}/flm/obj/${MY_ARCH}"
->>>>>>> ddabdf6b
     LIBS="$LIBS $LIB_SRILM"
     FMTLIBS="$FMTLIBS liboolm.a libdstruct.a libmisc.a"
   else
@@ -247,21 +223,6 @@
 fi
 
 
-if test "x$with_synlm" != 'xno'
-then
-  SAVE_CPPFLAGS="$CPPFLAGS" 
-  CPPFLAGS="$CPPFLAGS -DWITH_THREADS -I${with_synlm}/rvtl/include -I${with_synlm}/wsjparse/include -lm"
-
-  AX_BOOST_BASE([1.35.0])
-  AX_BOOST_THREAD
-
-  AC_CHECK_HEADERS(nl-cpt.h,
-	[AC_DEFINE([HAVE_SYNLM], [], [flag for Syntactic Parser])])
-
-  AM_CONDITIONAL([SYN_LM], true)
-
-fi
-
 
 AM_CONDITIONAL([WITH_MERT],false)
 AC_CHECK_HEADERS([getopt.h],
