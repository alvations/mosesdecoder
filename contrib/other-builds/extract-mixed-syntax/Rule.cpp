/*
 * Rule.cpp
 *
 *  Created on: 20 Feb 2014
 *      Author: hieu
 */

#include <sstream>
#include <algorithm>
#include "Rule.h"
#include "AlignedSentence.h"
#include "ConsistentPhrase.h"
#include "NonTerm.h"
#include "Parameter.h"

using namespace std;

Rule::Rule(const NonTerm &lhsNonTerm, const AlignedSentence &alignedSentence)
:m_lhs(lhsNonTerm)
,m_alignedSentence(alignedSentence)
,m_isValid(true)
,m_canRecurse(true)
{
	CreateSource();
}

Rule::Rule(const Rule &copy, const NonTerm &nonTerm)
:m_lhs(copy.m_lhs)
,m_alignedSentence(copy.m_alignedSentence)
,m_isValid(true)
,m_canRecurse(true)
,m_nonterms(copy.m_nonterms)
{
	m_nonterms.push_back(&nonTerm);
	CreateSource();

}

Rule::~Rule() {
	// TODO Auto-generated destructor stub
}

const ConsistentPhrase &Rule::GetConsistentPhrase() const
{ return m_lhs.GetConsistentPhrase(); }

void Rule::CreateSource()
{
  const NonTerm *cp = NULL;
  size_t nonTermInd = 0;
  if (nonTermInd < m_nonterms.size()) {
	  cp = m_nonterms[nonTermInd];
  }

  for (int sourcePos = m_lhs.GetConsistentPhrase().corners[0];
		  sourcePos <= m_lhs.GetConsistentPhrase().corners[1];
		  ++sourcePos) {

	  const RuleSymbol *ruleSymbol;
	  if (cp && cp->GetConsistentPhrase().corners[0] <= sourcePos && sourcePos <= cp->GetConsistentPhrase().corners[1]) {
		  // replace words with non-term
		  ruleSymbol = cp;
		  sourcePos = cp->GetConsistentPhrase().corners[1];
		  if (m_nonterms.size()) {
			  cp = m_nonterms[nonTermInd];
		  }

		  // move to next non-term
		  ++nonTermInd;
		  cp = (nonTermInd < m_nonterms.size()) ? m_nonterms[nonTermInd] : NULL;
	  }
	  else {
		  // terminal
		  ruleSymbol = m_alignedSentence.GetPhrase(Moses::Input)[sourcePos];
	  }

	  m_source.Add(ruleSymbol);
  }
}

int Rule::GetNextSourcePosForNonTerm() const
{
	if (m_nonterms.empty()) {
		// no non-terms so far. Can start next non-term on left corner
		return m_lhs.GetConsistentPhrase().corners[0];
	}
	else {
		// next non-term can start just left of previous
		const ConsistentPhrase &cp = m_nonterms.back()->GetConsistentPhrase();
		int nextPos = cp.corners[1] + 1;
		return nextPos;
	}
}

std::string Rule::Debug() const
{
  stringstream out;

  // source
  for (size_t i =  0; i < m_source.GetSize(); ++i) {
	  const RuleSymbol &symbol = *m_source[i];
	  out << symbol.Debug() << " ";
  }

  // target
  out << "||| ";
  for (size_t i =  0; i < m_target.GetSize(); ++i) {
	  const RuleSymbol &symbol = *m_target[i];
	  out << symbol.Debug() << " ";
  }

  out << "||| ";
  Alignments::const_iterator iterAlign;
  for (iterAlign =  m_alignments.begin(); iterAlign != m_alignments.end(); ++iterAlign) {
	  const std::pair<int,int> &alignPair = *iterAlign;
	  out << alignPair.first << "-" << alignPair.second << " ";
  }

  // overall range
  out << "||| LHS=" << m_lhs.Debug();

  return out.str();
}

void Rule::Output(std::ostream &out, bool forward) const
{
  if (forward) {
	  // source
	  m_source.Output(out);
	  m_lhs.Output(out, Moses::Input);

	  out << " ||| ";

	  // target
	  m_target.Output(out);
	  m_lhs.Output(out, Moses::Output);
  }
  else {
	  // target
	  m_target.Output(out);
	  m_lhs.Output(out, Moses::Output);

	  out << " ||| ";

	  // source
	  m_source.Output(out);
	  m_lhs.Output(out, Moses::Input);
  }

  out << " ||| ";

  // alignment
  Alignments::const_iterator iterAlign;
  for (iterAlign =  m_alignments.begin(); iterAlign != m_alignments.end(); ++iterAlign) {
	  const std::pair<int,int> &alignPair = *iterAlign;

	  if (forward) {
		  out << alignPair.first << "-" << alignPair.second << " ";
	  }
	  else {
		  out << alignPair.second << "-" << alignPair.first << " ";
	  }
  }

  out << "||| ";

  // count
  out << m_count;

  out << " ||| ";
}

void Rule::Prevalidate(const Parameter &params)
{
  const ConsistentPhrase &cp = m_lhs.GetConsistentPhrase();

  // check number of source symbols in rule
  if (m_source.GetSize() > params.maxSymbolsSource) {
	  m_isValid = false;
  }

  // check that last non-term added isn't too small
  if (m_nonterms.size()) {
	  const NonTerm &lastNonTerm = *m_nonterms.back();
	  const ConsistentPhrase &cp = lastNonTerm.GetConsistentPhrase();

	  int sourceWidth = cp.corners[1]  - cp.corners[0] + 1;
	  if (sourceWidth < params.minHoleSource) {
		  m_isValid = false;
		  m_canRecurse = false;
		  return;
	  }
  }

  // check number of non-terms
  int numNonTerms = 0;
  int numHieroNonTerms = 0;
  for (size_t i = 0; i < m_source.GetSize(); ++i) {
	  const RuleSymbol *arc = m_source[i];
	  if (arc->IsNonTerm()) {
		  ++numNonTerms;
		  const NonTerm &nonTerm = *static_cast<const NonTerm*>(arc);
		  bool isHiero = nonTerm.IsHiero(params);
		  if (isHiero) {
			  ++numHieroNonTerms;
		  }
	  }
  }

  if (numNonTerms >= params.maxNonTerm) {
	  m_canRecurse = false;
	  if (numNonTerms > params.maxNonTerm) {
		  m_isValid = false;
		  return;
	  }
  }

  if (numHieroNonTerms >= params.maxHieroNonTerm) {
	  m_canRecurse = false;
	  if (numHieroNonTerms > params.maxHieroNonTerm) {
		  m_isValid = false;
		  return;
	  }
  }

  // check if 2 consecutive non-terms in source
  if (!params.nonTermConsecSource && m_nonterms.size() >= 2) {
	  const NonTerm &lastNonTerm = *m_nonterms.back();
	  const NonTerm &secondLastNonTerm = *m_nonterms[m_nonterms.size() - 2];
	  if (secondLastNonTerm.GetConsistentPhrase().corners[1] + 1 ==
			  lastNonTerm.GetConsistentPhrase().corners[0]) {
		  if (params.mixedSyntaxType == 0) {
			  // ordinary hiero or syntax model
			  m_isValid = false;
			  m_canRecurse = false;
			  return;
		  }
		  else {
			  // Hieu's mixed syntax
			  if (lastNonTerm.IsHiero(Moses::Input, params)
				  && secondLastNonTerm.IsHiero(Moses::Input, params)) {
				  m_isValid = false;
				  m_canRecurse = false;
				  return;
			  }
		  }

	  }
  }

  //check to see if it overlaps with any other non-terms
  if (m_nonterms.size() >= 2) {
	  const NonTerm &lastNonTerm = *m_nonterms.back();

	  for (size_t i = 0; i < m_nonterms.size() - 1; ++i) {
		  const NonTerm &otherNonTerm = *m_nonterms[i];
		  bool overlap = lastNonTerm.GetConsistentPhrase().TargetOverlap(otherNonTerm.GetConsistentPhrase());

		  if (overlap) {
			  m_isValid = false;
			  m_canRecurse = false;
			  return;
		  }
	  }
  }

  // check that at least 1 word is aligned
  if (params.requireAlignedWord) {
	  bool ok = false;
	  for (size_t i = 0; i < m_source.GetSize(); ++i) {
		  const RuleSymbol &symbol = *m_source[i];
		  if (!symbol.IsNonTerm()) {
			  const Word &word = static_cast<const Word&>(symbol);
			  if (word.GetAlignment().size()) {
				  ok = true;
				  break;
			  }
		  }
	  }

	  if (!ok) {
		  m_isValid = false;
		  m_canRecurse = false;
		  return;
	  }
  }

  if (params.maxSpanFreeNonTermSource) {
	  const NonTerm *front = dynamic_cast<const NonTerm*>(m_source[0]);
	  if (front) {
		  int width = front->GetWidth(Moses::Input);
		  if (width > params.maxSpanFreeNonTermSource) {
			  m_isValid = false;
			  m_canRecurse = false;
			  return;
		  }
	  }

	  const NonTerm *back = dynamic_cast<const NonTerm*>(m_source.Back());
	  if (back) {
		  int width = back->GetWidth(Moses::Input);
		  if (width > params.maxSpanFreeNonTermSource) {
			  m_isValid = false;
			  m_canRecurse = false;
			  return;
		  }
	  }
  }

  if (!params.nieceTerminal) {
	  // collect terminal in a rule
	  std::set<const Word*> terms;
	  for (size_t i = 0; i < m_source.GetSize(); ++i) {
		  const Word *word = dynamic_cast<const Word*>(m_source[i]);
		  if (word) {
			  terms.insert(word);
		  }
	  }

	  // look in non-terms
	  for (size_t i = 0; i < m_source.GetSize(); ++i) {
		  const NonTerm *nonTerm = dynamic_cast<const NonTerm*>(m_source[i]);
		  if (nonTerm) {
			  const ConsistentPhrase &cp = nonTerm->GetConsistentPhrase();
			  bool containTerm = ContainTerm(cp, terms);

			  if (containTerm) {
				  //cerr << "ruleSource=" << *ruleSource << " ";
				  //cerr << "ntRange=" << ntRange << endl;

				  // non-term contains 1 of the terms in the rule.
				  m_isValid = false;
				  m_canRecurse = false;
				  return;
			  }
		  }
	  }
  }
}

<<<<<<< HEAD
template<typename T>
bool Contains(const T *sought, const set<const T*> &coll)
{
	std::set<const Word*>::const_iterator iter;
	for (iter = coll.begin(); iter != coll.end(); ++iter) {
		const Word *found = *iter;
		if (sought->CompareString(*found) == 0) {
			return true;
		}
	}
	return false;
}

=======
  if (params.maxScope != UNDEFINED) {
	  int scope = CalcScope();
	  if (scope > params.maxScope) {
		  m_isValid = false;
		  m_canRecurse = false;
		  return;
	  }
  }
}

int Rule::CalcScope() const
{
  int scope = 0;
  if (m_source.GetSize() > 1) {
	  const RuleSymbol &front = *m_source.Front();
	  if (front.IsNonTerm()) {
		  ++scope;
	  }

	  const RuleSymbol &back = *m_source.Back();
	  if (back.IsNonTerm()) {
		  ++scope;
	  }
  }
  return scope;
}

template<typename T>
bool Contains(const T *sought, const set<const T*> &coll)
{
	std::set<const Word*>::const_iterator iter;
	for (iter = coll.begin(); iter != coll.end(); ++iter) {
		const Word *found = *iter;
		if (sought->CompareString(*found) == 0) {
			return true;
		}
	}
	return false;
}

>>>>>>> 6c66d945
bool Rule::ContainTerm(const ConsistentPhrase &cp, const std::set<const Word*> &terms) const
{
	const Phrase &sourceSentence = m_alignedSentence.GetPhrase(Moses::Input);

	for (int pos = cp.corners[0]; pos <= cp.corners[1]; ++pos) {
		const Word *soughtWord = sourceSentence[pos];

		// find same word in set
		if (Contains(soughtWord, terms)) {
			return true;
		}
	}
	return false;
}

bool CompareTargetNonTerms(const NonTerm *a, const NonTerm *b)
{
	// compare just start target pos
	return a->GetConsistentPhrase().corners[2] < b->GetConsistentPhrase().corners[2];
}

void Rule::CreateTarget(const Parameter &params)
{
  if (!m_isValid) {
	  return;
  }

  vector<const NonTerm*> targetNonTerm(m_nonterms);
  std::sort(targetNonTerm.begin(), targetNonTerm.end(), CompareTargetNonTerms);

  const NonTerm *cp = NULL;
  size_t nonTermInd = 0;
  if (nonTermInd < targetNonTerm.size()) {
	  cp = targetNonTerm[nonTermInd];
  }

  for (int targetPos = m_lhs.GetConsistentPhrase().corners[2];
		  targetPos <= m_lhs.GetConsistentPhrase().corners[3];
		  ++targetPos) {

	  const RuleSymbol *ruleSymbol;
	  if (cp && cp->GetConsistentPhrase().corners[2] <= targetPos && targetPos <= cp->GetConsistentPhrase().corners[3]) {
		  // replace words with non-term
		  ruleSymbol = cp;
		  targetPos = cp->GetConsistentPhrase().corners[3];
		  if (targetNonTerm.size()) {
			  cp = targetNonTerm[nonTermInd];
		  }

		  // move to next non-term
		  ++nonTermInd;
		  cp = (nonTermInd < targetNonTerm.size()) ? targetNonTerm[nonTermInd] : NULL;
	  }
	  else {
		  // terminal
		  ruleSymbol = m_alignedSentence.GetPhrase(Moses::Output)[targetPos];
	  }

	  m_target.Add(ruleSymbol);
  }

  CreateAlignments();
}


void Rule::CreateAlignments()
{
	int sourceStart = GetConsistentPhrase().corners[0];
	int targetStart = GetConsistentPhrase().corners[2];

  for (size_t sourcePos = 0; sourcePos < m_source.GetSize(); ++sourcePos) {
	  const RuleSymbol *symbol = m_source[sourcePos];
	  if (!symbol->IsNonTerm()) {
		  // terminals
		  const Word &sourceWord = static_cast<const Word&>(*symbol);
		  const std::set<const Word *> &targetWords = sourceWord.GetAlignment();
		  CreateAlignments(sourcePos, targetWords);
	  }
	  else {
		  // non-terms. same object in both source & target
		  CreateAlignments(sourcePos, symbol);
	  }
  }
}

void Rule::CreateAlignments(int sourcePos, const std::set<const Word *> &targetWords)
{
	std::set<const Word *>::const_iterator iterTarget;
	for (iterTarget = targetWords.begin(); iterTarget != targetWords.end(); ++iterTarget) {
		const Word *targetWord = *iterTarget;
		CreateAlignments(sourcePos, targetWord);
	}
}

void Rule::CreateAlignments(int sourcePos, const RuleSymbol *targetSought)
{
	// should be in target phrase
	for (size_t targetPos = 0; targetPos < m_target.GetSize(); ++targetPos) {
		const RuleSymbol *foundSymbol = m_target[targetPos];
		if (targetSought == foundSymbol) {
			pair<int, int> alignPoint(sourcePos, targetPos);
			m_alignments.insert(alignPoint);
			return;
		}
	}

	throw "not found";
}
<|MERGE_RESOLUTION|>--- conflicted
+++ resolved
@@ -335,9 +335,34 @@
 		  }
 	  }
   }
-}
-
-<<<<<<< HEAD
+
+  if (params.maxScope != UNDEFINED) {
+	  int scope = CalcScope();
+	  if (scope > params.maxScope) {
+		  m_isValid = false;
+		  m_canRecurse = false;
+		  return;
+	  }
+  }
+}
+
+int Rule::CalcScope() const
+{
+  int scope = 0;
+  if (m_source.GetSize() > 1) {
+	  const RuleSymbol &front = *m_source.Front();
+	  if (front.IsNonTerm()) {
+		  ++scope;
+	  }
+
+	  const RuleSymbol &back = *m_source.Back();
+	  if (back.IsNonTerm()) {
+		  ++scope;
+	  }
+  }
+  return scope;
+}
+
 template<typename T>
 bool Contains(const T *sought, const set<const T*> &coll)
 {
@@ -351,48 +376,6 @@
 	return false;
 }
 
-=======
-  if (params.maxScope != UNDEFINED) {
-	  int scope = CalcScope();
-	  if (scope > params.maxScope) {
-		  m_isValid = false;
-		  m_canRecurse = false;
-		  return;
-	  }
-  }
-}
-
-int Rule::CalcScope() const
-{
-  int scope = 0;
-  if (m_source.GetSize() > 1) {
-	  const RuleSymbol &front = *m_source.Front();
-	  if (front.IsNonTerm()) {
-		  ++scope;
-	  }
-
-	  const RuleSymbol &back = *m_source.Back();
-	  if (back.IsNonTerm()) {
-		  ++scope;
-	  }
-  }
-  return scope;
-}
-
-template<typename T>
-bool Contains(const T *sought, const set<const T*> &coll)
-{
-	std::set<const Word*>::const_iterator iter;
-	for (iter = coll.begin(); iter != coll.end(); ++iter) {
-		const Word *found = *iter;
-		if (sought->CompareString(*found) == 0) {
-			return true;
-		}
-	}
-	return false;
-}
-
->>>>>>> 6c66d945
 bool Rule::ContainTerm(const ConsistentPhrase &cp, const std::set<const Word*> &terms) const
 {
 	const Phrase &sourceSentence = m_alignedSentence.GetPhrase(Moses::Input);
