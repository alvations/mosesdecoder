--- conflicted
+++ resolved
@@ -79,9 +79,6 @@
 	void CreateAlignments(int sourcePos, const RuleSymbol *targetSought);
 
 	bool ContainTerm(const ConsistentPhrase &cp, const std::set<const Word*> &terms) const;
-<<<<<<< HEAD
-=======
 	int CalcScope() const; // not yet correctly calculated
->>>>>>> 6c66d945
 
 };
