--- conflicted
+++ resolved
@@ -78,9 +78,6 @@
 	void CreateAlignments(int sourcePos, const std::set<const Word *> &targetWords);
 	void CreateAlignments(int sourcePos, const RuleSymbol *targetSought);
 
-<<<<<<< HEAD
-=======
 	bool ContainTerm(const ConsistentPhrase &cp, const std::set<const Word*> &terms) const;
 
->>>>>>> 5353df3e
 };
