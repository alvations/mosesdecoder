--- conflicted
+++ resolved
@@ -64,15 +64,10 @@
   }
   SCORE GetFutureScore() const;
 
-<<<<<<< HEAD
   std::string Debug(const System &system) const;
-  std::string ToString() const;
-=======
-  void Debug(std::ostream &out, const System &system) const;
 
   void OutputToStream(std::ostream &out, const System &system) const;
   std::string OutputTargetPhrase(const System &system) const;
->>>>>>> 7d8ef1a9
 
   //! create a set of next best paths by wiggling 1 of the node at a time.
   void CreateDeviantPaths(TrellisPaths &paths, const ArcLists &arcLists,
