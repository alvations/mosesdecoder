--- conflicted
+++ resolved
@@ -19,21 +19,12 @@
 	"deuxièmement , dans la transparence pour les citoyens , qui connaissent à présent les droits dont ils disposent vis-à-vis de ceux qui appliquent et élaborent le droit européen , et pour ceux qui , justement , appliquent et élaborent ce droit européen .");
 #print STDERR scalar(@doc);
 
-<<<<<<< HEAD
-$text = "il a souhaité que la présidence trace à nice le chemin pour l' avenir .";
-$text = "les élus que nous sommes avons au moins autant le devoir de l' encourager à progresser , en dépit de l' adversité , que de relayer les messages que nous recevons de l' opinion publique dans chacun de nos pays .";
-
-# Work-around for XMLRPC::Lite bug
-$encoded = SOAP::Data->type(string => Encode::encode("utf8",$text));
-#$encoded = SOAP::Data->type(string => $text);
-=======
 for (my $i = 0; $i < scalar(@doc); ++$i) {
   my $text = $doc[$i];
 
   # Work-around for XMLRPC::Lite bug
   my $encoded = SOAP::Data->type(string => Encode::encode("utf8",$text));
   #$encoded = SOAP::Data->type(string => $text);
->>>>>>> 70927d84
 
   my %param = ("text" => $encoded, "align" => "true", "report-all-factors" => "true");
   my $result = $proxy->call("translate",\%param)->result;
