--- conflicted
+++ resolved
@@ -118,20 +118,17 @@
   void breakOutParams(const params_t& params) {
     params_t::const_iterator si = params.find("source");
     if(si == params.end())
-      throw xmlrpc_c::fault("Missing source sentence", 
-			    xmlrpc_c::fault::CODE_PARSE);
+      throw xmlrpc_c::fault("Missing source sentence", xmlrpc_c::fault::CODE_PARSE);
     source_ = xmlrpc_c::value_string(si->second);
     cerr << "source = " << source_ << endl;
     si = params.find("target");
     if(si == params.end())
-      throw xmlrpc_c::fault("Missing target sentence", 
-			    xmlrpc_c::fault::CODE_PARSE);
+      throw xmlrpc_c::fault("Missing target sentence", xmlrpc_c::fault::CODE_PARSE);
     target_ = xmlrpc_c::value_string(si->second);
     cerr << "target = " << target_ << endl;
     si = params.find("alignment");
     if(si == params.end())
-      throw xmlrpc_c::fault("Missing alignment", 
-			    xmlrpc_c::fault::CODE_PARSE);
+      throw xmlrpc_c::fault("Missing alignment", xmlrpc_c::fault::CODE_PARSE);
     alignment_ = xmlrpc_c::value_string(si->second);
     cerr << "alignment = " << alignment_ << endl;
     si = params.find("bounded");
@@ -164,8 +161,7 @@
         xmlrpc_c::fault::CODE_PARSE);
     }
     const string model_name = xmlrpc_c::value_string(si->second);
-    PhraseDictionaryMultiModel* 
-      pdmm = (PhraseDictionaryMultiModel*) FindPhraseDictionary(model_name);
+    PhraseDictionaryMultiModel* pdmm = (PhraseDictionaryMultiModel*) FindPhraseDictionary(model_name);
 
     si = params.find("phrase_pairs");
     if (si == params.end()) {
@@ -176,13 +172,10 @@
 
     vector<pair<string, string> > phrase_pairs;
 
-    xmlrpc_c::value_array phrase_pairs_array 
-      = xmlrpc_c::value_array(si->second);
-    vector<xmlrpc_c::value> phrasePairValueVector
-      (phrase_pairs_array.vectorValueValue());
+    xmlrpc_c::value_array phrase_pairs_array = xmlrpc_c::value_array(si->second);
+    vector<xmlrpc_c::value> phrasePairValueVector(phrase_pairs_array.vectorValueValue());
     for (size_t i=0;i < phrasePairValueVector.size();i++) {
-        xmlrpc_c::value_array phrasePairArray 
-	  = xmlrpc_c::value_array(phrasePairValueVector[i]);
+        xmlrpc_c::value_array phrasePairArray = xmlrpc_c::value_array(phrasePairValueVector[i]);
         vector<xmlrpc_c::value> phrasePair(phrasePairArray.vectorValueValue());
         string L1 = xmlrpc_c::value_string(phrasePair[0]);
         string L2 = xmlrpc_c::value_string(phrasePair[1]);
@@ -198,8 +191,7 @@
     }
     *retvalP = xmlrpc_c::value_array(weight_vector_ret);
 #else
-    string errmsg = "Error: Perplexity minimization requires dlib ";
-    errmsg       += "(compilation option --with-dlib)";
+    string errmsg = "Error: Perplexity minimization requires dlib (compilation option --with-dlib)";
     cerr << errmsg << endl;
     *retvalP = xmlrpc_c::value_string(errmsg);
 #endif
@@ -244,8 +236,7 @@
     si = params.find("report-all-factors");
     bool reportAllFactors = (si != params.end());
     si = params.find("nbest");
-    int nbest_size = ((si == params.end()) ? 0 
-		      : int(xmlrpc_c::value_int(si->second)));
+    int nbest_size = (si == params.end()) ? 0 : int(xmlrpc_c::value_int(si->second));
     si = params.find("nbest-distinct");
     bool nbest_distinct = (si != params.end());
 
@@ -255,21 +246,17 @@
     vector<float> multiModelWeights;
     si = params.find("lambda");
     if (si != params.end()) {
-        xmlrpc_c::value_array multiModelArray 
-	  = xmlrpc_c::value_array(si->second);
-        vector<xmlrpc_c::value> multiModelValueVector
-	  (multiModelArray.vectorValueValue());
+        xmlrpc_c::value_array multiModelArray = xmlrpc_c::value_array(si->second);
+        vector<xmlrpc_c::value> multiModelValueVector(multiModelArray.vectorValueValue());
         for (size_t i=0;i < multiModelValueVector.size();i++) {
-            multiModelWeights.push_back
-	      (xmlrpc_c::value_double(multiModelValueVector[i]));
+            multiModelWeights.push_back(xmlrpc_c::value_double(multiModelValueVector[i]));
         }
     }
 
     si = params.find("model_name");
     if (si != params.end() && multiModelWeights.size() > 0) {
         const string model_name = xmlrpc_c::value_string(si->second);
-        PhraseDictionaryMultiModel* pdmm; 
-	pdmm = (PhraseDictionaryMultiModel*) FindPhraseDictionary(model_name);
+        PhraseDictionaryMultiModel* pdmm = (PhraseDictionaryMultiModel*) FindPhraseDictionary(model_name);
         pdmm->SetTemporaryMultiModelWeightsVector(multiModelWeights);
     }
 
@@ -306,8 +293,7 @@
         vector<xmlrpc_c::value> alignInfo;
         outputHypo(out,hypo,addAlignInfo,alignInfo,reportAllFactors);
         if (addAlignInfo) {
-          retData.insert(pair<string, xmlrpc_c::value>
-			 ("align", xmlrpc_c::value_array(alignInfo)));
+          retData.insert(pair<string, xmlrpc_c::value>("align", xmlrpc_c::value_array(alignInfo)));
         }
         if (addWordAlignInfo) {
           stringstream wordAlignment;
@@ -343,12 +329,9 @@
     *retvalP = xmlrpc_c::value_struct(retData);
   }
 
-  void outputHypo(ostream& out, const Hypothesis* hypo, bool addAlignmentInfo, 
-		  vector<xmlrpc_c::value>& alignInfo, 
-		  bool reportAllFactors = false) {
+  void outputHypo(ostream& out, const Hypothesis* hypo, bool addAlignmentInfo, vector<xmlrpc_c::value>& alignInfo, bool reportAllFactors = false) {
     if (hypo->GetPrevHypo() != NULL) {
-      outputHypo(out,hypo->GetPrevHypo(),addAlignmentInfo, alignInfo, 
-		 reportAllFactors);
+      outputHypo(out,hypo->GetPrevHypo(),addAlignmentInfo, alignInfo, reportAllFactors);
       Phrase p = hypo->GetCurrTargetPhrase();
       if(reportAllFactors) {
         out << p << " ";
@@ -366,16 +349,9 @@
          * triples.
          **/
         map<string, xmlrpc_c::value> phraseAlignInfo;
-
-        phraseAlignInfo["tgt-start"] 
-	= xmlrpc_c::value_int(hypo->GetCurrTargetWordsRange().GetStartPos());
-
-        phraseAlignInfo["src-start"] 
-	= xmlrpc_c::value_int(hypo->GetCurrSourceWordsRange().GetStartPos());
-
-        phraseAlignInfo["src-end"] 
-	= xmlrpc_c::value_int(hypo->GetCurrSourceWordsRange().GetEndPos());
-
+        phraseAlignInfo["tgt-start"] = xmlrpc_c::value_int(hypo->GetCurrTargetWordsRange().GetStartPos());
+        phraseAlignInfo["src-start"] = xmlrpc_c::value_int(hypo->GetCurrSourceWordsRange().GetStartPos());
+        phraseAlignInfo["src-end"] = xmlrpc_c::value_int(hypo->GetCurrSourceWordsRange().GetEndPos());
         alignInfo.push_back(xmlrpc_c::value_struct(phraseAlignInfo));
       }
     }
@@ -476,15 +452,6 @@
       if (addAlignmentInfo) {
         nBestXMLItem["align"] = xmlrpc_c::value_array(alignInfo);
 
-<<<<<<< HEAD
-      if (addScoreBreakdown)
-	{
-	  // should the score breakdown be reported in a more structured manner?
-	  ostringstream buf;
-	  MosesCmd::OutputAllFeatureScores(path.GetScoreBreakdown(),buf);
-	  nBestXMLItem["fvals"] = xmlrpc_c::value_string(buf.str());
-	}
-=======
         if ((int)edges.size() > 0) {
           stringstream wordAlignment;
           OutputAlignment(wordAlignment, edges[0]);
@@ -500,7 +467,14 @@
           nBestXMLItem["word-align"] = xmlrpc_c::value_array(alignments);
         }
       }
->>>>>>> e5b73994
+
+      if (addScoreBreakdown)
+	{
+	  // should the score breakdown be reported in a more structured manner?
+	  ostringstream buf;
+	  MosesCmd::OutputAllFeatureScores(path.GetScoreBreakdown(),buf);
+	  nBestXMLItem["fvals"] = xmlrpc_c::value_string(buf.str());
+	}
 
       // weighted score
       nBestXMLItem["totalScore"] = xmlrpc_c::value_double(path.GetTotalScore());
@@ -645,7 +619,7 @@
   xmlrpc_limit_set(XMLRPC_XML_SIZE_LIMIT_ID, 512*1024*1024);
 
   xmlrpc_c::registry myRegistry;
-  
+
   xmlrpc_c::methodPtr const translator(new Translator);
   xmlrpc_c::methodPtr const updater(new Updater);
   xmlrpc_c::methodPtr const optimizer(new Optimizer);
