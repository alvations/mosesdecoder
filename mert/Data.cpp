--- conflicted
+++ resolved
@@ -27,17 +27,10 @@
       m_score_data(new ScoreData(m_scorer)),
       m_feature_data(new FeatureData)
 {
-<<<<<<< HEAD
-//  TRACE_ERR("Data::score_type " << score_type << std::endl);
-//  TRACE_ERR("Data::Scorer type from Scorer: " << theScorer->getName() << endl);
-  if (sparseweightsfile.size()) {
-    sparse_weights.load(sparseweightsfile);
-=======
   TRACE_ERR("Data::m_score_type " << m_score_type << endl);
   TRACE_ERR("Data::Scorer type from Scorer: " << m_scorer->getName() << endl);
   if (sparse_weights_file.size()) {
     m_sparse_weights.load(sparse_weights_file);
->>>>>>> 3c44d04b
     ostringstream msg;
     msg << "Data::sparse_weights {";
     m_sparse_weights.write(msg,"=");
@@ -53,15 +46,9 @@
   size_t nSentences = m_feature_data->size();
   assert(m_score_data->size() == nSentences);
 
-<<<<<<< HEAD
-void Data::loadnbest(const std::string &file)
-{
-  //TRACE_ERR("loading nbest from " << file << std::endl);
-=======
   for (size_t s = 0; s < nSentences; s++) {
     FeatureArray& feat_array =  m_feature_data->get(s);
     ScoreArray& score_array =  m_score_data->get(s);
->>>>>>> 3c44d04b
 
     assert(feat_array.size() == score_array.size());
 
