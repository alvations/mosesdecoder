/*
 *  FeatureArray.cpp
 *  mert - Minimum Error Rate Training
 *
 *  Created by Nicola Bertoldi on 13/05/08.
 *
 */

#include <iostream>
#include <fstream>
#include "FeatureArray.h"
#include "FileStream.h"
#include "Util.h"

using namespace std;

FeatureArray::FeatureArray()
<<<<<<< HEAD
    : idx(""), number_of_features(0) {}
=======
    : m_index(""), m_num_features(0), m_sparse_flag(false) {}
>>>>>>> 277fd38b

FeatureArray::~FeatureArray() {}

void FeatureArray::savetxt(ostream* os)
{
  *os << FEATURES_TXT_BEGIN << " " << m_index << " " << m_array.size()
          << " " << m_num_features << " " << m_features << endl;
  for (featarray_t::iterator i = m_array.begin(); i != m_array.end(); ++i) {
    i->savetxt(os);
    *os << endl;
  }
  *os << FEATURES_TXT_END << endl;
}

void FeatureArray::savebin(ostream* os)
{
  *os << FEATURES_BIN_BEGIN << " " << m_index << " " << m_array.size()
          << " " << m_num_features << " " << m_features << endl;
  for (featarray_t::iterator i = m_array.begin(); i != m_array.end(); ++i)
    i->savebin(os);

  *os << FEATURES_BIN_END << endl;
}


void FeatureArray::save(ostream* os, bool bin)
{
  if (size() <= 0) return;
  if (bin) {
    savebin(os);
  } else {
    savetxt(os);
  }
}

void FeatureArray::save(const string &file, bool bin)
{
  ofstream ofs(file.c_str(), ios::out);
  if (!ofs) {
    cerr << "Failed to open " << file << endl;
    exit(1);
  }
  ostream *os = &ofs;
  save(os, bin);
  ofs.close();
}

void FeatureArray::save(bool bin)
{
  save(&cout, bin);
}

void FeatureArray::loadbin(istream* is, size_t n)
{
  FeatureStats entry(m_num_features);
  for (size_t i = 0 ; i < n; i++) {
    entry.loadbin(is);
    add(entry);
  }
}

<<<<<<< HEAD
void FeatureArray::loadtxt(ifstream& inFile, const SparseVector& sparseWeights, size_t n)
=======
void FeatureArray::loadtxt(istream* is, size_t n)
>>>>>>> 277fd38b
{
  FeatureStats entry(m_num_features);

<<<<<<< HEAD
  for (size_t i=0 ; i < n; i++) {
    entry.loadtxt(inFile, sparseWeights);
    add(entry);
  }
}

void FeatureArray::load(ifstream& inFile, const SparseVector& sparseWeights)
=======
  for (size_t i = 0; i < n; i++) {
    entry.loadtxt(is);
    add(entry);
    if (entry.getSparse().size()>0)
      m_sparse_flag = true;
  }
}

void FeatureArray::load(istream* is)
>>>>>>> 277fd38b
{
  size_t number_of_entries = 0;
  bool binmode = false;

  string substring, stringBuf;
  string::size_type loc;

  getline(*is, stringBuf);
  if (!is->good()) {
    return;
  }

  if (!stringBuf.empty()) {
    if ((loc = stringBuf.find(FEATURES_TXT_BEGIN)) == 0) {
      binmode = false;
    } else if ((loc = stringBuf.find(FEATURES_BIN_BEGIN)) == 0) {
      binmode = true;
    } else {
      TRACE_ERR("ERROR: FeatureArray::load(): Wrong header");
      return;
    }
    getNextPound(stringBuf, substring);
    getNextPound(stringBuf, substring);
    m_index = substring;
    getNextPound(stringBuf, substring);
    number_of_entries = atoi(substring.c_str());
    getNextPound(stringBuf, substring);
    m_num_features = atoi(substring.c_str());
    m_features = stringBuf;
  }

<<<<<<< HEAD
  (binmode)?loadbin(inFile, number_of_entries):loadtxt(inFile, sparseWeights, number_of_entries);
=======
  if (binmode) {
    loadbin(is, number_of_entries);
  } else {
    loadtxt(is, number_of_entries);
  }
>>>>>>> 277fd38b

  getline(*is, stringBuf);
  if (!stringBuf.empty()) {
    if ((loc = stringBuf.find(FEATURES_TXT_END)) != 0 &&
        (loc = stringBuf.find(FEATURES_BIN_END)) != 0) {
      TRACE_ERR("ERROR: FeatureArray::load(): Wrong footer");
      return;
    }
  }
}

<<<<<<< HEAD
=======
void FeatureArray::load(const string &file)
{
  TRACE_ERR("loading data from " << file << endl);
  inputfilestream input_stream(file); // matches a stream with a file. Opens the file
  istream* is = &input_stream;
  load(is);
  input_stream.close();
}

>>>>>>> 277fd38b
void FeatureArray::merge(FeatureArray& e)
{
  //dummy implementation
  for (size_t i = 0; i < e.size(); i++)
    add(e.get(i));
}

bool FeatureArray::check_consistency() const
{
  const size_t sz = NumberOfFeatures();
  if (sz == 0)
    return true;

  for (featarray_t::const_iterator i = m_array.begin(); i != m_array.end(); i++) {
    if (i->size() != sz)
      return false;
  }
  return true;
}<|MERGE_RESOLUTION|>--- conflicted
+++ resolved
@@ -15,11 +15,7 @@
 using namespace std;
 
 FeatureArray::FeatureArray()
-<<<<<<< HEAD
-    : idx(""), number_of_features(0) {}
-=======
-    : m_index(""), m_num_features(0), m_sparse_flag(false) {}
->>>>>>> 277fd38b
+    : m_index(""), m_num_features(0){}
 
 FeatureArray::~FeatureArray() {}
 
@@ -81,33 +77,17 @@
   }
 }
 
-<<<<<<< HEAD
-void FeatureArray::loadtxt(ifstream& inFile, const SparseVector& sparseWeights, size_t n)
-=======
-void FeatureArray::loadtxt(istream* is, size_t n)
->>>>>>> 277fd38b
+void FeatureArray::loadtxt(istream* is, const SparseVector& sparseWeights, size_t n)
 {
   FeatureStats entry(m_num_features);
 
-<<<<<<< HEAD
   for (size_t i=0 ; i < n; i++) {
-    entry.loadtxt(inFile, sparseWeights);
+    entry.loadtxt(is, sparseWeights);
     add(entry);
   }
 }
 
-void FeatureArray::load(ifstream& inFile, const SparseVector& sparseWeights)
-=======
-  for (size_t i = 0; i < n; i++) {
-    entry.loadtxt(is);
-    add(entry);
-    if (entry.getSparse().size()>0)
-      m_sparse_flag = true;
-  }
-}
-
-void FeatureArray::load(istream* is)
->>>>>>> 277fd38b
+void FeatureArray::load(istream* is, const SparseVector& sparseWeights)
 {
   size_t number_of_entries = 0;
   bool binmode = false;
@@ -139,15 +119,11 @@
     m_features = stringBuf;
   }
 
-<<<<<<< HEAD
-  (binmode)?loadbin(inFile, number_of_entries):loadtxt(inFile, sparseWeights, number_of_entries);
-=======
   if (binmode) {
     loadbin(is, number_of_entries);
   } else {
-    loadtxt(is, number_of_entries);
+    loadtxt(is, sparseWeights, number_of_entries);
   }
->>>>>>> 277fd38b
 
   getline(*is, stringBuf);
   if (!stringBuf.empty()) {
@@ -159,18 +135,6 @@
   }
 }
 
-<<<<<<< HEAD
-=======
-void FeatureArray::load(const string &file)
-{
-  TRACE_ERR("loading data from " << file << endl);
-  inputfilestream input_stream(file); // matches a stream with a file. Opens the file
-  istream* is = &input_stream;
-  load(is);
-  input_stream.close();
-}
-
->>>>>>> 277fd38b
 void FeatureArray::merge(FeatureArray& e)
 {
   //dummy implementation
