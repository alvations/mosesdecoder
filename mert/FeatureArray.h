--- conflicted
+++ resolved
@@ -23,20 +23,11 @@
 private:
   // idx to identify the utterance. It can differ from
   // the index inside the vector.
-<<<<<<< HEAD
-  std::string idx;
 
-protected:
-  featarray_t array_;
-  size_t number_of_features;
-  std::string features;
-=======
   std::string m_index;
   featarray_t m_array;
   std::size_t m_num_features;
   std::string m_features;
-  bool m_sparse_flag;
->>>>>>> 277fd38b
 
 public:
   FeatureArray();
@@ -44,19 +35,9 @@
 
   void clear() { m_array.clear(); }
 
-<<<<<<< HEAD
-  inline std::string getIndex() const {
-    return idx;
-  }
-  inline void setIndex(const std::string& value) {
-    idx = value;
-  }
-=======
-  bool hasSparseFeatures() const { return m_sparse_flag; }
 
   std::string getIndex() const { return m_index; }
   void setIndex(const std::string& value) { m_index = value; }
->>>>>>> 277fd38b
 
   FeatureStats& get(std::size_t i) { return m_array.at(i); }
   const FeatureStats& get(std::size_t i) const { return m_array.at(i); }
@@ -89,17 +70,9 @@
   void save(const std::string &file, bool bin=false);
   void save(bool bin=false);
 
-<<<<<<< HEAD
-  void loadtxt(ifstream& inFile, const SparseVector& sparseWeights, size_t n);
-  void loadbin(ifstream& inFile, size_t n);
-  void load(ifstream& inFile, const SparseVector& sparseWeights);
-  //void load(const std::string &file);
-=======
-  void loadtxt(std::istream* is, std::size_t n);
+  void loadtxt(std::istream* is, const SparseVector& sparseWeights, std::size_t n);
   void loadbin(std::istream* is, std::size_t n);
-  void load(std::istream* is);
-  void load(const std::string &file);
->>>>>>> 277fd38b
+  void load(std::istream* is, const SparseVector& sparseWeights);
 
   bool check_consistency() const;
 };
