--- conflicted
+++ resolved
@@ -10,12 +10,10 @@
 
 #include <fstream>
 #include <cmath>
-<<<<<<< HEAD
 #include <stdexcept>
-=======
+
 #include <boost/functional/hash.hpp>
 
->>>>>>> beb2256d
 #include "Util.h"
 
 using namespace std;
@@ -106,7 +104,6 @@
   return res;
 }
 
-<<<<<<< HEAD
 FeatureStatsType inner_product(const SparseVector& lhs, const SparseVector& rhs) {
     if (lhs.size() >= rhs.size()) {
       return rhs.inner_product(lhs);
@@ -115,7 +112,6 @@
     }
 }
 
-=======
 std::vector<std::size_t> SparseVector::feats() const {
   std::vector<std::size_t> toRet;
   for(fvector_t::const_iterator iter = m_fvector.begin();
@@ -152,8 +148,6 @@
   return hasher(item.m_fvector);
 }
 
-
->>>>>>> beb2256d
 FeatureStats::FeatureStats()
     : m_available_size(kAvailableSize), m_entries(0),
       m_array(new FeatureStatsType[m_available_size]) {}
