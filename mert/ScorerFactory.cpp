#include "ScorerFactory.h"

#include <stdexcept>
#include "Scorer.h"
#include "BleuScorer.h"
#include "BleuDocScorer.h"
#include "PerScorer.h"
#include "TerScorer.h"
#include "CderScorer.h"
#include "InterpolatedScorer.h"
#include "SemposScorer.h"
#include "PermutationScorer.h"
#include "MeteorScorer.h"
#include "HwcmScorer.h"
#include "Reference.h"
#include "WipoBleuScorer.h"

using namespace std;

namespace MosesTuning
{


vector<string> ScorerFactory::getTypes()
{
  vector<string> types;
  types.push_back(string("BLEU"));
  types.push_back(string("BLEUDOC"));
  types.push_back(string("PER"));
  types.push_back(string("TER"));
  types.push_back(string("CDER"));
  types.push_back(string("WER"));
  types.push_back(string("MERGE"));
  types.push_back(string("SEMPOS"));
  types.push_back(string("LRSCORE"));
  types.push_back(string("METEOR"));
<<<<<<< HEAD
  types.push_back(string("WIPOBLEU"));
=======
  types.push_back(string("HWCM"));
>>>>>>> df74aa3e
  return types;
}

Scorer* ScorerFactory::getScorer(const string& type, const string& config)
{
  if (type == "BLEU") {
    return new BleuScorer(config);
  } else if (type == "BLEUDOC") {
    return new BleuDocScorer(config);
  } else if (type == "PER") {
    return new PerScorer(config);
  } else if (type == "TER") {
    return new TerScorer(config);
  } else if (type == "CDER") {
    return new CderScorer(config, true);
  } else if (type == "WER") {
    // CderScorer can compute both CDER and WER metric
    return new CderScorer(config, false);
  } else if (type == "SEMPOS") {
    return new SemposScorer(config);
  } else if ((type == "HAMMING") || (type == "KENDALL")) {
    return (PermutationScorer*) new PermutationScorer(type, config);
  } else if (type == "METEOR") {
    return new MeteorScorer(config);
<<<<<<< HEAD
  } else if (type == "WIPOBLEU") {
    return new WipoBleuScorer(config);
=======
  } else if (type == "HWCM") {
    return new HwcmScorer(config);
>>>>>>> df74aa3e
  } else {
    if (type.find(',') != string::npos) {
      return new InterpolatedScorer(type, config);
    } else {
      throw runtime_error("Unknown scorer type: " + type);
    }
  }
}

}
<|MERGE_RESOLUTION|>--- conflicted
+++ resolved
@@ -34,11 +34,9 @@
   types.push_back(string("SEMPOS"));
   types.push_back(string("LRSCORE"));
   types.push_back(string("METEOR"));
-<<<<<<< HEAD
   types.push_back(string("WIPOBLEU"));
-=======
   types.push_back(string("HWCM"));
->>>>>>> df74aa3e
+  
   return types;
 }
 
@@ -63,13 +61,10 @@
     return (PermutationScorer*) new PermutationScorer(type, config);
   } else if (type == "METEOR") {
     return new MeteorScorer(config);
-<<<<<<< HEAD
   } else if (type == "WIPOBLEU") {
     return new WipoBleuScorer(config);
-=======
   } else if (type == "HWCM") {
     return new HwcmScorer(config);
->>>>>>> df74aa3e
   } else {
     if (type.find(',') != string::npos) {
       return new InterpolatedScorer(type, config);
