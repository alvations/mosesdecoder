--- conflicted
+++ resolved
@@ -123,11 +123,8 @@
 	float relax_BP;
 	bool stabiliseLength;
 	bool delayUpdates;
-<<<<<<< HEAD
-=======
 	float min_oracle_bleu;
 	bool correctScaling;
->>>>>>> 04229893
 	po::options_description desc("Allowed options");
 	desc.add_options()
 		("accumulate-weights", po::value<bool>(&accumulateWeights)->default_value(false), "Accumulate and average weights over all epochs")
@@ -453,11 +450,8 @@
 		size_t dev_hypothesis_length = 0;
 		size_t dev_reference_length = 0;
 
-<<<<<<< HEAD
 		delayedWeightUpdates.ZeroAll();
 
-=======
->>>>>>> 04229893
 		size_t shardPosition = 0;
 		vector<size_t>::const_iterator sid = shard.begin();
 		while (sid != shard.end()) {
@@ -536,14 +530,9 @@
 								distinctNbest, rank, epoch);
 						decoder->cleanup();
 						cerr << endl;
-<<<<<<< HEAD
-						dev_hypothesis_length += bestModel.size();
-						dev_reference_length += reference_length;
-=======
 						ref_length = decoder->getClosestReferenceLength(*sid, bestModel.size());
 						dev_hypothesis_length += bestModel.size();
 						dev_reference_length += ref_length;
->>>>>>> 04229893
 					}
 
 					// FEAR
@@ -628,11 +617,7 @@
 					cerr << ", l-ratio model: " << model_length_ratio << endl;
 					if (stabiliseLength) {
 						dev_hypothesis_length += bestModel.size();
-<<<<<<< HEAD
-						dev_reference_length += reference_length;
-=======
 						dev_reference_length += ref_length;
->>>>>>> 04229893
 					}
 
 					// FEAR
@@ -686,16 +671,9 @@
 					iter = featureFunctions.begin();
 					for (; iter != featureFunctions.end(); ++iter) {
 						if ((*iter)->GetScoreProducerWeightShortName() == "w") {
-<<<<<<< HEAD
-							ignoreWPFeature(featureValues, (*iter));
-							ignoreWPFeature(featureValuesHope, (*iter));
-							ignoreWPFeature(featureValuesFear, (*iter));
-							break;
-=======
 							ignoreFeature(featureValues, (*iter));
 							ignoreFeature(featureValuesHope, (*iter));
 							ignoreFeature(featureValuesFear, (*iter));							
->>>>>>> 04229893
 						}
 					}
 				}
@@ -739,10 +717,6 @@
 							featureValuesHope, featureValuesFear, dummy1, dummy1, learning_rate, rank, epoch);
 				}
 				else if (hope_fear) {
-<<<<<<< HEAD
-					update_status = optimiser->updateWeightsHopeFear(mosesWeights, weightUpdate,
-							featureValuesHope, featureValuesFear, bleuScoresHope, bleuScoresFear, learning_rate, rank, epoch);
-=======
 					if (bleuScoresHope[0][0] >= min_oracle_bleu)
 						if (hope_n == 1 && fear_n ==1)
 							update_status = ((MiraOptimiser*) optimiser)->updateWeightsAnalytically(mosesWeights, weightUpdate,
@@ -753,7 +727,6 @@
 									featureValuesHope, featureValuesFear, bleuScoresHope, bleuScoresFear, learning_rate, rank, epoch);
 				  else
 				    update_status = -1;										     
->>>>>>> 04229893
 				}
 				else {
 					// model_hope_fear
@@ -765,17 +738,10 @@
 
 				if (update_status == 0) {	 // if weights were updated
 					// apply weight update
-<<<<<<< HEAD
-					mosesWeights.PlusEquals(weightUpdate);
-
-					if (normaliseWeights) {
-						mosesWeights.L1Normalise();
-=======
 					if (delayUpdates) {
 						delayedWeightUpdates.PlusEquals(weightUpdate);
 						cerr << "\nRank " << rank << ", epoch " << epoch << ", keeping update: " << weightUpdate << endl;
 						++numberOfUpdatesThisEpoch;
->>>>>>> 04229893
 					}
 					else {
 						mosesWeights.PlusEquals(weightUpdate);
@@ -800,15 +766,6 @@
 							// set new Moses weights
 							decoder->setWeights(mosesWeights);
 					}
-<<<<<<< HEAD
-
-					if (delayUpdates)
-						delayedWeightUpdates.PlusEquals(weightUpdate);
-					else
-						// set new Moses weights
-						decoder->setWeights(mosesWeights);
-=======
->>>>>>> 04229893
 				}
 
 				// update history (for approximate document Bleu)
@@ -922,14 +879,6 @@
 
 		} // end of shard loop, end of this epoch
 
-<<<<<<< HEAD
-		if (delayUpdates) {
-			// apply all updates from this epoch to the weight vector
-			ScoreComponentCollection mosesWeights = decoder->getWeights();
-			mosesWeights.PlusEquals(delayedWeightUpdates);
-			decoder->setWeights(mosesWeights);
-			cerr << "Rank " << rank << ", epoch " << epoch << ", delayed update, new moses weights: " << mosesWeights << endl;
-=======
 		if (correctScaling && epoch == 0) {
 			float averageRatio = ((MiraOptimiser*) optimiser)->getSumRatios();
 			averageRatio /= numberOfUpdatesThisEpoch;
@@ -1026,7 +975,6 @@
 		      ++weightEpochDump;
 		    }
 		  }
->>>>>>> 04229893
 		}
 
 		if (stabiliseLength && !fixLength) {
@@ -1224,17 +1172,10 @@
 		}
 }
 
-<<<<<<< HEAD
-void ignoreWPFeature(vector<vector<ScoreComponentCollection> > &featureValues, const ScoreProducer* sp) {
-	for (size_t i = 0; i < featureValues.size(); ++i)
-		for (size_t j = 0; j < featureValues[i].size(); ++j)
-			// set WP feature to 0
-=======
 void ignoreFeature(vector<vector<ScoreComponentCollection> > &featureValues, const ScoreProducer* sp) {
 	for (size_t i = 0; i < featureValues.size(); ++i)
 		for (size_t j = 0; j < featureValues[i].size(); ++j)
 			// set feature to 0
->>>>>>> 04229893
 			featureValues[i][j].Assign(sp, 0);
 }
 
