--- conflicted
+++ resolved
@@ -27,129 +27,147 @@
 namespace Mira {
   
   class Optimiser {
-    public:
-      Optimiser() {}
-
-      virtual size_t updateWeightsHopeFear(
-      		Moses::ScoreComponentCollection& weightUpdate,
-				  const std::vector<std::vector<Moses::ScoreComponentCollection> >& featureValuesHope,
-				  const std::vector<std::vector<Moses::ScoreComponentCollection> >& featureValuesFear,
-				  const std::vector<std::vector<float> >& bleuScoresHope,
-				  const std::vector<std::vector<float> >& bleuScoresFear,
-				  const std::vector<std::vector<float> >& modelScoresHope,
-				  const std::vector<std::vector<float> >& modelScoresFear,
-				  float learning_rate,
-				  size_t rank,
-				  size_t epoch,
-				  int updatePosition = -1) = 0;
+  public:
+    Optimiser() {}
+    
+    virtual size_t updateWeightsHopeFear(
+	 Moses::ScoreComponentCollection& weightUpdate,
+	 const std::vector<std::vector<Moses::ScoreComponentCollection> >& featureValuesHope,
+	 const std::vector<std::vector<Moses::ScoreComponentCollection> >& featureValuesFear,
+	 const std::vector<std::vector<float> >& bleuScoresHope,
+	 const std::vector<std::vector<float> >& bleuScoresFear,
+	 const std::vector<std::vector<float> >& modelScoresHope,
+	 const std::vector<std::vector<float> >& modelScoresFear,
+	 float learning_rate,
+	 size_t rank,
+	 size_t epoch,
+	 int updatePosition = -1) = 0;
   };
  
   class Perceptron : public Optimiser {
-    public:
-			virtual size_t updateWeightsHopeFear(
-					Moses::ScoreComponentCollection& weightUpdate,
-					const std::vector<std::vector<Moses::ScoreComponentCollection> >& featureValuesHope,
-					const std::vector<std::vector<Moses::ScoreComponentCollection> >& featureValuesFear,
-					const std::vector<std::vector<float> >& bleuScoresHope,
-					const std::vector<std::vector<float> >& bleuScoresFear,
-					const std::vector<std::vector<float> >& modelScoresHope,
-					const std::vector<std::vector<float> >& modelScoresFear,
-					float learning_rate,
-					size_t rank,
-					size_t epoch,
-					int updatePosition = -1);
+  public:
+    virtual size_t updateWeightsHopeFear(
+	 Moses::ScoreComponentCollection& weightUpdate,
+	 const std::vector<std::vector<Moses::ScoreComponentCollection> >& featureValuesHope,
+	 const std::vector<std::vector<Moses::ScoreComponentCollection> >& featureValuesFear,
+	 const std::vector<std::vector<float> >& bleuScoresHope,
+	 const std::vector<std::vector<float> >& bleuScoresFear,
+	 const std::vector<std::vector<float> >& modelScoresHope,
+	 const std::vector<std::vector<float> >& modelScoresFear,
+	 float learning_rate,
+	 size_t rank,
+	 size_t epoch,
+	 int updatePosition = -1);
   };
 
   class MiraOptimiser : public Optimiser {
-   public:
-	  MiraOptimiser() :
-		  Optimiser() { }
-
-	  MiraOptimiser(float slack, bool scale_margin, bool scale_margin_precision,
-			bool scale_update, bool scale_update_precision, bool boost, bool normaliseMargin, float sigmoidParam) :
-		  Optimiser(),
-		  m_slack(slack),
-		  m_scale_margin(scale_margin),
-		  m_scale_margin_precision(scale_margin_precision),
-		  m_scale_update(scale_update),
-		  m_scale_update_precision(scale_update_precision),
-		  m_precision(1),
-		  m_boost(boost),
-		  m_normaliseMargin(normaliseMargin),
-		  m_sigmoidParam(sigmoidParam) { }
-   
-	  size_t updateWeights(Moses::ScoreComponentCollection& weightUpdate,
-      						  const std::vector<std::vector<Moses::ScoreComponentCollection> >& featureValues,
-      						  const std::vector<std::vector<float> >& losses,
-      						  const std::vector<std::vector<float> >& bleuScores,
-      						  const std::vector<std::vector<float> >& modelScores,
-      						  const std::vector< Moses::ScoreComponentCollection>& oracleFeatureValues,
-      						  const std::vector< float> oracleBleuScores,
-      						  const std::vector< float> oracleModelScores,
-      						  float learning_rate,
-      						  size_t rank,
-      						  size_t epoch);
-     virtual size_t updateWeightsHopeFear(Moses::ScoreComponentCollection& weightUpdate,
-      						  const std::vector<std::vector<Moses::ScoreComponentCollection> >& featureValuesHope,
-      						  const std::vector<std::vector<Moses::ScoreComponentCollection> >& featureValuesFear,
-      						  const std::vector<std::vector<float> >& bleuScoresHope,
-      						  const std::vector<std::vector<float> >& bleuScoresFear,
-      						  const std::vector<std::vector<float> >& modelScoresHope,
-      						  const std::vector<std::vector<float> >& modelScoresFear,
-      						  float learning_rate,
-      						  size_t rank,
-      						  size_t epoch,
-      						  int updatePosition = -1);
-     size_t updateWeightsAnalytically(Moses::ScoreComponentCollection& weightUpdate,
-    		 Moses::ScoreComponentCollection& featureValuesHope,
-    		 Moses::ScoreComponentCollection& featureValuesFear,
-    		 float bleuScoreHope,
-    		 float bleuScoreFear,
-    		 float modelScoreHope,
-    		 float modelScoreFear,
-    		 float learning_rate,
-    		 size_t rank,
-    		 size_t epoch);
-<<<<<<< HEAD
-=======
-     size_t updateWeightsRankModel(Moses::ScoreComponentCollection& weightUpdate,
-    		 const std::vector<std::vector<Moses::ScoreComponentCollection> >& featureValues,
-    		 const std::vector<std::vector<float> >& bleuScores,
-    		 const std::vector<std::vector<float> >& modelScores,
-    		 float learning_rate,
-    		 size_t rank,
-    		 size_t epoch);
->>>>>>> 9931a1e0
+  public:
+  MiraOptimiser() :
+    Optimiser() { }
+    
+  MiraOptimiser(
+	float slack, bool scale_margin, bool scale_margin_precision,
+	bool scale_update, bool scale_update_precision, bool boost, bool normaliseMargin, float sigmoidParam) :
+      Optimiser(),
+      m_slack(slack),
+      m_scale_margin(scale_margin),
+      m_scale_margin_precision(scale_margin_precision),
+      m_scale_update(scale_update),
+      m_scale_update_precision(scale_update_precision),
+      m_precision(1),
+      m_boost(boost),
+      m_normaliseMargin(normaliseMargin),
+      m_sigmoidParam(sigmoidParam) { }
+    
+      size_t updateWeights(
+	   Moses::ScoreComponentCollection& weightUpdate,
+	   const std::vector<std::vector<Moses::ScoreComponentCollection> >& featureValues,
+	   const std::vector<std::vector<float> >& losses,
+	   const std::vector<std::vector<float> >& bleuScores,
+	   const std::vector<std::vector<float> >& modelScores,
+	   const std::vector< Moses::ScoreComponentCollection>& oracleFeatureValues,
+	   const std::vector< float> oracleBleuScores,
+	   const std::vector< float> oracleModelScores,
+	   float learning_rate,
+	   size_t rank,
+	   size_t epoch);
+	virtual size_t updateWeightsHopeFear(
+	   Moses::ScoreComponentCollection& weightUpdate,
+	   const std::vector<std::vector<Moses::ScoreComponentCollection> >& featureValuesHope,
+	   const std::vector<std::vector<Moses::ScoreComponentCollection> >& featureValuesFear,
+	   const std::vector<std::vector<float> >& bleuScoresHope,
+	   const std::vector<std::vector<float> >& bleuScoresFear,
+	   const std::vector<std::vector<float> >& modelScoresHope,
+	   const std::vector<std::vector<float> >& modelScoresFear,
+	   float learning_rate,
+	   size_t rank,
+	   size_t epoch,
+	   int updatePosition = -1);
+	size_t updateWeightsHopeFearSelective(
+	   Moses::ScoreComponentCollection& weightUpdate,
+	   const std::vector<std::vector<Moses::ScoreComponentCollection> >& featureValuesHope,
+	   const std::vector<std::vector<Moses::ScoreComponentCollection> >& featureValuesFear,
+	   const std::vector<std::vector<float> >& bleuScoresHope,
+	   const std::vector<std::vector<float> >& bleuScoresFear,
+	   const std::vector<std::vector<float> >& modelScoresHope,
+	   const std::vector<std::vector<float> >& modelScoresFear,
+	   float learning_rate,
+	   size_t rank,
+	   size_t epoch,
+	   int updatePosition = -1);
+	size_t updateWeightsHopeFearSummed(
+	   Moses::ScoreComponentCollection& weightUpdate,
+	   const std::vector<std::vector<Moses::ScoreComponentCollection> >& featureValuesHope,
+	   const std::vector<std::vector<Moses::ScoreComponentCollection> >& featureValuesFear,
+	   const std::vector<std::vector<float> >& bleuScoresHope,
+	   const std::vector<std::vector<float> >& bleuScoresFear,
+	   const std::vector<std::vector<float> >& modelScoresHope,
+	   const std::vector<std::vector<float> >& modelScoresFear,
+	   float learning_rate,
+	   size_t rank,
+	   size_t epoch,
+	   bool rescaleSlack,
+	   bool makePairs);
+	size_t updateWeightsAnalytically(
+	   Moses::ScoreComponentCollection& weightUpdate,
+	   Moses::ScoreComponentCollection& featureValuesHope,
+	   Moses::ScoreComponentCollection& featureValuesFear,
+	   float bleuScoreHope,
+	   float bleuScoreFear,
+	   float modelScoreHope,
+	   float modelScoreFear,
+	   float learning_rate,
+	   size_t rank,
+	   size_t epoch);
 
      void setSlack(float slack) {
-    	 m_slack = slack;
+       m_slack = slack;
      }
      
      void setPrecision(float precision) {
-    	 m_precision = precision;
+       m_precision = precision;
      }
-
-   private:
-
-      // regularise Hildreth updates
-      float m_slack;
-
-      // scale margin with BLEU score or precision
-      bool m_scale_margin, m_scale_margin_precision;
-
-      // scale update with oracle BLEU score or precision
-      bool m_scale_update, m_scale_update_precision;
-
-      float m_precision;
-      
-      // boosting of updates on misranked candidates
-      bool m_boost;
-
-      // squash margin between 0 and 1 (or depending on m_sigmoidParam)
-      bool m_normaliseMargin;
-      
-      // y=sigmoidParam is the axis that this sigmoid approaches
-      float m_sigmoidParam ;
+     
+  private:
+     // regularise Hildreth updates
+     float m_slack;
+     
+     // scale margin with BLEU score or precision
+     bool m_scale_margin, m_scale_margin_precision;
+     
+     // scale update with oracle BLEU score or precision
+     bool m_scale_update, m_scale_update_precision;
+     
+     float m_precision;
+     
+     // boosting of updates on misranked candidates
+     bool m_boost;
+     
+     // squash margin between 0 and 1 (or depending on m_sigmoidParam)
+     bool m_normaliseMargin;
+     
+     // y=sigmoidParam is the axis that this sigmoid approaches
+     float m_sigmoidParam ;
   };
 }
 
