#include <fstream>
#include <iostream>
#include <vector>
#include <sstream>
#include <map>
#include <set>
#include <cstdlib>


using namespace std;


int stringToInteger(string s)
{

  istringstream buffer(s);
  int some_int;
  buffer >> some_int;
  return some_int;
}

void loadInput(const char * fileName, vector <string> & input)
{

  ifstream sr (fileName);
  string line;

  if(sr.is_open()) {
    while(getline(sr , line )) {
      input.push_back(line);
    }

    sr.close();
  } else {
    cout<<"Unable to read "<<fileName<<endl;
    exit(1);
  }

}

void getWords(string s, vector <string> & currInput)
{
  istringstream iss(s);
  currInput.clear();
  do {
    string sub;
    iss >> sub;
    currInput.push_back(sub);

  } while (iss);

  currInput.pop_back();
}

void getMeCepts ( set <int> & eSide , set <int> & fSide , map <int , vector <int> > & tS , map <int , vector <int> > & sT)
{
  set <int> :: iterator iter;

  int sz = eSide.size();
  vector <int> t;

  for (iter = eSide.begin(); iter != eSide.end(); iter++) {
    t = tS[*iter];

    for (int i = 0; i < t.size(); i++) {
      fSide.insert(t[i]);
    }

  }

  for (iter = fSide.begin(); iter != fSide.end(); iter++) {

    t = sT[*iter];

    for (int i = 0 ; i<t.size(); i++) {
      eSide.insert(t[i]);
    }

  }

  if (eSide.size () > sz) {
    getMeCepts(eSide,fSide,tS,sT);
  }

}

void constructCepts(vector < pair < set <int> , set <int> > > & ceptsInPhrase, set <int> & sourceNullWords, set <int> & targetNullWords, vector <string> & alignment, int eSize, int fSize)
{

  ceptsInPhrase.clear();
  sourceNullWords.clear();
  targetNullWords.clear();

  vector <int> align;
  vector <string> mAlign;

  std::map <int , vector <int> > sT;
  std::map <int , vector <int> > tS;
  std::set <int> eSide;
  std::set <int> fSide;
  std::set <int> :: iterator iter;
  std :: map <int , vector <int> > :: iterator iter2;
  std :: pair < set <int> , set <int> > cept;
  int src;
  int tgt;
  ceptsInPhrase.clear();
  int res;

  for (int j=0; j<alignment.size(); j+=1) {
    res = alignment[j].find("-");
    mAlign.push_back(alignment[j].substr(0,res));
    mAlign.push_back(alignment[j].substr(res+1));
  }

  for (int j=0; j<mAlign.size(); j+=2) {
    align.push_back(stringToInteger(mAlign[j+1]));
    align.push_back(stringToInteger(mAlign[j]));
  }

  for (int i = 0;  i < align.size(); i+=2) {
    src = align[i];
    tgt = align[i+1];
    tS[tgt].push_back(src);
    sT[src].push_back(tgt);
  }

  for (int i = 0; i< fSize; i++) {
    if (sT.find(i) == sT.end()) {
      targetNullWords.insert(i);
    }
  }

  for (int i = 0; i< eSize; i++) {
    if (tS.find(i) == tS.end()) {
      sourceNullWords.insert(i);
    }
  }


  while (tS.size() != 0 && sT.size() != 0) {

    iter2 = tS.begin();

    eSide.clear();
    fSide.clear();
    eSide.insert (iter2->first);

    getMeCepts(eSide, fSide, tS , sT);

    for (iter = eSide.begin(); iter != eSide.end(); iter++) {
      iter2 = tS.find(*iter);
      tS.erase(iter2);
    }

    for (iter = fSide.begin(); iter != fSide.end(); iter++) {
      iter2 = sT.find(*iter);
      sT.erase(iter2);
    }

    cept = make_pair (fSide , eSide);
    ceptsInPhrase.push_back(cept);
  }

}

void getOneToOne(vector < pair < set <int> , set <int> > > & ceptsInPhrase , vector <string> & currF , vector <string> & currE, set <string> & one)
{
  string temp;

  for (int i = 0; i< ceptsInPhrase.size(); i++) {
    if (ceptsInPhrase[i].first.size() == 1 && ceptsInPhrase[i].second.size() == 1) {
      temp = currF[(*ceptsInPhrase[i].second.begin())] + "\t" + currE[(*ceptsInPhrase[i].first.begin())];

      if (one.find(temp) == one.end())
        one.insert(temp);
    }
  }

}

void printOneToOne ( set <string> & one)
{
  set <string> :: iterator iter;

  for (iter = one.begin(); iter != one.end(); iter++) {
    cout<<*iter<<endl;
  }
}

int main(int argc, char * argv[])
{

  vector <string> e;
  vector <string> f;
  vector <string> a;
  vector < pair < set <int> , set <int> > > ceptsInPhrase;
  vector < pair < string , vector <int> > > gCepts;

  set <int> sourceNullWords;
  set <int> targetNullWords;

  vector <string> currE;
  vector <string> currF;
  vector <string> currA;
  set <string> one;

  loadInput(argv[1],f);
  loadInput(argv[2],e);
  loadInput(argv[3],a);


  for (int i=0; i<a.size(); i++) {


    getWords(e[i],currE);
    getWords(f[i],currF);
    getWords(a[i],currA);

    if (i % 100000 == 0) {
      cerr<<"Processing "<<i<<endl;
<<<<<<< HEAD
    } 
=======
    }
>>>>>>> 88e13e3b
    constructCepts(ceptsInPhrase, sourceNullWords , targetNullWords, currA , currE.size(), currF.size());
    getOneToOne(ceptsInPhrase , currF , currE, one);

    /*
    cout<<"________________________________________"<<endl;

    cout<<"Press any integer to continue ..."<<endl;
    int xx;
    cin>>xx;
    */

  }

  printOneToOne(one);


  return 0;

}<|MERGE_RESOLUTION|>--- conflicted
+++ resolved
@@ -218,11 +218,7 @@
 
     if (i % 100000 == 0) {
       cerr<<"Processing "<<i<<endl;
-<<<<<<< HEAD
-    } 
-=======
-    }
->>>>>>> 88e13e3b
+    }
     constructCepts(ceptsInPhrase, sourceNullWords , targetNullWords, currA , currE.size(), currF.size());
     getOneToOne(ceptsInPhrase , currF , currE, one);
 
