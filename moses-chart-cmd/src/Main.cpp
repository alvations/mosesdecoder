// $Id$

/***********************************************************************
Moses - factored phrase-based language decoder
Copyright (c) 2006 University of Edinburgh
All rights reserved.

Redistribution and use in source and binary forms, with or without modification,
are permitted provided that the following conditions are met:

    * Redistributions of source code must retain the above copyright notice,
			this list of conditions and the following disclaimer.
    * Redistributions in binary form must reproduce the above copyright notice,
			this list of conditions and the following disclaimer in the documentation
			and/or other materials provided with the distribution.
    * Neither the name of the University of Edinburgh nor the names of its contributors
			may be used to endorse or promote products derived from this software
			without specific prior written permission.

THIS SOFTWARE IS PROVIDED BY THE COPYRIGHT HOLDERS AND CONTRIBUTORS "AS IS"
AND ANY EXPRESS OR IMPLIED WARRANTIES, INCLUDING, BUT NOT LIMITED TO,
THE IMPLIED WARRANTIES OF MERCHANTABILITY AND FITNESS FOR A PARTICULAR
PURPOSE ARE DISCLAIMED. IN NO EVENT SHALL THE COPYRIGHT OWNER OR CONTRIBUTORS
BE LIABLE FOR ANY DIRECT, INDIRECT, INCIDENTAL, SPECIAL, EXEMPLARY, OR
CONSEQUENTIAL DAMAGES (INCLUDING, BUT NOT LIMITED TO, PROCUREMENT OF
SUBSTITUTE GOODS OR SERVICES; LOSS OF USE, DATA, OR PROFITS; OR BUSINESS
INTERRUPTION) HOWEVER CAUSED AND ON ANY THEORY OF LIABILITY, WHETHER
IN CONTRACT, STRICT LIABILITY, OR TORT (INCLUDING NEGLIGENCE OR OTHERWISE)
ARISING IN ANY WAY OUT OF THE USE OF THIS SOFTWARE, EVEN IF ADVISED OF THE
POSSIBILITY OF SUCH DAMAGE.
***********************************************************************/

// example file on how to use moses library

#ifdef WIN32
// Include Visual Leak Detector
//#include <vld.h>
#endif

#include <fstream>
#include "Main.h"
#include "FactorCollection.h"
#include "Manager.h"
#include "Phrase.h"
#include "Util.h"
#include "Timer.h"
#include "IOWrapper.h"
#include "Sentence.h"
#include "ConfusionNet.h"
#include "WordLattice.h"
#include "TreeInput.h"
#include "TranslationAnalysis.h"
#include "mbr.h"
#include "ThreadPool.h"
#include "ChartManager.h"
#include "ChartHypothesis.h"
#include "ChartTrellisPath.h"
#include "ChartTrellisPathList.h"

#if HAVE_CONFIG_H
#include "config.h"
#else
// those not using autoconf have to build MySQL support for now
#  define USE_MYSQL 1
#endif

using namespace std;
using namespace Moses;

/**
  * Translates a sentence.
 **/
class TranslationTask : public Task
{
public:
  TranslationTask(InputType *source, IOWrapper &ioWrapper)
    : m_source(source)
    , m_ioWrapper(ioWrapper)
  {}

  ~TranslationTask() {
    delete m_source;
  }

  void Run() {
    const StaticData &staticData = StaticData::Instance();
    const TranslationSystem &system = staticData.GetTranslationSystem(TranslationSystem::DEFAULT);
    const size_t lineNumber = m_source->GetTranslationId();

    VERBOSE(2,"\nTRANSLATING(" << lineNumber << "): " << *m_source);

    ChartManager manager(*m_source, &system);
    manager.ProcessSentence();

    CHECK(!staticData.UseMBR());

    // 1-best
    const ChartHypothesis *bestHypo = manager.GetBestHypothesis();
    m_ioWrapper.OutputBestHypo(bestHypo, lineNumber,
                               staticData.GetReportSegmentation(),
                               staticData.GetReportAllFactors());
    IFVERBOSE(2) {
      PrintUserTime("Best Hypothesis Generation Time:");
    }

    if (staticData.IsDetailedTranslationReportingEnabled()) {
      m_ioWrapper.OutputDetailedTranslationReport(bestHypo, lineNumber);
    }

    // n-best
    size_t nBestSize = staticData.GetNBestSize();
    if (nBestSize > 0) {
      VERBOSE(2,"WRITING " << nBestSize << " TRANSLATION ALTERNATIVES TO " << staticData.GetNBestFilePath() << endl);
      ChartTrellisPathList nBestList;
      manager.CalcNBest(nBestSize, nBestList,staticData.GetDistinctNBest());
      m_ioWrapper.OutputNBestList(nBestList, bestHypo, &system, lineNumber);
      IFVERBOSE(2) {
        PrintUserTime("N-Best Hypotheses Generation Time:");
      }
    }

    if (staticData.GetOutputSearchGraph()) {
      std::ostringstream out;
      manager.GetSearchGraph(lineNumber, out);
      OutputCollector *oc = m_ioWrapper.GetSearchGraphOutputCollector();
      CHECK(oc);
      oc->Write(lineNumber, out.str());
    }

    IFVERBOSE(2) {
      PrintUserTime("Sentence Decoding Time:");
    }
    manager.CalcDecoderStatistics();
  }

private:
  // Non-copyable: copy constructor and assignment operator not implemented.
  TranslationTask(const TranslationTask &);
  TranslationTask &operator=(const TranslationTask &);

  InputType *m_source;
  IOWrapper &m_ioWrapper;
};

bool ReadInput(IOWrapper &ioWrapper, InputTypeEnum inputType, InputType*& source)
{
  delete source;
  switch(inputType) {
  case SentenceInput:
    source = ioWrapper.GetInput(new Sentence);
    break;
  case ConfusionNetworkInput:
    source = ioWrapper.GetInput(new ConfusionNet);
    break;
  case WordLatticeInput:
    source = ioWrapper.GetInput(new WordLattice);
    break;
  case TreeInputType:
    source = ioWrapper.GetInput(new TreeInput);
    break;
  default:
    TRACE_ERR("Unknown input type: " << inputType << "\n");
  }
  return (source ? true : false);
}
static void PrintFeatureWeight(const FeatureFunction* ff)
{
  size_t numScoreComps = ff->GetNumScoreComponents();
  if (numScoreComps != ScoreProducer::unlimited) {
    vector<float> values = StaticData::Instance().GetAllWeights().GetScoresForProducer(ff);
    for (size_t i = 0; i < numScoreComps; ++i) 
      cout << ff->GetScoreProducerDescription() <<  " "
           << ff->GetScoreProducerWeightShortName() << " "
           << values[i] << endl;
  }
<<<<<<< HEAD
}

static void PrintSparseFeatureWeight(const FeatureFunction* ff)
{
  if (ff->GetNumScoreComponents() == ScoreProducer::unlimited) {
    if (ff->GetSparseProducerWeight() == 1)
      cout << ff->GetScoreProducerDescription() << " " <<
	ff->GetScoreProducerWeightShortName() << " sparse" << endl;
    else
      cout << ff->GetScoreProducerDescription() << " " <<
	ff->GetScoreProducerWeightShortName() << " " << ff->GetSparseProducerWeight() << endl;
=======
  else {
  	if (ff->GetSparseProducerWeight() == 1)
  		cout << ff->GetScoreProducerDescription() << " " <<
  		ff->GetScoreProducerWeightShortName() << " sparse" << endl;
  	else
  		cout << ff->GetScoreProducerDescription() << " " <<
  		ff->GetScoreProducerWeightShortName() << " " << ff->GetSparseProducerWeight() << endl;
>>>>>>> 04229893
  }
}

static void ShowWeights()
{
  cout.precision(6);
  const StaticData& staticData = StaticData::Instance();
  const TranslationSystem& system = staticData.GetTranslationSystem(TranslationSystem::DEFAULT);
  const vector<const StatelessFeatureFunction*>& slf =system.GetStatelessFeatureFunctions();
  const vector<const StatefulFeatureFunction*>& sff = system.GetStatefulFeatureFunctions();
  const vector<PhraseDictionaryFeature*>& pds = system.GetPhraseDictionaries();
  const vector<GenerationDictionary*>& gds = system.GetGenerationDictionaries();
  for (size_t i = 0; i < sff.size(); ++i) {
    PrintFeatureWeight(sff[i]);
  }
  for (size_t i = 0; i < pds.size(); ++i) {
    PrintFeatureWeight(pds[i]);
  }
  for (size_t i = 0; i < gds.size(); ++i) {
    PrintFeatureWeight(gds[i]);
  }
  for (size_t i = 0; i < slf.size(); ++i) {
    PrintFeatureWeight(slf[i]);
  }
  for (size_t i = 0; i < sff.size(); ++i) {
    PrintSparseFeatureWeight(sff[i]);
  }
}


int main(int argc, char* argv[])
{
  IFVERBOSE(1) {
    TRACE_ERR("command: ");
    for(int i=0; i<argc; ++i) TRACE_ERR(argv[i]<<" ");
    TRACE_ERR(endl);
  }

  IOWrapper::FixPrecision(cout);
  IOWrapper::FixPrecision(cerr);

  // load data structures
  Parameter parameter;
  if (!parameter.LoadParam(argc, argv)) {
    return EXIT_FAILURE;
  }

  const StaticData &staticData = StaticData::Instance();
  if (!StaticData::LoadDataStatic(&parameter))
    return EXIT_FAILURE;

  if (parameter.isParamSpecified("show-weights")) {
    ShowWeights();
    exit(0);
  }

  CHECK(staticData.GetSearchAlgorithm() == ChartDecoding);

  // set up read/writing class
  IOWrapper *ioWrapper = GetIODevice(staticData);

  // check on weights
  const ScoreComponentCollection& weights = staticData.GetAllWeights();
  IFVERBOSE(2) {
    TRACE_ERR("The global weight vector looks like this: ");
    TRACE_ERR(weights);
    TRACE_ERR("\n");
  }

  if (ioWrapper == NULL)
    return EXIT_FAILURE;

#ifdef WITH_THREADS
  ThreadPool pool(staticData.ThreadCount());
#endif

  // read each sentence & decode
  InputType *source=0;
  while(ReadInput(*ioWrapper,staticData.GetInputType(),source)) {
    IFVERBOSE(1)
    ResetUserTime();
    TranslationTask *task = new TranslationTask(source, *ioWrapper);
    source = NULL;  // task will delete source
#ifdef WITH_THREADS
    pool.Submit(task);  // pool will delete task
#else
    task->Run();
    delete task;
#endif
  }

#ifdef WITH_THREADS
  pool.Stop(true);  // flush remaining jobs
#endif

  delete ioWrapper;

  IFVERBOSE(1)
  PrintUserTime("End.");

#ifdef HACK_EXIT
  //This avoids that detructors are called (it can take a long time)
  exit(EXIT_SUCCESS);
#else
  return EXIT_SUCCESS;
#endif
}

IOWrapper *GetIODevice(const StaticData &staticData)
{
  IOWrapper *ioWrapper;
  const std::vector<FactorType> &inputFactorOrder = staticData.GetInputFactorOrder()
      ,&outputFactorOrder = staticData.GetOutputFactorOrder();
  FactorMask inputFactorUsed(inputFactorOrder);

  // io
  if (staticData.GetParam("input-file").size() == 1) {
    VERBOSE(2,"IO from File" << endl);
    string filePath = staticData.GetParam("input-file")[0];

    ioWrapper = new IOWrapper(inputFactorOrder, outputFactorOrder, inputFactorUsed
                              , staticData.GetNBestSize()
                              , staticData.GetNBestFilePath()
                              , filePath);
  } else {
    VERBOSE(1,"IO from STDOUT/STDIN" << endl);
    ioWrapper = new IOWrapper(inputFactorOrder, outputFactorOrder, inputFactorUsed
                              , staticData.GetNBestSize()
                              , staticData.GetNBestFilePath());
  }
  ioWrapper->ResetTranslationId();

  IFVERBOSE(1)
  PrintUserTime("Created input-output object");

  return ioWrapper;
}<|MERGE_RESOLUTION|>--- conflicted
+++ resolved
@@ -173,19 +173,6 @@
            << ff->GetScoreProducerWeightShortName() << " "
            << values[i] << endl;
   }
-<<<<<<< HEAD
-}
-
-static void PrintSparseFeatureWeight(const FeatureFunction* ff)
-{
-  if (ff->GetNumScoreComponents() == ScoreProducer::unlimited) {
-    if (ff->GetSparseProducerWeight() == 1)
-      cout << ff->GetScoreProducerDescription() << " " <<
-	ff->GetScoreProducerWeightShortName() << " sparse" << endl;
-    else
-      cout << ff->GetScoreProducerDescription() << " " <<
-	ff->GetScoreProducerWeightShortName() << " " << ff->GetSparseProducerWeight() << endl;
-=======
   else {
   	if (ff->GetSparseProducerWeight() == 1)
   		cout << ff->GetScoreProducerDescription() << " " <<
@@ -193,7 +180,6 @@
   	else
   		cout << ff->GetScoreProducerDescription() << " " <<
   		ff->GetScoreProducerWeightShortName() << " " << ff->GetSparseProducerWeight() << endl;
->>>>>>> 04229893
   }
 }
 
@@ -217,9 +203,6 @@
   }
   for (size_t i = 0; i < slf.size(); ++i) {
     PrintFeatureWeight(slf[i]);
-  }
-  for (size_t i = 0; i < sff.size(); ++i) {
-    PrintSparseFeatureWeight(sff[i]);
   }
 }
 
