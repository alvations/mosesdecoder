// $Id$
// vim:tabstop=2
/***********************************************************************
 Moses - factored phrase-based language decoder
 Copyright (C) 2010 Hieu Hoang

 This library is free software; you can redistribute it and/or
 modify it under the terms of the GNU Lesser General Public
 License as published by the Free Software Foundation; either
 version 2.1 of the License, or (at your option) any later version.

 This library is distributed in the hope that it will be useful,
 but WITHOUT ANY WARRANTY; without even the implied warranty of
 MERCHANTABILITY or FITNESS FOR A PARTICULAR PURPOSE.  See the GNU
 Lesser General Public License for more details.

 You should have received a copy of the GNU Lesser General Public
 License along with this library; if not, write to the Free Software
 Foundation, Inc., 51 Franklin Street, Fifth Floor, Boston, MA  02110-1301  USA
 ***********************************************************************/

#include <stdio.h>
#include "ChartManager.h"
#include "ChartCell.h"
#include "ChartHypothesis.h"
#include "ChartTrellisPath.h"
#include "ChartTrellisPathList.h"
#include "ChartTrellisPathCollection.h"
#include "../../moses/src/StaticData.h"
#include "../../moses/src/DecodeStep.h"

using namespace std;
using namespace Moses;

namespace Moses
{
extern bool g_debug;
}

namespace MosesChart
{

Manager::Manager(InputType const& source, const TranslationSystem* system)
  :m_source(source)
  ,m_hypoStackColl(source, *this)
  ,m_transOptColl(source, system, m_hypoStackColl, m_ruleLookupManagers)
  ,m_system(system)
  ,m_start(clock())
{
  m_system->InitializeBeforeSentenceProcessing(source);
  const std::vector<PhraseDictionaryFeature*> &dictionaries = m_system->GetPhraseDictionaries();
  m_ruleLookupManagers.reserve(dictionaries.size());
  for (std::vector<PhraseDictionaryFeature*>::const_iterator p = dictionaries.begin();
       p != dictionaries.end(); ++p) {
    PhraseDictionaryFeature *pdf = *p;
    const PhraseDictionary *dict = pdf->GetDictionary();
    PhraseDictionary *nonConstDict = const_cast<PhraseDictionary*>(dict);
    m_ruleLookupManagers.push_back(nonConstDict->CreateRuleLookupManager(source, m_hypoStackColl));
  }
}

Manager::~Manager()
{
  m_system->CleanUpAfterSentenceProcessing();

  RemoveAllInColl(m_ruleLookupManagers);

  clock_t end = clock();
  float et = (end - m_start);
  et /= (float)CLOCKS_PER_SEC;
  VERBOSE(1, "Translation took " << et << " seconds" << endl);

}

void Manager::ProcessSentence()
{
  VERBOSE(1,"Translating: " << m_source << endl);

  ResetSentenceStats(m_source);

  VERBOSE(2,"Decoding: " << endl);
  //Hypothesis::ResetHypoCount();

  // MAIN LOOP
  size_t size = m_source.GetSize();
  for (size_t width = 1; width <= size; ++width) {
    for (size_t startPos = 0; startPos <= size-width; ++startPos) {
      size_t endPos = startPos + width - 1;
      WordsRange range(startPos, endPos);
      //TRACE_ERR(" " << range << "=");

      // create trans opt
      m_transOptColl.CreateTranslationOptionsForRange(startPos, endPos);
      //if (g_debug)
      //	cerr << m_transOptColl.GetTranslationOptionList(WordsRange(startPos, endPos));

      // decode
      ChartCell &cell = m_hypoStackColl.Get(range);

      cell.ProcessSentence(m_transOptColl.GetTranslationOptionList(range)
                           ,m_hypoStackColl);
      cell.PruneToSize();
      cell.CleanupArcList();
      cell.SortHypotheses();

      //cerr << cell.GetSize();
      //cerr << cell << endl;
      //cell.OutputSizes(cerr);
    }
  }

  IFVERBOSE(1) {
    cerr << "Num of hypo = " << Hypothesis::GetHypoCount() << " --- cells:" << endl;

    for (size_t startPos = 0; startPos < size; ++startPos) {
      cerr.width(3);
      cerr << startPos << " ";
    }
    cerr << endl;
    for (size_t width = 1; width <= size; width++) {
<<<<<<< HEAD
      for ( size_t space = 0; space < width-1; space++ ) {
=======
      for( size_t space = 0; space < width-1; space++ ) {
>>>>>>> 508d89ed
        cerr << "  ";
      }
      for (size_t startPos = 0; startPos <= size-width; ++startPos) {
        WordsRange range(startPos, startPos+width-1);
        cerr.width(3);
        cerr << m_hypoStackColl.Get(range).GetSize() << " ";
      }
      cerr << endl;
    }
  }
}

const Hypothesis *Manager::GetBestHypothesis() const
{
  size_t size = m_source.GetSize();

  if (size == 0) // empty source
    return NULL;
  else {
    WordsRange range(0, size-1);
    const ChartCell &lastCell = m_hypoStackColl.Get(range);
    return lastCell.GetBestHypothesis();
  }
}

void Manager::CalcNBest(size_t count, TrellisPathList &ret,bool onlyDistinct) const
{
  size_t size = m_source.GetSize();
  if (count == 0 || size == 0)
    return;

  TrellisPathCollection contenders;
  set<Phrase> distinctHyps;

  // add all pure paths
  WordsRange range(0, size-1);
  const ChartCell &lastCell = m_hypoStackColl.Get(range);
  const Hypothesis *hypo = lastCell.GetBestHypothesis();

<<<<<<< HEAD
  if (hypo == NULL) { // no hypothesis
=======
  if (hypo == NULL) {
    // no hypothesis
>>>>>>> 508d89ed
    return;
  }

  MosesChart::TrellisPath *purePath = new TrellisPath(hypo);
  contenders.Add(purePath);

  // factor defines stopping point for distinct n-best list if too many candidates identical
  size_t nBestFactor = StaticData::Instance().GetNBestFactor();
  if (nBestFactor < 1) nBestFactor = 1000; // 0 = unlimited

  // MAIN loop
  for (size_t iteration = 0 ; (onlyDistinct ? distinctHyps.size() : ret.GetSize()) < count && contenders.GetSize() > 0 && (iteration < count * nBestFactor) ; iteration++) {
    // get next best from list of contenders
    TrellisPath *path = contenders.pop();
    assert(path);

    // create deviations from current best
    path->CreateDeviantPaths(contenders);

<<<<<<< HEAD
    if (onlyDistinct) {
=======
    if(onlyDistinct) {
>>>>>>> 508d89ed
      Phrase tgtPhrase = path->GetOutputPhrase();
      if (distinctHyps.insert(tgtPhrase).second)
        ret.Add(path);
      else
        delete path;

      const size_t nBestFactor = StaticData::Instance().GetNBestFactor();
      if (nBestFactor > 0)
        contenders.Prune(count * nBestFactor);
    } else {
      ret.Add(path);
      contenders.Prune(count);
    }
  }
}

void Manager::CalcDecoderStatistics() const
{
}

void Manager::GetSearchGraph(long translationId, std::ostream &outputSearchGraphStream) const
{
  size_t size = m_source.GetSize();
  for (size_t width = 1; width <= size; ++width) {
    for (size_t startPos = 0; startPos <= size-width; ++startPos) {
      size_t endPos = startPos + width - 1;
      WordsRange range(startPos, endPos);
      TRACE_ERR(" " << range << "=");


      const ChartCell &cell = m_hypoStackColl.Get(range);
      cell.GetSearchGraph(translationId, outputSearchGraphStream);
    }
  }

}

} // namespace
<|MERGE_RESOLUTION|>--- conflicted
+++ resolved
@@ -118,11 +118,7 @@
     }
     cerr << endl;
     for (size_t width = 1; width <= size; width++) {
-<<<<<<< HEAD
-      for ( size_t space = 0; space < width-1; space++ ) {
-=======
       for( size_t space = 0; space < width-1; space++ ) {
->>>>>>> 508d89ed
         cerr << "  ";
       }
       for (size_t startPos = 0; startPos <= size-width; ++startPos) {
@@ -162,12 +158,8 @@
   const ChartCell &lastCell = m_hypoStackColl.Get(range);
   const Hypothesis *hypo = lastCell.GetBestHypothesis();
 
-<<<<<<< HEAD
-  if (hypo == NULL) { // no hypothesis
-=======
   if (hypo == NULL) {
     // no hypothesis
->>>>>>> 508d89ed
     return;
   }
 
@@ -187,11 +179,7 @@
     // create deviations from current best
     path->CreateDeviantPaths(contenders);
 
-<<<<<<< HEAD
-    if (onlyDistinct) {
-=======
     if(onlyDistinct) {
->>>>>>> 508d89ed
       Phrase tgtPhrase = path->GetOutputPhrase();
       if (distinctHyps.insert(tgtPhrase).second)
         ret.Add(path);
