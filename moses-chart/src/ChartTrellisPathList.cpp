--- conflicted
+++ resolved
@@ -31,15 +31,6 @@
 {
   // clean up
   Moses::RemoveAllInColl(m_collection);
-<<<<<<< HEAD
-}
-
-const TrellisPath &TrellisPathList::Get(size_t ind) const
-{
-  assert(ind < m_collection.size());
-  return *m_collection[ind];
-=======
->>>>>>> 508d89ed
 }
 
 } // namespace
