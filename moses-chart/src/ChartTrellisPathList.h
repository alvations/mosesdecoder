--- conflicted
+++ resolved
@@ -59,10 +59,6 @@
   size_t GetSize() const {
     return m_collection.size();
   }
-<<<<<<< HEAD
-  const TrellisPath &Get(size_t ind) const;
-=======
->>>>>>> 508d89ed
 
   //! add a new entry into collection
   void Add(TrellisPath *trellisPath) {
