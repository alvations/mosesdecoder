--- conflicted
+++ resolved
@@ -13,12 +13,8 @@
 		1C8CFF4E0AD68D3600FA22E2 /* Main.h in CopyFiles */ = {isa = PBXBuildFile; fileRef = 1C8CFF460AD68D3600FA22E2 /* Main.h */; };
 		1C8CFF4F0AD68D3600FA22E2 /* TranslationAnalysis.cpp in Sources */ = {isa = PBXBuildFile; fileRef = 1C8CFF470AD68D3600FA22E2 /* TranslationAnalysis.cpp */; };
 		1C8CFF500AD68D3600FA22E2 /* TranslationAnalysis.h in CopyFiles */ = {isa = PBXBuildFile; fileRef = 1C8CFF480AD68D3600FA22E2 /* TranslationAnalysis.h */; };
-<<<<<<< HEAD
-		3DCBA8F511A0929D00A4C1C7 /* ThreadPool.cpp in Sources */ = {isa = PBXBuildFile; fileRef = 3DCBA8F111A0929D00A4C1C7 /* ThreadPool.cpp */; };
-=======
 		1CE646E411679F6900EC77CC /* libOnDiskPt.a in Frameworks */ = {isa = PBXBuildFile; fileRef = 1CE646E311679F5F00EC77CC /* libOnDiskPt.a */; };
 		1EBB175F126C16B800AE6102 /* libkenlm.a in Frameworks */ = {isa = PBXBuildFile; fileRef = 1EBB175A126C169000AE6102 /* libkenlm.a */; };
->>>>>>> ddabdf6b
 		B219B8540E93812700EAB407 /* libmoses.a in Frameworks */ = {isa = PBXBuildFile; fileRef = 03306D670C0B240B00CA1311 /* libmoses.a */; };
 		B219B8580E9381AC00EAB407 /* IOWrapper.cpp in Sources */ = {isa = PBXBuildFile; fileRef = B219B8560E9381AC00EAB407 /* IOWrapper.cpp */; };
 		B28B1ED3110F52BB00AAD188 /* LatticeMBR.cpp in Sources */ = {isa = PBXBuildFile; fileRef = B28B1ED2110F52BB00AAD188 /* LatticeMBR.cpp */; };
@@ -92,13 +88,8 @@
 		1C8CFF460AD68D3600FA22E2 /* Main.h */ = {isa = PBXFileReference; fileEncoding = 30; lastKnownFileType = sourcecode.c.h; name = Main.h; path = src/Main.h; sourceTree = "<group>"; };
 		1C8CFF470AD68D3600FA22E2 /* TranslationAnalysis.cpp */ = {isa = PBXFileReference; fileEncoding = 30; lastKnownFileType = sourcecode.cpp.cpp; name = TranslationAnalysis.cpp; path = src/TranslationAnalysis.cpp; sourceTree = "<group>"; };
 		1C8CFF480AD68D3600FA22E2 /* TranslationAnalysis.h */ = {isa = PBXFileReference; fileEncoding = 30; lastKnownFileType = sourcecode.c.h; name = TranslationAnalysis.h; path = src/TranslationAnalysis.h; sourceTree = "<group>"; };
-<<<<<<< HEAD
-		3DCBA8F111A0929D00A4C1C7 /* ThreadPool.cpp */ = {isa = PBXFileReference; fileEncoding = 4; lastKnownFileType = sourcecode.cpp.cpp; name = ThreadPool.cpp; path = src/ThreadPool.cpp; sourceTree = "<group>"; };
-		3DCBA8F211A0929D00A4C1C7 /* ThreadPool.h */ = {isa = PBXFileReference; fileEncoding = 4; lastKnownFileType = sourcecode.c.h; name = ThreadPool.h; path = src/ThreadPool.h; sourceTree = "<group>"; };
-=======
 		1CE646DB11679F5F00EC77CC /* OnDiskPt.xcodeproj */ = {isa = PBXFileReference; lastKnownFileType = "wrapper.pb-project"; name = OnDiskPt.xcodeproj; path = ../OnDiskPt/OnDiskPt.xcodeproj; sourceTree = SOURCE_ROOT; };
 		1EBB1752126C169000AE6102 /* kenlm.xcodeproj */ = {isa = PBXFileReference; lastKnownFileType = "wrapper.pb-project"; name = kenlm.xcodeproj; path = ../kenlm/kenlm.xcodeproj; sourceTree = SOURCE_ROOT; };
->>>>>>> ddabdf6b
 		8DD76F6C0486A84900D96B5E /* moses-cmd */ = {isa = PBXFileReference; explicitFileType = "compiled.mach-o.executable"; includeInIndex = 0; path = "moses-cmd"; sourceTree = BUILT_PRODUCTS_DIR; };
 		B219B8560E9381AC00EAB407 /* IOWrapper.cpp */ = {isa = PBXFileReference; fileEncoding = 4; lastKnownFileType = sourcecode.cpp.cpp; name = IOWrapper.cpp; path = src/IOWrapper.cpp; sourceTree = "<group>"; };
 		B219B8570E9381AC00EAB407 /* IOWrapper.h */ = {isa = PBXFileReference; fileEncoding = 4; lastKnownFileType = sourcecode.c.h; name = IOWrapper.h; path = src/IOWrapper.h; sourceTree = "<group>"; };
@@ -145,15 +136,13 @@
 			isa = PBXGroup;
 			children = (
 				B28B1ED4110F52C600AAD188 /* LatticeMBR.h */,
+				B28B1ED2110F52BB00AAD188 /* LatticeMBR.cpp */,
 				B219B8560E9381AC00EAB407 /* IOWrapper.cpp */,
 				B219B8570E9381AC00EAB407 /* IOWrapper.h */,
-				B28B1ED2110F52BB00AAD188 /* LatticeMBR.cpp */,
 				03306D800C0B249A00CA1311 /* mbr.cpp */,
 				03306D810C0B249A00CA1311 /* mbr.h */,
 				1C8CFF450AD68D3600FA22E2 /* Main.cpp */,
 				1C8CFF460AD68D3600FA22E2 /* Main.h */,
-				3DCBA8F111A0929D00A4C1C7 /* ThreadPool.cpp */,
-				3DCBA8F211A0929D00A4C1C7 /* ThreadPool.h */,
 				1C8CFF470AD68D3600FA22E2 /* TranslationAnalysis.cpp */,
 				1C8CFF480AD68D3600FA22E2 /* TranslationAnalysis.h */,
 			);
@@ -280,7 +269,6 @@
 				03306D820C0B249A00CA1311 /* mbr.cpp in Sources */,
 				B219B8580E9381AC00EAB407 /* IOWrapper.cpp in Sources */,
 				B28B1ED3110F52BB00AAD188 /* LatticeMBR.cpp in Sources */,
-				3DCBA8F511A0929D00A4C1C7 /* ThreadPool.cpp in Sources */,
 			);
 			runOnlyForDeploymentPostprocessing = 0;
 		};
@@ -308,8 +296,6 @@
 		03306D3C0C0B23F200CA1311 /* Debug */ = {
 			isa = XCBuildConfiguration;
 			buildSettings = {
-				ARCHS = "$(ARCHS_STANDARD_64_BIT_PRE_XCODE_3_1)";
-				ARCHS_STANDARD_64_BIT_PRE_XCODE_3_1 = x86_64;
 				COPY_PHASE_STRIP = NO;
 				GCC_DYNAMIC_NO_PIC = NO;
 				GCC_ENABLE_FIX_AND_CONTINUE = YES;
@@ -323,29 +309,10 @@
 				);
 				GCC_WARN_ABOUT_RETURN_TYPE = YES;
 				GCC_WARN_UNUSED_VARIABLE = YES;
-<<<<<<< HEAD
-				HEADER_SEARCH_PATHS = (
-					../moses/src,
-					../srilm/misc/src,
-					../srilm/dstruct/src,
-					../srilm/include,
-					../irstlm/include,
-					../srilm/lm/src,
-					../modelblocks/rvtl/include,
-					../modelblocks/wsjparse/include,
-					../boost,
-				);
-				INSTALL_PATH = "$(HOME)/bin";
-				LIBRARY_SEARCH_PATHS = (
-					/sw/lib,
-					"../irstlm/lib/x86_64-apple-darwin10.0",
-					"../moses/build//**",
-=======
 				HEADER_SEARCH_PATHS = ../moses/src;
 				INSTALL_PATH = "$(HOME)/bin";
 				LIBRARY_SEARCH_PATHS = (
 					../irstlm/lib/,
->>>>>>> ddabdf6b
 					../srilm/lib/macosx,
 					../kenlm/lm,
 					../randlm/lib,
@@ -357,16 +324,10 @@
 					"-ldstruct",
 					"-lz",
 					"-lirstlm",
-<<<<<<< HEAD
-					"-lboost_thread-mt",
-					"-lm",
-=======
 					"-lrandlm",
->>>>>>> ddabdf6b
 				);
 				PREBINDING = NO;
 				PRODUCT_NAME = "moses-cmd";
-				VALID_ARCHS = "x86_64 i386";
 				ZERO_LINK = NO;
 			};
 			name = Debug;
