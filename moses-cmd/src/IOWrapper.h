// $Id$

/***********************************************************************
Moses - factored phrase-based language decoder
Copyright (c) 2006 University of Edinburgh
All rights reserved.

Redistribution and use in source and binary forms, with or without modification,
are permitted provided that the following conditions are met:

    * Redistributions of source code must retain the above copyright notice,
			this list of conditions and the following disclaimer.
    * Redistributions in binary form must reproduce the above copyright notice,
			this list of conditions and the following disclaimer in the documentation
			and/or other materials provided with the distribution.
    * Neither the name of the University of Edinburgh nor the names of its contributors
			may be used to endorse or promote products derived from this software
			without specific prior written permission.

THIS SOFTWARE IS PROVIDED BY THE COPYRIGHT HOLDERS AND CONTRIBUTORS "AS IS"
AND ANY EXPRESS OR IMPLIED WARRANTIES, INCLUDING, BUT NOT LIMITED TO,
THE IMPLIED WARRANTIES OF MERCHANTABILITY AND FITNESS FOR A PARTICULAR
PURPOSE ARE DISCLAIMED. IN NO EVENT SHALL THE COPYRIGHT OWNER OR CONTRIBUTORS
BE LIABLE FOR ANY DIRECT, INDIRECT, INCIDENTAL, SPECIAL, EXEMPLARY, OR
CONSEQUENTIAL DAMAGES (INCLUDING, BUT NOT LIMITED TO, PROCUREMENT OF
SUBSTITUTE GOODS OR SERVICES; LOSS OF USE, DATA, OR PROFITS; OR BUSINESS
INTERRUPTION) HOWEVER CAUSED AND ON ANY THEORY OF LIABILITY, WHETHER
IN CONTRACT, STRICT LIABILITY, OR TORT (INCLUDING NEGLIGENCE OR OTHERWISE)
ARISING IN ANY WAY OUT OF THE USE OF THIS SOFTWARE, EVEN IF ADVISED OF THE
POSSIBILITY OF SUCH DAMAGE.
***********************************************************************/

// example file on how to use moses library

#ifndef moses_cmd_IOWrapper_h
#define moses_cmd_IOWrapper_h

#include <fstream>
#include <ostream>
#include <vector>
#include "util/check.hh"

#include "TypeDef.h"
#include "Sentence.h"
#include "FactorTypeSet.h"
#include "FactorCollection.h"
#include "Hypothesis.h"
#include "OutputCollector.h"
#include "TrellisPathList.h"
#include "InputFileStream.h"
#include "InputType.h"
#include "WordLattice.h"
#include "LatticeMBR.h"

class IOWrapper
{
protected:
  long m_translationId;

  const std::vector<Moses::FactorType>	&m_inputFactorOrder;
  const std::vector<Moses::FactorType>	&m_outputFactorOrder;
  const Moses::FactorMask							&m_inputFactorUsed;
  std::string										m_inputFilePath;
  Moses::InputFileStream				*m_inputFile;
  std::istream									*m_inputStream;
  std::ostream 									*m_nBestStream
  ,*m_outputWordGraphStream,*m_outputSearchGraphStream;
  std::ostream                  *m_detailedTranslationReportingStream;
  std::ofstream *m_alignmentOutputStream;
  bool													m_surpressSingleBestOutput;

  void Initialization(const std::vector<Moses::FactorType>	&inputFactorOrder
                      , const std::vector<Moses::FactorType>			&outputFactorOrder
                      , const Moses::FactorMask							&inputFactorUsed
                      , size_t												nBestSize
                      , const std::string							&nBestFilePath);

public:
  IOWrapper(const std::vector<Moses::FactorType>	&inputFactorOrder
            , const std::vector<Moses::FactorType>			&outputFactorOrder
            , const Moses::FactorMask							&inputFactorUsed
            , size_t												nBestSize
            , const std::string							&nBestFilePath);

  IOWrapper(const std::vector<Moses::FactorType>	&inputFactorOrder
            , const std::vector<Moses::FactorType>	&outputFactorOrder
            , const Moses::FactorMask							&inputFactorUsed
            , size_t												nBestSize
            , const std::string							&nBestFilePath
            , const std::string                                                     &infilePath);
  ~IOWrapper();

  Moses::InputType* GetInput(Moses::InputType *inputType);

  void OutputBestHypo(const Moses::Hypothesis *hypo, long translationId, bool reportSegmentation, bool reportAllFactors);
  void OutputLatticeMBRNBestList(const std::vector<LatticeMBRSolution>& solutions,long translationId);
  void Backtrack(const Moses::Hypothesis *hypo);

  void ResetTranslationId() {
    m_translationId = 0;
  }

  std::ofstream *GetAlignmentOutputStream() {
    return m_alignmentOutputStream;
  }

  std::ostream &GetOutputWordGraphStream() {
    return *m_outputWordGraphStream;
  }
  std::ostream &GetOutputSearchGraphStream() {
    return *m_outputSearchGraphStream;
  }

  std::ostream &GetDetailedTranslationReportingStream() {
    assert (m_detailedTranslationReportingStream);
    return *m_detailedTranslationReportingStream;
  }
};

IOWrapper *GetIODevice(const Moses::StaticData &staticData);
bool ReadInput(IOWrapper &ioWrapper, Moses::InputTypeEnum inputType, Moses::InputType*& source);
void OutputBestSurface(std::ostream &out, const Moses::Hypothesis *hypo, const std::vector<Moses::FactorType> &outputFactorOrder, bool reportSegmentation, bool reportAllFactors);
void OutputNBest(std::ostream& out, const Moses::TrellisPathList &nBestList, const std::vector<Moses::FactorType>&,
<<<<<<< HEAD
                  const TranslationSystem* system, long translationId);
void OutputAllFeatureScores(std::ostream& out, const TranslationSystem* system, const TrellisPath &path);
void OutputFeatureScores(std::ostream& out, const TrellisPath &path, const FeatureFunction *ff, std::string &lastName);
=======
                 const TranslationSystem* system, long translationId, bool reportSegmentation);
>>>>>>> 277fd38b
void OutputLatticeMBRNBest(std::ostream& out, const std::vector<LatticeMBRSolution>& solutions,long translationId);
void OutputBestHypo(const std::vector<Moses::Word>&  mbrBestHypo, long /*translationId*/,
                    bool reportSegmentation, bool reportAllFactors, std::ostream& out);
void OutputBestHypo(const Moses::TrellisPath &path, long /*translationId*/,bool reportSegmentation, bool reportAllFactors, std::ostream &out);
void OutputInput(std::ostream& os, const Hypothesis* hypo);
void OutputAlignment(OutputCollector* collector, size_t lineNo, const Hypothesis *hypo);
void OutputAlignment(OutputCollector* collector, size_t lineNo,  const TrellisPath &path);

#endif<|MERGE_RESOLUTION|>--- conflicted
+++ resolved
@@ -121,13 +121,9 @@
 bool ReadInput(IOWrapper &ioWrapper, Moses::InputTypeEnum inputType, Moses::InputType*& source);
 void OutputBestSurface(std::ostream &out, const Moses::Hypothesis *hypo, const std::vector<Moses::FactorType> &outputFactorOrder, bool reportSegmentation, bool reportAllFactors);
 void OutputNBest(std::ostream& out, const Moses::TrellisPathList &nBestList, const std::vector<Moses::FactorType>&,
-<<<<<<< HEAD
-                  const TranslationSystem* system, long translationId);
+                 const TranslationSystem* system, long translationId, bool reportSegmentation);
 void OutputAllFeatureScores(std::ostream& out, const TranslationSystem* system, const TrellisPath &path);
 void OutputFeatureScores(std::ostream& out, const TrellisPath &path, const FeatureFunction *ff, std::string &lastName);
-=======
-                 const TranslationSystem* system, long translationId, bool reportSegmentation);
->>>>>>> 277fd38b
 void OutputLatticeMBRNBest(std::ostream& out, const std::vector<LatticeMBRSolution>& solutions,long translationId);
 void OutputBestHypo(const std::vector<Moses::Word>&  mbrBestHypo, long /*translationId*/,
                     bool reportSegmentation, bool reportAllFactors, std::ostream& out);
