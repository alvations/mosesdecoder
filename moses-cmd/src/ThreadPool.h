--- conflicted
+++ resolved
@@ -101,11 +101,7 @@
     public:
         TestTask(int id) : m_id(id) {}
         virtual void Run() {
-<<<<<<< HEAD
-#if defined(BOOST_HAS_PTHREADS)
-=======
 #ifdef BOOST_HAS_PTHREADS
->>>>>>> ddabdf6b
             pthread_t tid = pthread_self();
 #else
             pthread_t tid = 0;
