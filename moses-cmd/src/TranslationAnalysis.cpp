// $Id$

#include <iostream>
#include <sstream>
#include <algorithm>
#include "StaticData.h"
#include "Hypothesis.h"
#include "TranslationAnalysis.h"

using namespace Moses;

namespace TranslationAnalysis
{

void PrintTranslationAnalysis(const TranslationSystem* system, std::ostream &os, const Hypothesis* hypo)
{
  os << std::endl << "TRANSLATION HYPOTHESIS DETAILS:" << std::endl;
  std::vector<const Hypothesis*> translationPath;
  while (hypo) {
    translationPath.push_back(hypo);
    hypo = hypo->GetPrevHypo();
  }
  std::reverse(translationPath.begin(), translationPath.end());

  std::vector<std::string> droppedWords;
  std::vector<const Hypothesis*>::iterator tpi = translationPath.begin();
  ++tpi;  // skip initial translation state
  std::vector<std::string> sourceMap;
  std::vector<std::string> targetMap;
  std::vector<unsigned int> lmAcc(0);
  size_t lmCalls = 0;
  bool doLMStats = ((*tpi)->GetLMStats() != 0);
  if (doLMStats)
    lmAcc.resize((*tpi)->GetLMStats()->size(), 0);
  for (; tpi != translationPath.end(); ++tpi) {
    std::ostringstream sms;
    std::ostringstream tms;
    std::string target = (*tpi)->GetTargetPhraseStringRep();
    std::string source = (*tpi)->GetSourcePhraseStringRep();
    WordsRange twr = (*tpi)->GetCurrTargetWordsRange();
    WordsRange swr = (*tpi)->GetCurrSourceWordsRange();

    const AlignmentInfo &alignmentInfo = (*tpi)->GetCurrTargetPhrase().GetAlignmentInfo();

    // language model backoff stats,
    if (doLMStats) {
      std::vector<std::vector<unsigned int> >& lmstats = *(*tpi)->GetLMStats();
      std::vector<std::vector<unsigned int> >::iterator i = lmstats.begin();
      std::vector<unsigned int>::iterator acc = lmAcc.begin();

      for (; i != lmstats.end(); ++i, ++acc) {
        std::vector<unsigned int>::iterator j = i->begin();
        lmCalls += i->size();
        for (; j != i->end(); ++j) {
          (*acc) += *j;
        }
      }
    }

    bool epsilon = false;
    if (target == "") {
      target="<EPSILON>";
      epsilon = true;
      droppedWords.push_back(source);
    }
    os	<< "         SOURCE: " << swr << " " << source << std::endl
        << "  TRANSLATED AS: "               << target << std::endl
        << "  WORD ALIGNED: " << alignmentInfo					<< std::endl;
    size_t twr_i = twr.GetStartPos();
    size_t swr_i = swr.GetStartPos();
    if (!epsilon) {
      sms << twr_i;
    }
    if (epsilon) {
      tms << "del(" << swr_i << ")";
    } else {
      tms << swr_i;
    }
    swr_i++;
    twr_i++;
    for (; twr_i <= twr.GetEndPos() && twr.GetEndPos() != NOT_FOUND; twr_i++) {
      sms << '-' << twr_i;
    }
    for (; swr_i <= swr.GetEndPos() && swr.GetEndPos() != NOT_FOUND; swr_i++) {
      tms << '-' << swr_i;
    }
    if (!epsilon) targetMap.push_back(sms.str());
    sourceMap.push_back(tms.str());
  }
  std::vector<std::string>::iterator si = sourceMap.begin();
  std::vector<std::string>::iterator ti = targetMap.begin();
  os << std::endl << "SOURCE/TARGET SPANS:";
  os << std::endl << "  SOURCE:";
  for (; si != sourceMap.end(); ++si) {
    os << " " << *si;
  }
  os << std::endl << "  TARGET:";
  for (; ti != targetMap.end(); ++ti) {
    os << " " << *ti;
  }
  os << std::endl << std::endl;
  if (doLMStats && lmCalls > 0) {
    std::vector<unsigned int>::iterator acc = lmAcc.begin();
    const LMList& lmlist = system->GetLanguageModels();
    LMList::const_iterator i = lmlist.begin();
    for (; acc != lmAcc.end(); ++acc, ++i) {
      char buf[256];
      sprintf(buf, "%.4f", (float)(*acc)/(float)lmCalls);
      os << (*i)->GetScoreProducerDescription() <<", AVG N-GRAM LENGTH: " << buf << std::endl;
    }
  }

  if (droppedWords.size() > 0) {
    std::vector<std::string>::iterator dwi = droppedWords.begin();
    os << std::endl << "WORDS/PHRASES DROPPED:" << std::endl;
    for (; dwi != droppedWords.end(); ++dwi) {
      os << "\tdropped=" << *dwi << std::endl;
    }
  }
<<<<<<< HEAD
	os << std::endl << "SCORES (UNWEIGHTED/WEIGHTED): ";
  os << translationPath.back()->GetScoreBreakdown();
  os << " weighted(TODO)";
	os << std::endl;
=======
  os << std::endl << "SCORES (UNWEIGHTED/WEIGHTED): ";
  StaticData::Instance().GetScoreIndexManager().PrintLabeledWeightedScores(os, translationPath.back()->GetScoreBreakdown(), StaticData::Instance().GetAllWeights());
  os << std::endl;
>>>>>>> 67dd80fb
}

}<|MERGE_RESOLUTION|>--- conflicted
+++ resolved
@@ -117,16 +117,10 @@
       os << "\tdropped=" << *dwi << std::endl;
     }
   }
-<<<<<<< HEAD
 	os << std::endl << "SCORES (UNWEIGHTED/WEIGHTED): ";
   os << translationPath.back()->GetScoreBreakdown();
   os << " weighted(TODO)";
 	os << std::endl;
-=======
-  os << std::endl << "SCORES (UNWEIGHTED/WEIGHTED): ";
-  StaticData::Instance().GetScoreIndexManager().PrintLabeledWeightedScores(os, translationPath.back()->GetScoreBreakdown(), StaticData::Instance().GetAllWeights());
-  os << std::endl;
->>>>>>> 67dd80fb
 }
 
 }