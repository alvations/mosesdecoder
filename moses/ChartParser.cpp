// $Id$
// vim:tabstop=2
/***********************************************************************
 Moses - factored phrase-based language decoder
 Copyright (C) 2010 Hieu Hoang

 This library is free software; you can redistribute it and/or
 modify it under the terms of the GNU Lesser General Public
 License as published by the Free Software Foundation; either
 version 2.1 of the License, or (at your option) any later version.

 This library is distributed in the hope that it will be useful,
 but WITHOUT ANY WARRANTY; without even the implied warranty of
 MERCHANTABILITY or FITNESS FOR A PARTICULAR PURPOSE.  See the GNU
 Lesser General Public License for more details.

 You should have received a copy of the GNU Lesser General Public
 License along with this library; if not, write to the Free Software
 Foundation, Inc., 51 Franklin Street, Fifth Floor, Boston, MA  02110-1301  USA
 ***********************************************************************/

#include "ChartParser.h"
#include "ChartParserCallback.h"
#include "ChartRuleLookupManager.h"
#include "StaticData.h"
#include "TreeInput.h"
#include "Sentence.h"
#include "DecodeGraph.h"
#include "moses/FF/UnknownWordPenaltyProducer.h"
#include "moses/TranslationModel/PhraseDictionary.h"
#include "moses/TranslationTask.h"

using namespace std;
using namespace Moses;

namespace Moses
{

ChartParserUnknown
::ChartParserUnknown(ttasksptr const& ttask)
  : m_ttask(ttask)
{ }

ChartParserUnknown::~ChartParserUnknown()
{
  RemoveAllInColl(m_unksrcs);
}

<<<<<<< HEAD
AllOptions::ptr const& 
ChartParserUnknown::
options() const 
{ 
  return m_ttask.lock()->options(); 
} 

void 
=======
AllOptions::ptr const&
ChartParserUnknown::
options() const
{
  return m_ttask.lock()->options();
}

void
>>>>>>> 739165c2
ChartParserUnknown::
Process(const Word &sourceWord, const Range &range, ChartParserCallback &to)
{
  // unknown word, add as trans opt
  const StaticData &staticData = StaticData::Instance();
<<<<<<< HEAD
  const UnknownWordPenaltyProducer &unknownWordPenaltyProducer 
    = UnknownWordPenaltyProducer::Instance();
=======
  const UnknownWordPenaltyProducer &unknownWordPenaltyProducer
  = UnknownWordPenaltyProducer::Instance();
>>>>>>> 739165c2

  size_t isDigit = 0;
  if (options()->unk.drop) {
    const Factor *f = sourceWord[0]; // TODO hack. shouldn't know which factor is surface
    const StringPiece s = f->GetString();
    isDigit = s.find_first_of("0123456789");
    if (isDigit == string::npos)
      isDigit = 0;
    else
      isDigit = 1;
    // modify the starting bitmap
  }

  Phrase* unksrc = new Phrase(1);
  unksrc->AddWord() = sourceWord;
  Word &newWord = unksrc->GetWord(0);
  newWord.SetIsOOV(true);

  m_unksrcs.push_back(unksrc);

  // hack. Once the OOV FF is a phrase table, get rid of this
  PhraseDictionary *firstPt = NULL;
  if (PhraseDictionary::GetColl().size() == 0) {
    firstPt = PhraseDictionary::GetColl()[0];
  }

  //TranslationOption *transOpt;
  if (! options()->unk.drop || isDigit) {
    // loop
    const UnknownLHSList &lhsList = options()->syntax.unknown_lhs; // staticData.GetUnknownLHS();
    UnknownLHSList::const_iterator iterLHS;
    for (iterLHS = lhsList.begin(); iterLHS != lhsList.end(); ++iterLHS) {
      const string &targetLHSStr = iterLHS->first;
      float prob = iterLHS->second;

      // lhs
      //const Word &sourceLHS = staticData.GetInputDefaultNonTerminal();
      Word *targetLHS = new Word(true);

<<<<<<< HEAD
      targetLHS->CreateFromString(Output, options()->output.factor_order, 
				  targetLHSStr, true);
=======
      targetLHS->CreateFromString(Output, options()->output.factor_order,
                                  targetLHSStr, true);
>>>>>>> 739165c2
      UTIL_THROW_IF2(targetLHS->GetFactor(0) == NULL, "Null factor for target LHS");

      // add to dictionary
      TargetPhrase *targetPhrase = new TargetPhrase(firstPt);
      Word &targetWord = targetPhrase->AddWord();
      targetWord.CreateUnknownWord(sourceWord);

      // scores
      float unknownScore = FloorScore(TransformScore(prob));

      targetPhrase->GetScoreBreakdown().Assign(&unknownWordPenaltyProducer, unknownScore);
      targetPhrase->SetTargetLHS(targetLHS);
      targetPhrase->SetAlignmentInfo("0-0");
      targetPhrase->EvaluateInIsolation(*unksrc);

      if (!options()->output.detailed_tree_transrep_filepath.empty() ||
          options()->nbest.print_trees || staticData.GetTreeStructure() != NULL) {
        std::string prop = "[ ";
        prop += (*targetLHS)[0]->GetString().as_string() + " ";
        prop += sourceWord[0]->GetString().as_string() + " ]";
        targetPhrase->SetProperty("Tree", prop);
      }

      // chart rule
      to.AddPhraseOOV(*targetPhrase, m_cacheTargetPhraseCollection, range);
    } // for (iterLHS
  } else {
    // drop source word. create blank trans opt
    float unknownScore = FloorScore(-numeric_limits<float>::infinity());

    TargetPhrase *targetPhrase = new TargetPhrase(firstPt);
    // loop
    const UnknownLHSList &lhsList = options()->syntax.unknown_lhs;//staticData.GetUnknownLHS();
    UnknownLHSList::const_iterator iterLHS;
    for (iterLHS = lhsList.begin(); iterLHS != lhsList.end(); ++iterLHS) {
      const string &targetLHSStr = iterLHS->first;
      //float prob = iterLHS->second;

      Word *targetLHS = new Word(true);
      targetLHS->CreateFromString(Output, staticData.options()->output.factor_order, 
				  targetLHSStr, true);
      UTIL_THROW_IF2(targetLHS->GetFactor(0) == NULL, "Null factor for target LHS");

      targetPhrase->GetScoreBreakdown().Assign(&unknownWordPenaltyProducer, unknownScore);
      targetPhrase->EvaluateInIsolation(*unksrc);

      targetPhrase->SetTargetLHS(targetLHS);

      // chart rule
      to.AddPhraseOOV(*targetPhrase, m_cacheTargetPhraseCollection, range);
    }
  }
}

ChartParser
::ChartParser(ttasksptr const& ttask, ChartCellCollectionBase &cells)
  : m_ttask(ttask)
  , m_unknown(ttask)
  , m_decodeGraphList(StaticData::Instance().GetDecodeGraphs())
  , m_source(*(ttask->GetSource().get()))
{
  const StaticData &staticData = StaticData::Instance();

  staticData.InitializeForInput(ttask);
  CreateInputPaths(m_source);

  const std::vector<PhraseDictionary*> &dictionaries = PhraseDictionary::GetColl();
  assert(dictionaries.size() == m_decodeGraphList.size());
  m_ruleLookupManagers.reserve(dictionaries.size());
  for (std::size_t i = 0; i < dictionaries.size(); ++i) {
    const PhraseDictionary *dict = dictionaries[i];
    PhraseDictionary *nonConstDict = const_cast<PhraseDictionary*>(dict);
    std::size_t maxChartSpan = m_decodeGraphList[i]->GetMaxChartSpan();
    ChartRuleLookupManager *lookupMgr = nonConstDict->CreateRuleLookupManager(*this, cells, maxChartSpan);
    m_ruleLookupManagers.push_back(lookupMgr);
  }

}

ChartParser::~ChartParser()
{
  RemoveAllInColl(m_ruleLookupManagers);
  StaticData::Instance().CleanUpAfterSentenceProcessing(m_ttask.lock());

  InputPathMatrix::const_iterator iterOuter;
  for (iterOuter = m_inputPathMatrix.begin(); iterOuter != m_inputPathMatrix.end(); ++iterOuter) {
    const std::vector<InputPath*> &outer = *iterOuter;

    std::vector<InputPath*>::const_iterator iterInner;
    for (iterInner = outer.begin(); iterInner != outer.end(); ++iterInner) {
      InputPath *path = *iterInner;
      delete path;
    }
  }
}

void ChartParser::Create(const Range &range, ChartParserCallback &to)
{
  assert(m_decodeGraphList.size() == m_ruleLookupManagers.size());

  std::vector <DecodeGraph*>::const_iterator iterDecodeGraph;
  std::vector <ChartRuleLookupManager*>::const_iterator iterRuleLookupManagers = m_ruleLookupManagers.begin();
  for (iterDecodeGraph = m_decodeGraphList.begin(); iterDecodeGraph != m_decodeGraphList.end(); ++iterDecodeGraph, ++iterRuleLookupManagers) {
    const DecodeGraph &decodeGraph = **iterDecodeGraph;
    assert(decodeGraph.GetSize() == 1);
    ChartRuleLookupManager &ruleLookupManager = **iterRuleLookupManagers;
    size_t maxSpan = decodeGraph.GetMaxChartSpan();
    size_t last = m_source.GetSize()-1;
    if (maxSpan != 0) {
      last = min(last, range.GetStartPos()+maxSpan);
    }
    if (maxSpan == 0 || range.GetNumWordsCovered() <= maxSpan) {
      const InputPath &inputPath = GetInputPath(range);
      ruleLookupManager.GetChartRuleCollection(inputPath, last, to);
    }
  }

  if (range.GetNumWordsCovered() == 1
      && range.GetStartPos() != 0
      && range.GetStartPos() != m_source.GetSize()-1) {
    bool always = options()->unk.always_create_direct_transopt;
    if (to.Empty() || always) {
      // create unknown words for 1 word coverage where we don't have any trans options
      const Word &sourceWord = m_source.GetWord(range.GetStartPos());
      m_unknown.Process(sourceWord, range, to);
    }
  }
}

void ChartParser::CreateInputPaths(const InputType &input)
{
  size_t size = input.GetSize();
  m_inputPathMatrix.resize(size);

  UTIL_THROW_IF2(input.GetType() != SentenceInput && input.GetType() != TreeInputType,
                 "Input must be a sentence or a tree, not lattice or confusion networks");
  for (size_t phaseSize = 1; phaseSize <= size; ++phaseSize) {
    for (size_t startPos = 0; startPos < size - phaseSize + 1; ++startPos) {
      size_t endPos = startPos + phaseSize -1;
      vector<InputPath*> &vec = m_inputPathMatrix[startPos];

      Range range(startPos, endPos);
      Phrase subphrase(input.GetSubString(Range(startPos, endPos)));
      const NonTerminalSet &labels = input.GetLabelSet(startPos, endPos);

      InputPath *node;
      if (range.GetNumWordsCovered() == 1) {
        node = new InputPath(m_ttask, subphrase, labels, range, NULL, NULL);
        vec.push_back(node);
      } else {
        const InputPath &prevNode = GetInputPath(startPos, endPos - 1);
        node = new InputPath(m_ttask, subphrase, labels, range, &prevNode, NULL);
        vec.push_back(node);
      }

      //m_inputPathQueue.push_back(node);
    }
  }
}

const InputPath &ChartParser::GetInputPath(const Range &range) const
{
  return GetInputPath(range.GetStartPos(), range.GetEndPos());
}

const InputPath &ChartParser::GetInputPath(size_t startPos, size_t endPos) const
{
  size_t offset = endPos - startPos;
  UTIL_THROW_IF2(offset >= m_inputPathMatrix[startPos].size(),
                 "Out of bound: " << offset);
  return *m_inputPathMatrix[startPos][offset];
}

InputPath &ChartParser::GetInputPath(size_t startPos, size_t endPos)
{
  size_t offset = endPos - startPos;
  UTIL_THROW_IF2(offset >= m_inputPathMatrix[startPos].size(),
                 "Out of bound: " << offset);
  return *m_inputPathMatrix[startPos][offset];
}
/*
const Sentence &ChartParser::GetSentence() const {
  const Sentence &sentence = static_cast<const Sentence&>(m_source);
  return sentence;
}
*/
size_t ChartParser::GetSize() const
{
  return m_source.GetSize();
}

long ChartParser::GetTranslationId() const
{
  return m_source.GetTranslationId();
}


<<<<<<< HEAD
AllOptions::ptr const& 
ChartParser::
options() const 
{ 
  return m_ttask.lock()->options(); 
} 
=======
AllOptions::ptr const&
ChartParser::
options() const
{
  return m_ttask.lock()->options();
}
>>>>>>> 739165c2


} // namespace Moses<|MERGE_RESOLUTION|>--- conflicted
+++ resolved
@@ -46,16 +46,6 @@
   RemoveAllInColl(m_unksrcs);
 }
 
-<<<<<<< HEAD
-AllOptions::ptr const& 
-ChartParserUnknown::
-options() const 
-{ 
-  return m_ttask.lock()->options(); 
-} 
-
-void 
-=======
 AllOptions::ptr const&
 ChartParserUnknown::
 options() const
@@ -64,19 +54,13 @@
 }
 
 void
->>>>>>> 739165c2
 ChartParserUnknown::
 Process(const Word &sourceWord, const Range &range, ChartParserCallback &to)
 {
   // unknown word, add as trans opt
   const StaticData &staticData = StaticData::Instance();
-<<<<<<< HEAD
-  const UnknownWordPenaltyProducer &unknownWordPenaltyProducer 
-    = UnknownWordPenaltyProducer::Instance();
-=======
   const UnknownWordPenaltyProducer &unknownWordPenaltyProducer
   = UnknownWordPenaltyProducer::Instance();
->>>>>>> 739165c2
 
   size_t isDigit = 0;
   if (options()->unk.drop) {
@@ -116,13 +100,8 @@
       //const Word &sourceLHS = staticData.GetInputDefaultNonTerminal();
       Word *targetLHS = new Word(true);
 
-<<<<<<< HEAD
-      targetLHS->CreateFromString(Output, options()->output.factor_order, 
-				  targetLHSStr, true);
-=======
       targetLHS->CreateFromString(Output, options()->output.factor_order,
                                   targetLHSStr, true);
->>>>>>> 739165c2
       UTIL_THROW_IF2(targetLHS->GetFactor(0) == NULL, "Null factor for target LHS");
 
       // add to dictionary
@@ -162,8 +141,8 @@
       //float prob = iterLHS->second;
 
       Word *targetLHS = new Word(true);
-      targetLHS->CreateFromString(Output, staticData.options()->output.factor_order, 
-				  targetLHSStr, true);
+      targetLHS->CreateFromString(Output, staticData.options()->output.factor_order,
+                                  targetLHSStr, true);
       UTIL_THROW_IF2(targetLHS->GetFactor(0) == NULL, "Null factor for target LHS");
 
       targetPhrase->GetScoreBreakdown().Assign(&unknownWordPenaltyProducer, unknownScore);
@@ -320,21 +299,12 @@
 }
 
 
-<<<<<<< HEAD
-AllOptions::ptr const& 
-ChartParser::
-options() const 
-{ 
-  return m_ttask.lock()->options(); 
-} 
-=======
 AllOptions::ptr const&
 ChartParser::
 options() const
 {
   return m_ttask.lock()->options();
 }
->>>>>>> 739165c2
 
 
 } // namespace Moses