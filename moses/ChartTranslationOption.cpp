#include "ChartTranslationOptions.h"
#include "InputType.h"
#include "InputPath.h"

namespace Moses
{
ChartTranslationOption::ChartTranslationOption(const TargetPhrase &targetPhrase)
  :m_targetPhrase(targetPhrase)
  ,m_scoreBreakdown(targetPhrase.GetScoreBreakdown())
{
}

<<<<<<< HEAD
void ChartTranslationOption::Evaluate(const InputType &input,
                                      const InputPath &inputPath,
                                      const StackVec &stackVec)
=======
void ChartTranslationOption::EvaluateWithSourceContext(const InputType &input,
		const InputPath &inputPath,
		const StackVec &stackVec)
>>>>>>> a0b6b6a3
{
  const std::vector<FeatureFunction*> &ffs = FeatureFunction::GetFeatureFunctions();

  for (size_t i = 0; i < ffs.size(); ++i) {
    const FeatureFunction &ff = *ffs[i];
    ff.EvaluateWithSourceContext(input, inputPath, m_targetPhrase, &stackVec, m_scoreBreakdown);
  }
}


std::ostream& operator<<(std::ostream &out, const ChartTranslationOption &transOpt)
{
  out << transOpt.m_targetPhrase << " " << transOpt.m_scoreBreakdown;
  return out;
}

}
<|MERGE_RESOLUTION|>--- conflicted
+++ resolved
@@ -10,15 +10,9 @@
 {
 }
 
-<<<<<<< HEAD
-void ChartTranslationOption::Evaluate(const InputType &input,
-                                      const InputPath &inputPath,
-                                      const StackVec &stackVec)
-=======
 void ChartTranslationOption::EvaluateWithSourceContext(const InputType &input,
 		const InputPath &inputPath,
 		const StackVec &stackVec)
->>>>>>> a0b6b6a3
 {
   const std::vector<FeatureFunction*> &ffs = FeatureFunction::GetFeatureFunctions();
 
