--- conflicted
+++ resolved
@@ -44,15 +44,9 @@
     return m_scoreBreakdown;
   }
 
-<<<<<<< HEAD
-  void Evaluate(const InputType &input,
-                const InputPath &inputPath,
-                const StackVec &stackVec);
-=======
   void EvaluateWithSourceContext(const InputType &input,
 		  const InputPath &inputPath,
 		  const StackVec &stackVec);
->>>>>>> a0b6b6a3
 };
 
 }
