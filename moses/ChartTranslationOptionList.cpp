/***********************************************************************
 Moses - factored phrase-based language decoder
 Copyright (C) 2010 Hieu Hoang

 This library is free software; you can redistribute it and/or
 modify it under the terms of the GNU Lesser General Public
 License as published by the Free Software Foundation; either
 version 2.1 of the License, or (at your option) any later version.

 This library is distributed in the hope that it will be useful,
 but WITHOUT ANY WARRANTY; without even the implied warranty of
 MERCHANTABILITY or FITNESS FOR A PARTICULAR PURPOSE.  See the GNU
 Lesser General Public License for more details.

 You should have received a copy of the GNU Lesser General Public
 License along with this library; if not, write to the Free Software
 Foundation, Inc., 51 Franklin Street, Fifth Floor, Boston, MA  02110-1301  USA
 ***********************************************************************/

#include <algorithm>
#include <iostream>
#include <vector>
#include "StaticData.h"
#include "ChartTranslationOptionList.h"
#include "ChartTranslationOptions.h"
#include "ChartCellCollection.h"
#include "WordsRange.h"
#include "InputType.h"
#include "InputPath.h"

using namespace std;

namespace Moses
{

ChartTranslationOptionList::ChartTranslationOptionList(size_t ruleLimit, const InputType &input)
  : m_size(0)
  , m_ruleLimit(ruleLimit)
{
  m_scoreThreshold = std::numeric_limits<float>::infinity();
}

ChartTranslationOptionList::~ChartTranslationOptionList()
{
  RemoveAllInColl(m_collection);
}

void ChartTranslationOptionList::Clear()
{
  m_size = 0;
  m_scoreThreshold = std::numeric_limits<float>::infinity();
}

class ChartTranslationOptionOrderer
{
public:
  bool operator()(const ChartTranslationOptions* itemA, const ChartTranslationOptions* itemB) const {
    return itemA->GetEstimateOfBestScore() > itemB->GetEstimateOfBestScore();
  }
};

void ChartTranslationOptionList::Add(const TargetPhraseCollection &tpc,
                                     const StackVec &stackVec,
                                     const WordsRange &range)
{
  if (tpc.IsEmpty()) {
    return;
  }

  for (size_t i = 0; i < stackVec.size(); ++i) {
    const ChartCellLabel &chartCellLabel = *stackVec[i];
    size_t numHypos = chartCellLabel.GetStack().cube->size();
    if (numHypos == 0) {
      return; // empty stack. These rules can't be used
    }
  }

  const TargetPhrase &targetPhrase = **(tpc.begin());
  float score = targetPhrase.GetFutureScore();
  for (StackVec::const_iterator p = stackVec.begin(); p != stackVec.end(); ++p) {
    score += (*p)->GetBestScore(this);
  }

  // If the rule limit has already been reached then don't add the option
  // unless it is better than at least one existing option.
  if (m_size > m_ruleLimit && score < m_scoreThreshold) {
    return;
  }

  // Add the option to the list.
  if (m_size == m_collection.size()) {
    // m_collection has reached capacity: create a new object.
    m_collection.push_back(new ChartTranslationOptions(tpc, stackVec,
                           range, score));
  } else {
    // Overwrite an unused object.
    *(m_collection[m_size]) = ChartTranslationOptions(tpc, stackVec,
                              range, score);
  }
  ++m_size;

  // If the rule limit hasn't been exceeded then update the threshold.
  if (m_size <= m_ruleLimit) {
    m_scoreThreshold = (score < m_scoreThreshold) ? score : m_scoreThreshold;
  }

  // Prune if bursting
  if (m_size == m_ruleLimit * 2) {
	NTH_ELEMENT4(m_collection.begin(),
                     m_collection.begin() + m_ruleLimit - 1,
                     m_collection.begin() + m_size,
                     ChartTranslationOptionOrderer());
    m_scoreThreshold = m_collection[m_ruleLimit-1]->GetEstimateOfBestScore();
    m_size = m_ruleLimit;
  }
}

void ChartTranslationOptionList::AddPhraseOOV(TargetPhrase &phrase, std::list<TargetPhraseCollection*> &waste_memory, const WordsRange &range)
{
  TargetPhraseCollection *tpc = new TargetPhraseCollection();
  tpc->Add(&phrase);
  waste_memory.push_back(tpc);
  StackVec empty;
  Add(*tpc, empty, range);
}

void ChartTranslationOptionList::ApplyThreshold()
{
  if (m_size > m_ruleLimit) {
    // Something's gone wrong if the list has grown to m_ruleLimit * 2
    // without being pruned.
    assert(m_size < m_ruleLimit * 2);
    // Reduce the list to the best m_ruleLimit options.  The remaining
    // options can be overwritten on subsequent calls to Add().
    NTH_ELEMENT4(m_collection.begin(),
                     m_collection.begin()+m_ruleLimit,
                     m_collection.begin()+m_size,
                     ChartTranslationOptionOrderer());
    m_size = m_ruleLimit;
  }

  // keep only those over best + threshold

  float scoreThreshold = -std::numeric_limits<float>::infinity();

  CollType::const_iterator iter;
  for (iter = m_collection.begin(); iter != m_collection.begin()+m_size; ++iter) {
    const ChartTranslationOptions *transOpt = *iter;
    float score = transOpt->GetEstimateOfBestScore();
    scoreThreshold = (score > scoreThreshold) ? score : scoreThreshold;
  }

  scoreThreshold += StaticData::Instance().GetTranslationOptionThreshold();

  CollType::iterator bound = std::partition(m_collection.begin(),
                             m_collection.begin()+m_size,
                             ScoreThresholdPred(scoreThreshold));

  m_size = std::distance(m_collection.begin(), bound);
}

float ChartTranslationOptionList::GetBestScore(const ChartCellLabel *chartCell) const
{
    const HypoList *stack = chartCell->GetStack().cube;
    assert(stack);
<<<<<<< HEAD
    //assert(!stack->empty());
    if (stack->empty()) {
    	return 0;
    }
    else {
   	const ChartHypothesis &bestHypo = **(stack->begin());
	return bestHypo.GetTotalScore();
    }
=======
    assert(!stack->empty());
	const ChartHypothesis &bestHypo = **(stack->begin());
	return bestHypo.GetTotalScore();
>>>>>>> 55064961
}

void ChartTranslationOptionList::Evaluate(const InputType &input, const InputPath &inputPath)
{
  // NEVER iterate over ALL of the collection. Just over the first m_size
  CollType::iterator iter;
  for (iter = m_collection.begin(); iter != m_collection.begin() + m_size; ++iter) {
    ChartTranslationOptions &transOpts = **iter;
    transOpts.Evaluate(input, inputPath);
  }
}

std::ostream& operator<<(std::ostream &out, const ChartTranslationOptionList &obj)
{
	for (size_t i = 0; i < obj.m_collection.size(); ++i) {
		const ChartTranslationOptions &transOpts = *obj.m_collection[i];
		out << transOpts << endl;
	}
	return out;
}

}<|MERGE_RESOLUTION|>--- conflicted
+++ resolved
@@ -163,20 +163,9 @@
 {
     const HypoList *stack = chartCell->GetStack().cube;
     assert(stack);
-<<<<<<< HEAD
-    //assert(!stack->empty());
-    if (stack->empty()) {
-    	return 0;
-    }
-    else {
-   	const ChartHypothesis &bestHypo = **(stack->begin());
-	return bestHypo.GetTotalScore();
-    }
-=======
     assert(!stack->empty());
 	const ChartHypothesis &bestHypo = **(stack->begin());
 	return bestHypo.GetTotalScore();
->>>>>>> 55064961
 }
 
 void ChartTranslationOptionList::Evaluate(const InputType &input, const InputPath &inputPath)
