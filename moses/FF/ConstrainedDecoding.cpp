#include "ConstrainedDecoding.h"
#include "moses/Hypothesis.h"
#include "moses/Manager.h"
#include "moses/ChartHypothesis.h"
#include "moses/ChartManager.h"
#include "moses/StaticData.h"
#include "moses/InputFileStream.h"
#include "moses/Util.h"
#include "util/exception.hh"

using namespace std;

namespace Moses
{
ConstrainedDecodingState::ConstrainedDecodingState(const Hypothesis &hypo)
{
  hypo.GetOutputPhrase(m_outputPhrase);
}

ConstrainedDecodingState::ConstrainedDecodingState(const ChartHypothesis &hypo)
{
  hypo.GetOutputPhrase(m_outputPhrase);
}

int ConstrainedDecodingState::Compare(const FFState& other) const
{
  const ConstrainedDecodingState &otherFF = static_cast<const ConstrainedDecodingState&>(other);
  int ret =     m_outputPhrase.Compare(otherFF.m_outputPhrase);
  return ret;
}

//////////////////////////////////////////////////////////////////
ConstrainedDecoding::ConstrainedDecoding(const std::string &line)
  :StatefulFeatureFunction(1, line)
  ,m_maxUnknowns(0)
  ,m_negate(false)
  ,m_soft(false)
{
  m_tuneable = false;
  ReadParameters();
}

void ConstrainedDecoding::Load()
{
  const StaticData &staticData = StaticData::Instance();
  bool addBeginEndWord = (staticData.GetSearchAlgorithm() == ChartDecoding) || (staticData.GetSearchAlgorithm() == ChartIncremental);

  for(size_t i = 0; i < m_paths.size(); ++i) {
    InputFileStream constraintFile(m_paths[i]);
    std::string line;
    long sentenceID = staticData.GetStartTranslationId() - 1;
    while (getline(constraintFile, line)) {
      vector<string> vecStr = Tokenize(line, "\t");
  
      Phrase phrase(0);
      if (vecStr.size() == 1) {
        sentenceID++;
<<<<<<< HEAD
        phrase.CreateFromString(Output, staticData.GetOutputFactorOrder(), vecStr[0], staticData.GetFactorDelimiter(), NULL);
      } else if (vecStr.size() == 2) {
        sentenceID = Scan<long>(vecStr[0]);
        phrase.CreateFromString(Output, staticData.GetOutputFactorOrder(), vecStr[1], staticData.GetFactorDelimiter(), NULL);
=======
        // phrase.CreateFromString(Output, staticData.GetOutputFactorOrder(), vecStr[0], staticData.GetFactorDelimiter(), NULL);
        phrase.CreateFromString(Output, staticData.GetOutputFactorOrder(), vecStr[0], NULL);
      } else if (vecStr.size() == 2) {
        sentenceID = Scan<long>(vecStr[0]);
        // phrase.CreateFromString(Output, staticData.GetOutputFactorOrder(), vecStr[1], staticData.GetFactorDelimiter(), NULL);
        phrase.CreateFromString(Output, staticData.GetOutputFactorOrder(), vecStr[1], NULL);
>>>>>>> 734d3fc3
      } else {
        UTIL_THROW(util::Exception, "Reference file not loaded");
      }
  
      if (addBeginEndWord) {
        phrase.InitStartEndWord();
      }
      m_constraints[sentenceID].push_back(phrase);
    }
  }
}

std::vector<float> ConstrainedDecoding::DefaultWeights() const
{
  UTIL_THROW_IF2(m_numScoreComponents != 1,
          "ConstrainedDecoding must only have 1 score");
  vector<float> ret(1, 1);
  return ret;
}

template <class H, class M>
const std::vector<Phrase> *GetConstraint(const std::map<long,std::vector<Phrase> > &constraints, const H &hypo)
{
  const M &mgr = hypo.GetManager();
  const InputType &input = mgr.GetSource();
  long id = input.GetTranslationId();

  map<long,std::vector<Phrase> >::const_iterator iter;
  iter = constraints.find(id);

  if (iter == constraints.end()) {
    UTIL_THROW(util::Exception, "Couldn't find reference " << id);

    return NULL;
  } else {
    return &iter->second;
  }
}

FFState* ConstrainedDecoding::EvaluateWhenApplied(
  const Hypothesis& hypo,
  const FFState* prev_state,
  ScoreComponentCollection* accumulator) const
{
  const std::vector<Phrase> *ref = GetConstraint<Hypothesis, Manager>(m_constraints, hypo);
  assert(ref);

  ConstrainedDecodingState *ret = new ConstrainedDecodingState(hypo);
  const Phrase &outputPhrase = ret->GetPhrase(); 

  size_t searchPos = NOT_FOUND;
  size_t i = 0;
  size_t size = 0;
  while(searchPos == NOT_FOUND && i < ref->size()) {
    searchPos = (*ref)[i].Find(outputPhrase, m_maxUnknowns);
    size = (*ref)[i].GetSize();
    i++;
  }

  float score;
  if (hypo.IsSourceCompleted()) {
    // translated entire sentence.
    bool match = (searchPos == 0) && (size == outputPhrase.GetSize());
    if (!m_negate) {
        score = match ? 0 : - ( m_soft ? 1 : std::numeric_limits<float>::infinity());
    }
    else {
        score = !match ? 0 : - ( m_soft ? 1 : std::numeric_limits<float>::infinity());
    }
  } else if (m_negate) {
    // keep all derivations
    score = 0;
  }
  else {
    score = (searchPos != NOT_FOUND) ? 0 : - ( m_soft ? 1 : std::numeric_limits<float>::infinity());
  }

  accumulator->PlusEquals(this, score);

  return ret;
}

FFState* ConstrainedDecoding::EvaluateWhenApplied(
  const ChartHypothesis &hypo,
  int /* featureID - used to index the state in the previous hypotheses */,
  ScoreComponentCollection* accumulator) const
{
  const std::vector<Phrase> *ref = GetConstraint<ChartHypothesis, ChartManager>(m_constraints, hypo);
  assert(ref);

  const ChartManager &mgr = hypo.GetManager();
  const Sentence &source = static_cast<const Sentence&>(mgr.GetSource());

  ConstrainedDecodingState *ret = new ConstrainedDecodingState(hypo);
  const Phrase &outputPhrase = ret->GetPhrase();

  size_t searchPos = NOT_FOUND;
  size_t i = 0;
  size_t size = 0;
  while(searchPos == NOT_FOUND && i < ref->size()) {
    searchPos = (*ref)[i].Find(outputPhrase, m_maxUnknowns);
    size = (*ref)[i].GetSize();
    i++;
  }
  
  float score;
  if (hypo.GetCurrSourceRange().GetStartPos() == 0 &&
      hypo.GetCurrSourceRange().GetEndPos() == source.GetSize() - 1) {
    // translated entire sentence.
    bool match = (searchPos == 0) && (size == outputPhrase.GetSize());

    if (!m_negate) {
        score = match ? 0 : - ( m_soft ? 1 : std::numeric_limits<float>::infinity());
    }
    else {
        score = !match ? 0 : - ( m_soft ? 1 : std::numeric_limits<float>::infinity());
    }
  } else if (m_negate) {
    // keep all derivations
    score = 0;
  } else {
    score = (searchPos != NOT_FOUND) ? 0 : - ( m_soft ? 1 : std::numeric_limits<float>::infinity());
  }

  accumulator->PlusEquals(this, score);

  return ret;
}

void ConstrainedDecoding::SetParameter(const std::string& key, const std::string& value)
{
  if (key == "path") {
    m_paths = Tokenize(value, ",");
  } else if (key == "max-unknowns") {
    m_maxUnknowns = Scan<int>(value);
  } else if (key == "negate") {
    m_negate = Scan<bool>(value);
  } else if (key == "soft") {
    m_soft = Scan<bool>(value);
  } else {
    StatefulFeatureFunction::SetParameter(key, value);
  }
}

}
<|MERGE_RESOLUTION|>--- conflicted
+++ resolved
@@ -55,19 +55,12 @@
       Phrase phrase(0);
       if (vecStr.size() == 1) {
         sentenceID++;
-<<<<<<< HEAD
-        phrase.CreateFromString(Output, staticData.GetOutputFactorOrder(), vecStr[0], staticData.GetFactorDelimiter(), NULL);
-      } else if (vecStr.size() == 2) {
-        sentenceID = Scan<long>(vecStr[0]);
-        phrase.CreateFromString(Output, staticData.GetOutputFactorOrder(), vecStr[1], staticData.GetFactorDelimiter(), NULL);
-=======
         // phrase.CreateFromString(Output, staticData.GetOutputFactorOrder(), vecStr[0], staticData.GetFactorDelimiter(), NULL);
         phrase.CreateFromString(Output, staticData.GetOutputFactorOrder(), vecStr[0], NULL);
       } else if (vecStr.size() == 2) {
         sentenceID = Scan<long>(vecStr[0]);
         // phrase.CreateFromString(Output, staticData.GetOutputFactorOrder(), vecStr[1], staticData.GetFactorDelimiter(), NULL);
         phrase.CreateFromString(Output, staticData.GetOutputFactorOrder(), vecStr[1], NULL);
->>>>>>> 734d3fc3
       } else {
         UTIL_THROW(util::Exception, "Reference file not loaded");
       }
