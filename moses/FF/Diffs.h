#ifndef moses_Diffs_h
#define moses_Diffs_h

namespace Moses
{

typedef char Diff;
typedef std::vector<Diff> Diffs;

template <class Sequence, class Pred>
void CreateDiffRec(size_t** c,
              const Sequence &s1,
              const Sequence &s2,
              size_t start,
              size_t i,
              size_t j,
              Diffs& diffs,
              Pred pred) {
  if(i > 0 && j > 0 && pred(s1[i - 1 + start], s2[j - 1 + start])) {
    CreateDiffRec(c, s1, s2, start, i - 1, j - 1, diffs, pred);
    diffs.push_back(Diff('m'));
  }
  else if(j > 0 && (i == 0 || c[i][j-1] >= c[i-1][j])) {
    CreateDiffRec(c, s1, s2, start, i, j-1, diffs, pred);
    diffs.push_back(Diff('i'));
  }
  else if(i > 0 && (j == 0 || c[i][j-1] < c[i-1][j])) {
    CreateDiffRec(c, s1, s2, start, i-1, j, diffs, pred);
    diffs.push_back(Diff('d'));
  }
}

template <class Sequence, class Pred>
Diffs CreateDiff(const Sequence& s1,
           const Sequence& s2,
           Pred pred) {
  
  Diffs diffs;
  
  size_t n = s2.size();
  
  int start = 0;
  int m_end = s1.size() - 1;
  int n_end = s2.size() - 1;
    
  while(start <= m_end && start <= n_end && pred(s1[start], s2[start])) {
    diffs.push_back(Diff('m'));
    start++;
  }
  while(start <= m_end && start <= n_end && pred(s1[m_end], s2[n_end])) {
    m_end--;
    n_end--;
  }
  
  size_t m_new = m_end - start + 1;
  size_t n_new = n_end - start + 1;
  
  size_t** c = new size_t*[m_new + 1];
  for(size_t i = 0; i <= m_new; ++i) {
    c[i] = new size_t[n_new + 1];
    c[i][0] = 0;
  }
  for(size_t j = 0; j <= n_new; ++j)
    c[0][j] = 0;  
  for(size_t i = 1; i <= m_new; ++i)
    for(size_t j = 1; j <= n_new; ++j)
      if(pred(s1[i - 1 + start], s2[j - 1 + start]))
        c[i][j] = c[i-1][j-1] + 1;
      else
        c[i][j] = c[i][j-1] > c[i-1][j] ? c[i][j-1] : c[i-1][j];
  
  CreateDiffRec(c, s1, s2, start, m_new, n_new, diffs, pred);
  
  for(size_t i = 0; i <= m_new; ++i)
    delete[] c[i];
  delete[] c;
    
  for (size_t i = n_end + 1; i < n; ++i)
    diffs.push_back(Diff('m'));
  
  return diffs;
}

template <class Sequence>
Diffs CreateDiff(const Sequence& s1, const Sequence& s2) {
  return CreateDiff(s1, s2, std::equal_to<typename Sequence::value_type>());
}

template <class Sequence, class Sig, class Stats>
void addStats(const Sequence& s1, const Sequence& s2, const Sig& sig, Stats& stats) {
  size_t m = 0, d = 0, i = 0, s = 0;
  Diffs diff = CreateDiff(s1, s2);  
  
  for(int j = 0; j < diff.size(); ++j) {
    if(diff[j] == 'm')
      m++;
    else if(diff[j] == 'd') {
      d++;
      
      int k = 0;
      while(j - k >= 0 && j + 1 + k < diff.size() &&
            diff[j - k] == 'd' && diff[j + 1 + k] == 'i') {
        d--;
        s++;
        k++;
      }
      j += k;
    }
    else if(diff[j] == 'i')
      i++;
  }
  
<<<<<<< HEAD
  for(size_t j = 0; j < sig.size(); ++j) {
    switch (sig[j]) {
      case 'm': stats[j] += m; break;
      case 'l': stats[j] += d + i + s; break;
      case 'd': stats[j] += d; break;
      case 'i': stats[j] += i; break;
      case 's': stats[j] += s; break;
      case 'r':
        float macc = log(1.0 - (float)(d + i + s)/(float)(d + i + s + m)); 
        stats[j] += macc;
        break;
    }
  }
=======
  stats[0] += m;
  stats[1] += d;
  stats[2] += i;
  stats[3] += s;
  
  float macc = 1;
  if (d + i + s + m)
    macc = 1.0 - (float)(d + i + s)/(float)(d + i + s + m);
    
  if(macc > 0)
    stats[4] += log(macc);
  else
    stats[4] += log(1.0/(float)(d + i + s + m + 1));
>>>>>>> dfe43f1a
}

}

#endif<|MERGE_RESOLUTION|>--- conflicted
+++ resolved
@@ -88,6 +88,9 @@
 
 template <class Sequence, class Sig, class Stats>
 void addStats(const Sequence& s1, const Sequence& s2, const Sig& sig, Stats& stats) {
+  if(sig.size() != stats.size())
+    throw "Signature size differs from score array size."
+  
   size_t m = 0, d = 0, i = 0, s = 0;
   Diffs diff = CreateDiff(s1, s2);  
   
@@ -96,7 +99,6 @@
       m++;
     else if(diff[j] == 'd') {
       d++;
-      
       int k = 0;
       while(j - k >= 0 && j + 1 + k < diff.size() &&
             diff[j - k] == 'd' && diff[j + 1 + k] == 'i') {
@@ -110,7 +112,6 @@
       i++;
   }
   
-<<<<<<< HEAD
   for(size_t j = 0; j < sig.size(); ++j) {
     switch (sig[j]) {
       case 'm': stats[j] += m; break;
@@ -119,26 +120,16 @@
       case 'i': stats[j] += i; break;
       case 's': stats[j] += s; break;
       case 'r':
-        float macc = log(1.0 - (float)(d + i + s)/(float)(d + i + s + m)); 
-        stats[j] += macc;
+        float macc = 1;
+        if (d + i + s + m)
+          macc = 1.0 - (float)(d + i + s)/(float)(d + i + s + m);
+        if(macc > 0)
+          stats[j] += log(macc);
+        else
+          stats[j] += log(1.0/(float)(d + i + s + m + 1));
         break;
     }
   }
-=======
-  stats[0] += m;
-  stats[1] += d;
-  stats[2] += i;
-  stats[3] += s;
-  
-  float macc = 1;
-  if (d + i + s + m)
-    macc = 1.0 - (float)(d + i + s)/(float)(d + i + s + m);
-    
-  if(macc > 0)
-    stats[4] += log(macc);
-  else
-    stats[4] += log(1.0/(float)(d + i + s + m + 1));
->>>>>>> dfe43f1a
 }
 
 }
