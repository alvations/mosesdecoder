--- conflicted
+++ resolved
@@ -14,10 +14,10 @@
 namespace Moses
 {
 MaxSpanFreeNonTermSource::MaxSpanFreeNonTermSource(const std::string &line)
-  :StatelessFeatureFunction(1, line)
-  ,m_maxSpan(2)
-  ,m_glueTargetLHSStr("S")
-  ,m_glueTargetLHS(true)
+:StatelessFeatureFunction(1, line)
+,m_maxSpan(2)
+,m_glueTargetLHSStr("S")
+,m_glueTargetLHS(true)
 {
   m_tuneable = false;
   ReadParameters();
@@ -27,42 +27,26 @@
   m_glueTargetLHS.SetFactor(0, factor);
 }
 
-<<<<<<< HEAD
-void MaxSpanFreeNonTermSource::Evaluate(const Phrase &source
-                                        , const TargetPhrase &targetPhrase
-                                        , ScoreComponentCollection &scoreBreakdown
-                                        , ScoreComponentCollection &estimatedFutureScore) const
-=======
 void MaxSpanFreeNonTermSource::EvaluateInIsolation(const Phrase &source
 						, const TargetPhrase &targetPhrase
 						, ScoreComponentCollection &scoreBreakdown
 						, ScoreComponentCollection &estimatedFutureScore) const
->>>>>>> a0b6b6a3
 {
   targetPhrase.SetRuleSource(source);
 }
 
-<<<<<<< HEAD
-void MaxSpanFreeNonTermSource::Evaluate(const InputType &input
-                                        , const InputPath &inputPath
-                                        , const TargetPhrase &targetPhrase
-                                        , const StackVec *stackVec
-                                        , ScoreComponentCollection &scoreBreakdown
-                                        , ScoreComponentCollection *estimatedFutureScore) const
-=======
 void MaxSpanFreeNonTermSource::EvaluateWithSourceContext(const InputType &input
                        , const InputPath &inputPath
                        , const TargetPhrase &targetPhrase
                        , const StackVec *stackVec
                        , ScoreComponentCollection &scoreBreakdown
                        , ScoreComponentCollection *estimatedFutureScore) const
->>>>>>> a0b6b6a3
 {
   const Word &targetLHS = targetPhrase.GetTargetLHS();
 
   if (targetLHS == m_glueTargetLHS) {
-    // don't delete glue rules
-    return;
+	  // don't delete glue rules
+	  return;
   }
 
   const Phrase *source = targetPhrase.GetRuleSource();
@@ -70,17 +54,17 @@
   float score = 0;
 
   if (source->Front().IsNonTerminal()) {
-    const ChartCellLabel &cell = *stackVec->front();
-    if (cell.GetCoverage().GetNumWordsCovered() > m_maxSpan) {
-      score = - std::numeric_limits<float>::infinity();
-    }
+	  const ChartCellLabel &cell = *stackVec->front();
+	  if (cell.GetCoverage().GetNumWordsCovered() > m_maxSpan) {
+		  score = - std::numeric_limits<float>::infinity();
+	  }
   }
 
   if (source->Back().IsNonTerminal()) {
-    const ChartCellLabel &cell = *stackVec->back();
-    if (cell.GetCoverage().GetNumWordsCovered() > m_maxSpan) {
-      score = - std::numeric_limits<float>::infinity();
-    }
+	  const ChartCellLabel &cell = *stackVec->back();
+	  if (cell.GetCoverage().GetNumWordsCovered() > m_maxSpan) {
+		  score = - std::numeric_limits<float>::infinity();
+	  }
   }
 
 
@@ -92,7 +76,7 @@
 void MaxSpanFreeNonTermSource::SetParameter(const std::string& key, const std::string& value)
 {
   if (key == "max-span") {
-    m_maxSpan = Scan<int>(value);
+	  m_maxSpan = Scan<int>(value);
   } else {
     StatelessFeatureFunction::SetParameter(key, value);
   }
@@ -100,8 +84,8 @@
 
 std::vector<float> MaxSpanFreeNonTermSource::DefaultWeights() const
 {
-  std::vector<float> ret(1, 1);
-  return ret;
+	std::vector<float> ret(1, 1);
+	return ret;
 }
 
 }
