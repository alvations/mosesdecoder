#include <fstream>
#include "OpSequenceModel.h"
#include "osmHyp.h"
#include "moses/Util.h"
#include "util/exception.hh"

using namespace std;
using namespace lm::ngram;

namespace Moses
{

OpSequenceModel::OpSequenceModel(const std::string &line)
  :StatefulFeatureFunction(5, line )
{
  sFactor = 0;
  tFactor = 0;
  numFeatures = 5;
  ReadParameters();
}

<<<<<<< HEAD
OpSequenceModel::~OpSequenceModel()
{
  delete OSM;
=======
OpSequenceModel::~OpSequenceModel() {
  delete OSM;    
>>>>>>> a0b6b6a3
}

void OpSequenceModel :: readLanguageModel(const char *lmFile)
{
  string unkOp = "_TRANS_SLF_";
  OSM = ConstructOSMLM(m_lmPath);
  
  State startState = OSM->NullContextState();
  State endState;
  unkOpProb = OSM->Score(startState,unkOp,endState);
}


void OpSequenceModel::Load()
{
  readLanguageModel(m_lmPath.c_str());
}



void OpSequenceModel:: EvaluateInIsolation(const Phrase &source
                                , const TargetPhrase &targetPhrase
                                , ScoreComponentCollection &scoreBreakdown
                                , ScoreComponentCollection &estimatedFutureScore) const
{

  osmHypothesis obj;
  obj.setState(OSM->NullContextState());
  WordsBitmap myBitmap(source.GetSize());
  vector <string> mySourcePhrase;
  vector <string> myTargetPhrase;
  vector<float> scores;
  vector <int> alignments;
  int startIndex = 0;
  int endIndex = source.GetSize();

  const AlignmentInfo &align = targetPhrase.GetAlignTerm();
  AlignmentInfo::const_iterator iter;

  for (iter = align.begin(); iter != align.end(); ++iter) {
    alignments.push_back(iter->first);
    alignments.push_back(iter->second);
  }

  for (int i = 0; i < targetPhrase.GetSize(); i++) {
    if (targetPhrase.GetWord(i).IsOOV() && sFactor == 0 && tFactor == 0)
      myTargetPhrase.push_back("_TRANS_SLF_");
    else
      myTargetPhrase.push_back(targetPhrase.GetWord(i).GetFactor(tFactor)->GetString().as_string());
  }

  for (int i = 0; i < source.GetSize(); i++) {
    mySourcePhrase.push_back(source.GetWord(i).GetFactor(sFactor)->GetString().as_string());
  }

  obj.setPhrases(mySourcePhrase , myTargetPhrase);
  obj.constructCepts(alignments,startIndex,endIndex-1,targetPhrase.GetSize());
  obj.computeOSMFeature(startIndex,myBitmap);
  obj.calculateOSMProb(*OSM);
  obj.populateScores(scores,numFeatures);
  estimatedFutureScore.PlusEquals(this, scores);

}


FFState* OpSequenceModel::EvaluateWhenApplied(
  const Hypothesis& cur_hypo,
  const FFState* prev_state,
  ScoreComponentCollection* accumulator) const
{
  const TargetPhrase &target = cur_hypo.GetCurrTargetPhrase();
  const WordsBitmap &bitmap = cur_hypo.GetWordsBitmap();
  WordsBitmap myBitmap = bitmap;
  const Manager &manager = cur_hypo.GetManager();
  const InputType &source = manager.GetSource();
  const Sentence &sourceSentence = static_cast<const Sentence&>(source);
  osmHypothesis obj;
  vector <string> mySourcePhrase;
  vector <string> myTargetPhrase;
  vector<float> scores;


  //target.GetWord(0)

  //cerr << target <<" --- "<<target.GetSourcePhrase()<< endl;  // English ...

  //cerr << align << endl;   // Alignments ...
  //cerr << cur_hypo.GetCurrSourceWordsRange() << endl;

  //cerr << source <<endl;

// int a = sourceRange.GetStartPos();
// cerr << source.GetWord(a);
  //cerr <<a<<endl;

  //const Sentence &sentence = static_cast<const Sentence&>(curr_hypo.GetManager().GetSource());


  const WordsRange & sourceRange = cur_hypo.GetCurrSourceWordsRange();
  int startIndex  = sourceRange.GetStartPos();
  int endIndex = sourceRange.GetEndPos();
  const AlignmentInfo &align = cur_hypo.GetCurrTargetPhrase().GetAlignTerm();
  osmState * statePtr;

  vector <int> alignments;



  AlignmentInfo::const_iterator iter;

  for (iter = align.begin(); iter != align.end(); ++iter) {
    //cerr << iter->first << "----" << iter->second << " ";
    alignments.push_back(iter->first);
    alignments.push_back(iter->second);
  }


  //cerr<<bitmap<<endl;
  //cerr<<startIndex<<" "<<endIndex<<endl;


  for (int i = startIndex; i <= endIndex; i++) {
    myBitmap.SetValue(i,0); // resetting coverage of this phrase ...
    mySourcePhrase.push_back(source.GetWord(i).GetFactor(sFactor)->GetString().as_string());
    // cerr<<mySourcePhrase[i]<<endl;
  }

  for (int i = 0; i < target.GetSize(); i++) {

    if (target.GetWord(i).IsOOV() && sFactor == 0 && tFactor == 0)
      myTargetPhrase.push_back("_TRANS_SLF_");
    else
      myTargetPhrase.push_back(target.GetWord(i).GetFactor(tFactor)->GetString().as_string());

  }


  //cerr<<myBitmap<<endl;

  obj.setState(prev_state);
  obj.constructCepts(alignments,startIndex,endIndex,target.GetSize());
  obj.setPhrases(mySourcePhrase , myTargetPhrase);
  obj.computeOSMFeature(startIndex,myBitmap);
  obj.calculateOSMProb(*OSM);
  obj.populateScores(scores,numFeatures);
  //obj.print();

  /*
    if (bitmap.GetFirstGapPos() == NOT_FOUND)
    {

      int xx;
  	 cerr<<bitmap<<endl;
  	 int a = bitmap.GetFirstGapPos();
  	 obj.print();
      cin>>xx;
    }
    */



  accumulator->PlusEquals(this, scores);

  return obj.saveState();




  //return statePtr;
// return NULL;
}

FFState* OpSequenceModel::EvaluateWhenApplied(
  const ChartHypothesis& /* cur_hypo */,
  int /* featureID - used to index the state in the previous hypotheses */,
  ScoreComponentCollection* accumulator) const
{
  UTIL_THROW2("Chart decoding not support by UTIL_THROW2");

}

const FFState* OpSequenceModel::EmptyHypothesisState(const InputType &input) const
{
  VERBOSE(3,"OpSequenceModel::EmptyHypothesisState()" << endl);

  State startState = OSM->BeginSentenceState();

  return new osmState(startState);
}

std::string OpSequenceModel::GetScoreProducerWeightShortName(unsigned idx) const
{
  return "osm";
}

std::vector<float> OpSequenceModel::GetFutureScores(const Phrase &source, const Phrase &target) const
{
  ParallelPhrase pp(source, target);
  std::map<ParallelPhrase, Scores>::const_iterator iter;
  iter = m_futureCost.find(pp);
//iter = m_coll.find(pp);
  if (iter == m_futureCost.end()) {
    vector<float> scores(numFeatures, 0);
    scores[0] = unkOpProb;
    return scores;
  } else {
    const vector<float> &scores = iter->second;
    return scores;
  }
}

void OpSequenceModel::SetParameter(const std::string& key, const std::string& value)
{

  if (key == "path") {
    m_lmPath = value;
  } else if (key == "support-features") {
    if(value == "no")
      numFeatures = 1;
    else
      numFeatures = 5;
  } else if (key == "input-factor") {
    sFactor = Scan<int>(value);
  } else if (key == "output-factor") {
    tFactor = Scan<int>(value);
  } else {
    StatefulFeatureFunction::SetParameter(key, value);
  }
}

bool OpSequenceModel::IsUseable(const FactorMask &mask) const
{
  bool ret = mask[0];
  return ret;
}

} // namespace<|MERGE_RESOLUTION|>--- conflicted
+++ resolved
@@ -19,14 +19,8 @@
   ReadParameters();
 }
 
-<<<<<<< HEAD
-OpSequenceModel::~OpSequenceModel()
-{
-  delete OSM;
-=======
 OpSequenceModel::~OpSequenceModel() {
   delete OSM;    
->>>>>>> a0b6b6a3
 }
 
 void OpSequenceModel :: readLanguageModel(const char *lmFile)
@@ -204,7 +198,7 @@
   int /* featureID - used to index the state in the previous hypotheses */,
   ScoreComponentCollection* accumulator) const
 {
-  UTIL_THROW2("Chart decoding not support by UTIL_THROW2");
+	UTIL_THROW2("Chart decoding not support by UTIL_THROW2");
 
 }
 
