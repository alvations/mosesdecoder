#pragma once

# include "SRILM-API.h"
#include "lm/model.hh"
# include "moses/FF/FFState.h"
# include "moses/Manager.h"
# include <set>
# include <map>
# include <string>
# include <vector>

namespace Moses
{

using namespace lm::ngram;

class osmState : public FFState
{
public:
  osmState(const State & val);
  int Compare(const FFState& other) const;
  void saveState(int jVal, int eVal, std::vector <std::string> & hist , std::map <int , std::string> & gapVal);
  int getJ()const {return j;}
  int getE()const {return E;}
<<<<<<< HEAD
  std::map <int , std::string> getGap() const { return gap;}
  std::vector <std::string> getHistory()const {return history;}
=======
  State getLMState() const {return lmState;}	
  map <int , string> getGap() const { return gap;}
  vector <string> getHistory()const {return history;}
>>>>>>> 537210b010b35a194a16e3ec13954b0236b183a5
  void print() const;
  std::string getName() const;
  void saveDelHistory(std::vector <std::string> & histVal){delHistory = histVal;}

protected:
  int j, E;
  std::map <int,std::string> gap;
  std::vector <std::string> history;
  std::vector <std::string> delHistory;
  State lmState;	
};

class osmHypothesis
{

	private:
	
	std::vector <std::string> history;
	std::vector <std::string> operations;	// List of operations required to generated this hyp ...
	std::map <int,std::string> gap;	// Maintains gap history ...
	int j;	// Position after the last source word generated ...
	int E; // Position after the right most source word so far generated ...
	State lmState; // KenLM's Model State ...

	int gapCount; // Number of gaps inserted ...
	int deletionCount;
	int openGapCount;
	int gapWidth;	
	double opProb;

	std::vector <std::string> currE;
	std::vector <std::string> currF;
	std::vector < std::pair < std::set <int> , std::set <int> > > ceptsInPhrase;
	std::set <int> targetNullWords;
	std::set <int> sourceNullWords;

	int closestGap(std::map <int,std::string> gap,int j1, int & gp);
	int firstOpenGap(std::vector <int> & coverageVector);
	std::string intToString(int);
	int  getOpenGaps();
	int isTranslationOperation(int j);
	void removeReorderingOperations();

	void getMeCepts ( std::set <int> & eSide , std::set <int> & fSide , std::map <int , std::vector <int> > & tS , std::map <int , std::vector <int> > & sT);

	public:

	osmHypothesis();
	~osmHypothesis(){};
	void generateOperations(int & startIndex, int j1 , int contFlag , WordsBitmap & coverageVector , std::string english , std::string german , std::set <int> & targetNullWords , std::vector <std::string> & currF);
	void generateDeleteOperations(std::string english, int currTargetIndex, std::set <int> doneTargetIndexes);
	void calculateOSMProb(Api & opPtr , int order);
	void calculateOSMProb(Model & ptrOp);
<<<<<<< HEAD
	void computeOSMFeature(int startIndex , WordsBitmap & coverageVector);

	void constructCepts(vector <int> & align , int startIndex , int endIndex, int targetPhraseLength);
	void setPhrases(vector <string> & val1 , vector <string> & val2){currF = val1; currE = val2;}
=======
	void computeOSMFeature(int startIndex , WordsBitmap & coverageVector , Api & ptrOp, int order);
	void constructCepts(std::vector <int> & align , int startIndex , int endIndex, int targetPhraseLength);
	void setPhrases(std::vector <std::string> & val1 , std::vector <std::string> & val2){currF = val1; currE = val2;}
>>>>>>> 546d0add
	void setState(const FFState* prev_state);
	osmState * saveState();
	void print();
	void populateScores(std::vector <float> & scores);

};

} // namespace


<|MERGE_RESOLUTION|>--- conflicted
+++ resolved
@@ -22,14 +22,11 @@
   void saveState(int jVal, int eVal, std::vector <std::string> & hist , std::map <int , std::string> & gapVal);
   int getJ()const {return j;}
   int getE()const {return E;}
-<<<<<<< HEAD
   std::map <int , std::string> getGap() const { return gap;}
   std::vector <std::string> getHistory()const {return history;}
-=======
+
   State getLMState() const {return lmState;}	
-  map <int , string> getGap() const { return gap;}
-  vector <string> getHistory()const {return history;}
->>>>>>> 537210b010b35a194a16e3ec13954b0236b183a5
+
   void print() const;
   std::string getName() const;
   void saveDelHistory(std::vector <std::string> & histVal){delHistory = histVal;}
@@ -83,16 +80,9 @@
 	void generateDeleteOperations(std::string english, int currTargetIndex, std::set <int> doneTargetIndexes);
 	void calculateOSMProb(Api & opPtr , int order);
 	void calculateOSMProb(Model & ptrOp);
-<<<<<<< HEAD
 	void computeOSMFeature(int startIndex , WordsBitmap & coverageVector);
-
-	void constructCepts(vector <int> & align , int startIndex , int endIndex, int targetPhraseLength);
-	void setPhrases(vector <string> & val1 , vector <string> & val2){currF = val1; currE = val2;}
-=======
-	void computeOSMFeature(int startIndex , WordsBitmap & coverageVector , Api & ptrOp, int order);
 	void constructCepts(std::vector <int> & align , int startIndex , int endIndex, int targetPhraseLength);
 	void setPhrases(std::vector <std::string> & val1 , std::vector <std::string> & val2){currF = val1; currE = val2;}
->>>>>>> 546d0add
 	void setState(const FFState* prev_state);
 	osmState * saveState();
 	void print();
