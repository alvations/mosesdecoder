--- conflicted
+++ resolved
@@ -9,11 +9,8 @@
 RuleScope::RuleScope(const std::string &line)
   :StatelessFeatureFunction(1, line)
   ,m_sourceSyntax(true)
-<<<<<<< HEAD
   ,m_perScope(false)
-=======
   ,m_futureCostOnly(false)
->>>>>>> 25feb7e4
 {
 }
 
@@ -63,23 +60,24 @@
   }
   */
 
-<<<<<<< HEAD
   if (m_perScope) {
 	  UTIL_THROW_IF2(m_numScoreComponents <= score,
 	                 "Insufficient number of score components. Scope=" << score << ". NUmber of score components=" << score);
 	  vector<float> scores(m_numScoreComponents, 0);
 	  scores[score] = 1;
-	  scoreBreakdown.PlusEquals(this, scores);
+
+	  if (m_futureCostOnly) {
+		  estimatedFutureScore.PlusEquals(this, scores);
+	  }
+	  else {
+		  scoreBreakdown.PlusEquals(this, scores);	  
+	  }
   }
-  else {
-	  scoreBreakdown.PlusEquals(this, score);
-=======
-  if (m_futureCostOnly) {
+  else if (m_futureCostOnly) {
 	estimatedFutureScore.PlusEquals(this, score);	  
   }
   else {
 	scoreBreakdown.PlusEquals(this, score);
->>>>>>> 25feb7e4
   }
 }
 
@@ -88,13 +86,11 @@
   if (key == "source-syntax") {
     m_sourceSyntax = Scan<bool>(value);
   }
-<<<<<<< HEAD
   else if (key == "per-scope") {
 	  m_perScope = Scan<bool>(value);
-=======
+  }
   else if ("future-cost-only") {
 	m_futureCostOnly = Scan<bool>(value);
->>>>>>> 25feb7e4
   }
   else {
     StatelessFeatureFunction::SetParameter(key, value);
