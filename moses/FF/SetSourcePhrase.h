#pragma once
#include <string>
#include "StatelessFeatureFunction.h"

namespace Moses
{

// the only thing this FF does is set TargetPhrase::m_ruleSource so that other FF can use it in Evaluate(Search).
class SetSourcePhrase : public StatelessFeatureFunction
{
public:
  SetSourcePhrase(const std::string &line);

  virtual bool IsUseable(const FactorMask &mask) const {
    return true;
  }

  virtual void Evaluate(const Phrase &source
                        , const TargetPhrase &targetPhrase
                        , ScoreComponentCollection &scoreBreakdown
                        , ScoreComponentCollection &estimatedFutureScore) const;

  virtual void Evaluate(const InputType &input
<<<<<<< HEAD
                        , const InputPath &inputPath
                        , const TargetPhrase &targetPhrase
                        , ScoreComponentCollection &scoreBreakdown
                        , ScoreComponentCollection *estimatedFutureScore = NULL) const
=======
                         , const InputPath &inputPath
                         , const TargetPhrase &targetPhrase
                         , const StackVec *stackVec
                         , ScoreComponentCollection &scoreBreakdown
                         , ScoreComponentCollection *estimatedFutureScore = NULL) const
>>>>>>> 76859cf3
  {}

  virtual void Evaluate(const Hypothesis& hypo,
                        ScoreComponentCollection* accumulator) const
  {}

  virtual void EvaluateChart(const ChartHypothesis &hypo,
                             ScoreComponentCollection* accumulator) const
  {}

  std::vector<float> DefaultWeights() const {
    return std::vector<float>();
  }

};

}
<|MERGE_RESOLUTION|>--- conflicted
+++ resolved
@@ -21,18 +21,11 @@
                         , ScoreComponentCollection &estimatedFutureScore) const;
 
   virtual void Evaluate(const InputType &input
-<<<<<<< HEAD
-                        , const InputPath &inputPath
-                        , const TargetPhrase &targetPhrase
-                        , ScoreComponentCollection &scoreBreakdown
-                        , ScoreComponentCollection *estimatedFutureScore = NULL) const
-=======
                          , const InputPath &inputPath
                          , const TargetPhrase &targetPhrase
                          , const StackVec *stackVec
                          , ScoreComponentCollection &scoreBreakdown
                          , ScoreComponentCollection *estimatedFutureScore = NULL) const
->>>>>>> 76859cf3
   {}
 
   virtual void Evaluate(const Hypothesis& hypo,
