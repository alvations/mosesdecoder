--- conflicted
+++ resolved
@@ -101,11 +101,6 @@
   std::pair<float,float> GetLabelPairProbabilities(const Factor* target,
       const size_t source) const;
 
-<<<<<<< HEAD
-  // Word m_output_default_nonterminal;
-=======
-  Word m_output_default_nonterminal;
->>>>>>> 739165c2
 };
 
 
