--- conflicted
+++ resolved
@@ -20,7 +20,6 @@
   ReadParameters();
 }
 
-<<<<<<< HEAD
 std::vector<float> SyntaxRHS::DefaultWeights() const
 {
   UTIL_THROW_IF2(m_numScoreComponents != 1,
@@ -29,10 +28,7 @@
   return ret;
 }
 
-void SyntaxRHS::Evaluate(const Phrase &source
-=======
 void SyntaxRHS::EvaluateInIsolation(const Phrase &source
->>>>>>> 12a14221
                                    , const TargetPhrase &targetPhrase
                                    , ScoreComponentCollection &scoreBreakdown
                                    , ScoreComponentCollection &estimatedFutureScore) const
