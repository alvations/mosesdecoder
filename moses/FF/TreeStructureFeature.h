--- conflicted
+++ resolved
@@ -11,96 +11,13 @@
 
 typedef int NTLabel;
 
-<<<<<<< HEAD
-class InternalTree
-{
-  std::string m_value;
-  NTLabel m_value_nt;
-  std::vector<TreePointer> m_children;
-  bool m_isTerminal;
-public:
-  InternalTree(const std::string & line, const bool terminal = false);
-  InternalTree(const InternalTree & tree):
-    m_value(tree.m_value),
-    m_isTerminal(tree.m_isTerminal) {
-    const std::vector<TreePointer> & children = tree.m_children;
-    for (std::vector<TreePointer>::const_iterator it = children.begin(); it != children.end(); it++) {
-      TreePointer child (new InternalTree(**it));
-      m_children.push_back(child);
-    }
-  }
-  size_t AddSubTree(const std::string & line, size_t start);
-
-  std::string GetString() const;
-  void Combine(const std::vector<TreePointer> &previous);
-  const std::string & GetLabel() const {
-    return m_value;
-  }
-
-  // optionally identify label by int instead of string;
-  // allows abstraction if multiple nonterminal strings should map to same label.
-  const NTLabel & GetNTLabel() const {
-    return m_value_nt;
-  }
-
-  void SetNTLabel(NTLabel value) {
-    m_value_nt = value;
-  }
-
-  size_t GetLength() const {
-    return m_children.size();
-  }
-  std::vector<TreePointer> & GetChildren() {
-    return m_children;
-  }
-  void AddChild(TreePointer child) {
-    m_children.push_back(child);
-  }
-
-  bool IsTerminal() const {
-    return m_isTerminal;
-  }
-
-  bool IsLeafNT() const {
-    return (!m_isTerminal && m_children.size() == 0);
-  }
-
-  // different methods to search a tree (either just direct children (FlatSearch) or all children (RecursiveSearch)) for constituents.
-  // can be used for formulating syntax constraints.
-
-  // if found, 'it' is iterator to first tree node that matches search string
-  bool FlatSearch(const std::string & label, std::vector<TreePointer>::const_iterator & it) const;
-  bool RecursiveSearch(const std::string & label, std::vector<TreePointer>::const_iterator & it) const;
-
-  // if found, 'it' is iterator to first tree node that matches search string, and 'parent' to its parent node
-  bool RecursiveSearch(const std::string & label, std::vector<TreePointer>::const_iterator & it, InternalTree const* &parent) const;
-
-  // use NTLabel for search to reduce number of string comparisons / deal with synonymous labels
-  // if found, 'it' is iterator to first tree node that matches search string
-  bool FlatSearch(const NTLabel & label, std::vector<TreePointer>::const_iterator & it) const;
-  bool RecursiveSearch(const NTLabel & label, std::vector<TreePointer>::const_iterator & it) const;
-
-  // if found, 'it' is iterator to first tree node that matches search string, and 'parent' to its parent node
-  bool RecursiveSearch(const NTLabel & label, std::vector<TreePointer>::const_iterator & it, InternalTree const* &parent) const;
-
-  // pass vector of possible labels to search
-  // if found, 'it' is iterator to first tree node that matches search string
-  bool FlatSearch(const std::vector<NTLabel> & labels, std::vector<TreePointer>::const_iterator & it) const;
-  bool RecursiveSearch(const std::vector<NTLabel> & labels, std::vector<TreePointer>::const_iterator & it) const;
-
-  // if found, 'it' is iterator to first tree node that matches search string, and 'parent' to its parent node
-  bool RecursiveSearch(const std::vector<NTLabel> & labels, std::vector<TreePointer>::const_iterator & it, InternalTree const* &parent) const;
-
-
-};
-=======
->>>>>>> a0b6b6a3
 
 // mapping from string nonterminal label to int representation.
 // allows abstraction if multiple nonterminal strings should map to same label.
-struct LabelSet {
+struct LabelSet
+{
 public:
-  std::map<std::string, NTLabel> string_to_label;
+    std::map<std::string, NTLabel> string_to_label;
 };
 
 
@@ -109,36 +26,11 @@
 class SyntaxConstraints
 {
 public:
-<<<<<<< HEAD
-  virtual std::vector<std::string> SyntacticRules(TreePointer root, const std::vector<TreePointer> &previous) = 0;
-  virtual ~SyntaxConstraints() {};
-};
-
-
-class TreeState : public FFState
-{
-  TreePointer m_tree;
-public:
-  TreeState(TreePointer tree)
-    :m_tree(tree)
-  {}
-
-  TreePointer GetTree() const {
-    return m_tree;
-  }
-
-  int Compare(const FFState& other) const {
-    return 0;
-  };
-};
-
-=======
     virtual void SyntacticRules(TreePointer root, const std::vector<TreePointer> &previous, const FeatureFunction* sp, ScoreComponentCollection* accumulator) = 0;
     virtual ~SyntaxConstraints() {};
 };
 
 
->>>>>>> a0b6b6a3
 class TreeStructureFeature : public StatefulFeatureFunction
 {
   SyntaxConstraints* m_constraints;
@@ -146,11 +38,9 @@
 public:
   TreeStructureFeature(const std::string &line)
     :StatefulFeatureFunction(0, line) {
-    ReadParameters();
-  }
-  ~TreeStructureFeature() {
-    delete m_constraints;
-  };
+      ReadParameters();
+    }
+  ~TreeStructureFeature() {delete m_constraints;};
 
   virtual const FFState* EmptyHypothesisState(const InputType &input) const {
     return new TreeState(TreePointer());
@@ -175,15 +65,8 @@
   FFState* EvaluateWhenApplied(
     const Hypothesis& cur_hypo,
     const FFState* prev_state,
-<<<<<<< HEAD
-    ScoreComponentCollection* accumulator) const {
-    UTIL_THROW(util::Exception, "Not implemented");
-  };
-  FFState* EvaluateChart(
-=======
     ScoreComponentCollection* accumulator) const {UTIL_THROW(util::Exception, "Not implemented");};
   FFState* EvaluateWhenApplied(
->>>>>>> a0b6b6a3
     const ChartHypothesis& /* cur_hypo */,
     int /* featureID - used to index the state in the previous hypotheses */,
     ScoreComponentCollection* accumulator) const;
@@ -191,47 +74,5 @@
   void Load();
 };
 
-<<<<<<< HEAD
-// Python-like generator that yields next nonterminal leaf on every call
-$generator(leafNT)
-{
-  std::vector<TreePointer>::iterator it;
-  InternalTree* tree;
-  leafNT(InternalTree* root = 0): tree(root) {}
-  $emit(std::vector<TreePointer>::iterator)
-  for (it = tree->GetChildren().begin(); it !=tree->GetChildren().end(); ++it) {
-    if (!(*it)->IsTerminal() && (*it)->GetLength() == 0) {
-      $yield(it);
-    } else if ((*it)->GetLength() > 0) {
-      if (&(**it)) { // normal pointer to same object that TreePointer points to
-        $restart(tree = &(**it));
-      }
-    }
-  }
-  $stop;
-};
-
-
-// Python-like generator that yields the parent of the next nonterminal leaf on every call
-$generator(leafNTParent)
-{
-  std::vector<TreePointer>::iterator it;
-  InternalTree* tree;
-  leafNTParent(InternalTree* root = 0): tree(root) {}
-  $emit(InternalTree*)
-  for (it = tree->GetChildren().begin(); it !=tree->GetChildren().end(); ++it) {
-    if (!(*it)->IsTerminal() && (*it)->GetLength() == 0) {
-      $yield(tree);
-    } else if ((*it)->GetLength() > 0) {
-      if (&(**it)) { // normal pointer to same object that TreePointer points to
-        $restart(tree = &(**it));
-      }
-    }
-  }
-  $stop;
-};
-
-=======
->>>>>>> a0b6b6a3
 
 }