--- conflicted
+++ resolved
@@ -235,13 +235,8 @@
     ttasksptr const& ttask = manager.GetTtask();
 
     m_ffStates[state_idx] = sfff.EvaluateWhenAppliedWithContext
-<<<<<<< HEAD
-      (ttask, *this, m_prevHypo ? m_prevHypo->m_ffStates[state_idx] : NULL,
-       &m_currScoreBreakdown);
-=======
                             (ttask, *this, m_prevHypo ? m_prevHypo->m_ffStates[state_idx] : NULL,
                              &m_currScoreBreakdown);
->>>>>>> b64af59a
   }
 }
 
