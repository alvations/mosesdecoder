max-factors = [ option.get "max-factors" : 4 : 4 ] ;
path-constant FACTOR-LOG : bin/factor.log ;
update-if-changed $(FACTOR-LOG) $(max-factors) ;
max-factors = <define>MAX_NUM_FACTORS=$(max-factors) <dependency>$(FACTOR-LOG) ;

with-dlib = [ option.get "with-dlib" ] ;
if $(with-dlib) {
  dlib = <define>WITH_DLIB <include>$(with-dlib) ;
} else {
  dlib = ;
}

with-oxlm = [ option.get "with-oxlm" ] ;
if $(with-oxlm) {
<<<<<<< HEAD
  oxlm = <cxxflags>-std=c++0x <define>LM_OXLM <include>$(with-oxlm)/src <include>$(with-oxlm)/third_party/eigen ;
} else {
  oxlm = ;
}

alias headers : ../util//kenutil : : : $(max-factors) $(dlib) $(oxlm) ; 
=======
  oxlm2 = <cxxflags>-std=c++0x <define>LM_OXLM <include>$(with-oxlm)/src <include>$(with-oxlm)/third_party/eigen ;
} else {
  oxlm2 = ;
}

alias headers : ../util//kenutil : : : $(max-factors) $(dlib) $(oxlm2) ; 
>>>>>>> 834a89d9
alias ThreadPool : ThreadPool.cpp ;
alias Util : Util.cpp Timer.cpp ;

if [ option.get "with-synlm" : no : yes ] = yes
{
  lib m ;
  obj SyntacticLanguageModel.o : SyntacticLanguageModel.cpp headers : <include>$(TOP)/synlm/hhmm/rvtl/include <include>$(TOP)/synlm/hhmm/wsjparse/include ;
  alias synlm : SyntacticLanguageModel.o m : : : <define>HAVE_SYNLM ;
} else {
  alias synlm ;
}

#This is a kludge to force rebuilding if different --with options are passed. 
#Could have used features like <srilm>on but getting these to apply only to
#linking was ugly and it still didn't trigger an install (since the install
#path doesn't encode features).  It stores a file lm.log with the previous
#options and forces a rebuild if the current options differ.  
local current = ;
for local i in srilm irstlm randlm {
  local optval = [ option.get "with-$(i)" ] ;
  if $(optval) {
    current += "--with-$(i)=$(optval)" ;
  }
}
current = $(current:J=" ") ;
current ?= "" ;
path-constant LM-LOG : bin/lm.log ;
update-if-changed $(LM-LOG) $(current) ;

obj FF_Factory.o : FF/Factory.cpp LM//macros headers ../lm//kenlm mmlib : <dependency>$(LM-LOG) ;

if [ option.get "with-mm" : no : yes ] = yes
{
  alias mmlib : 
  $(TOP)/moses/TranslationModel/UG//mmsapt
  $(TOP)/moses/TranslationModel/UG/generic//generic
  $(TOP)/moses/TranslationModel/UG/mm//mm
  ;
} else {
  alias mmlib ;
}

lib moses :
[ glob 
  *.cpp
  TranslationModel/*.cpp
  TranslationModel/fuzzy-match/*.cpp
  TranslationModel/DynSAInclude/*.cpp
  TranslationModel/RuleTable/*.cpp
  TranslationModel/Scope3Parser/*.cpp
  TranslationModel/CYKPlusParser/*.cpp
  ../phrase-extract/extract-ghkm/PhraseOrientation.cpp
  FF/*.cpp
  FF/bilingual-lm/*.cpp
  FF/OSM-Feature/*.cpp
  FF/LexicalReordering/*.cpp
  PP/*.cpp
: #exceptions
  ThreadPool.cpp
  SyntacticLanguageModel.cpp
  *Test.cpp Mock*.cpp FF/*Test.cpp
  FF/Factory.cpp
]
headers FF_Factory.o LM//LM TranslationModel/CompactPT//CompactPT TranslationModel/ProbingPT//ProbingPT synlm ThreadPool

..//search ../util/double-conversion//double-conversion ..//z ../OnDiskPt//OnDiskPt 
$(TOP)//boost_iostreams mmlib
:
<threading>single:<source>../util//rt
;


alias headers-to-install : [ glob-tree *.h ] ;

import testing ;

unit-test moses_test : [ glob *Test.cpp Mock*.cpp FF/*Test.cpp ] moses headers ..//z ../OnDiskPt//OnDiskPt ..//boost_unit_test_framework ;
<|MERGE_RESOLUTION|>--- conflicted
+++ resolved
@@ -12,21 +12,12 @@
 
 with-oxlm = [ option.get "with-oxlm" ] ;
 if $(with-oxlm) {
-<<<<<<< HEAD
   oxlm = <cxxflags>-std=c++0x <define>LM_OXLM <include>$(with-oxlm)/src <include>$(with-oxlm)/third_party/eigen ;
 } else {
   oxlm = ;
 }
 
 alias headers : ../util//kenutil : : : $(max-factors) $(dlib) $(oxlm) ; 
-=======
-  oxlm2 = <cxxflags>-std=c++0x <define>LM_OXLM <include>$(with-oxlm)/src <include>$(with-oxlm)/third_party/eigen ;
-} else {
-  oxlm2 = ;
-}
-
-alias headers : ../util//kenutil : : : $(max-factors) $(dlib) $(oxlm2) ; 
->>>>>>> 834a89d9
 alias ThreadPool : ThreadPool.cpp ;
 alias Util : Util.cpp Timer.cpp ;
 
