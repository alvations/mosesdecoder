// $Id$
#pragma once

#include <vector>
#include <boost/bimap.hpp>
#include "Implementation.h"
#include "moses/Hypothesis.h"

namespace DALM
{
class Logger;
class Vocabulary;
class State;
class LM;

typedef unsigned int VocabId;
}

namespace Moses
{
class Factor;

class LanguageModelDALM : public LanguageModel
{
public:
  LanguageModelDALM(const std::string &line);
  virtual ~LanguageModelDALM();

  void Load();

  virtual const FFState *EmptyHypothesisState(const InputType &/*input*/) const;

  virtual void CalcScore(const Phrase &phrase, float &fullScore, float &ngramScore, size_t &oovCount) const;

  virtual FFState *Evaluate(const Hypothesis &hypo, const FFState *ps, ScoreComponentCollection *out) const;

  virtual FFState *EvaluateChart(const ChartHypothesis& hypo, int featureID, ScoreComponentCollection *out) const;

  virtual bool IsUseable(const FactorMask &mask) const;

  virtual void SetParameter(const std::string& key, const std::string& value);

protected:
  const Factor *m_beginSentenceFactor;

  FactorType m_factorType;

  std::string	m_filePath;
  size_t			m_nGramOrder; //! max n-gram length contained in this LM

  DALM::Logger *m_logger;
  DALM::Vocabulary *m_vocab;
  DALM::LM *m_lm;
  DALM::VocabId wid_start, wid_end;

<<<<<<< HEAD
  typedef boost::bimap<const Factor *, DALM::VocabId> VocabMap;
  mutable VocabMap m_vocabMap;
=======
	mutable std::vector<DALM::VocabId> m_vocabMap;
>>>>>>> 6182750b

  void CreateVocabMapping(const std::string &wordstxt);
  DALM::VocabId GetVocabId(const Factor *factor) const;

private:
<<<<<<< HEAD
  LMResult GetValue(DALM::VocabId wid, DALM::State* finalState) const;
  LMResult GetValue(const Word &word, DALM::State* finalState) const;
  void updateChartScore(float *prefixScore, float *finalizedScore, float score, size_t wordPos) const;

=======
>>>>>>> 6182750b
  // Convert last words of hypothesis into vocab ids, returning an end pointer.
  DALM::VocabId *LastIDs(const Hypothesis &hypo, DALM::VocabId *indices) const {
    DALM::VocabId *index = indices;
    DALM::VocabId *end = indices + m_nGramOrder - 1;
    int position = hypo.GetCurrTargetWordsRange().GetEndPos();
    for (; ; ++index, --position) {
      if (index == end) return index;
      if (position == -1) {
        *index = wid_start;
        return index + 1;
      }
      *index = GetVocabId(hypo.GetWord(position).GetFactor(m_factorType));
    }
  }
};

}
<|MERGE_RESOLUTION|>--- conflicted
+++ resolved
@@ -53,24 +53,12 @@
   DALM::LM *m_lm;
   DALM::VocabId wid_start, wid_end;
 
-<<<<<<< HEAD
-  typedef boost::bimap<const Factor *, DALM::VocabId> VocabMap;
-  mutable VocabMap m_vocabMap;
-=======
-	mutable std::vector<DALM::VocabId> m_vocabMap;
->>>>>>> 6182750b
+  mutable std::vector<DALM::VocabId> m_vocabMap;
 
   void CreateVocabMapping(const std::string &wordstxt);
   DALM::VocabId GetVocabId(const Factor *factor) const;
 
 private:
-<<<<<<< HEAD
-  LMResult GetValue(DALM::VocabId wid, DALM::State* finalState) const;
-  LMResult GetValue(const Word &word, DALM::State* finalState) const;
-  void updateChartScore(float *prefixScore, float *finalizedScore, float score, size_t wordPos) const;
-
-=======
->>>>>>> 6182750b
   // Convert last words of hypothesis into vocab ids, returning an end pointer.
   DALM::VocabId *LastIDs(const Hypothesis &hypo, DALM::VocabId *indices) const {
     DALM::VocabId *index = indices;
