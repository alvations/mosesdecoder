--- conflicted
+++ resolved
@@ -29,6 +29,7 @@
 using namespace irstlm;
 
 #include "IRST.h"
+#include "moses/LM/PointerState.h"
 #include "moses/TypeDef.h"
 #include "moses/Util.h"
 #include "moses/FactorCollection.h"
@@ -41,9 +42,28 @@
 namespace Moses
 {
 
+class IRSTLMState : public PointerState
+{
+public:
+  IRSTLMState():PointerState(NULL)  {}
+  IRSTLMState(const void* lms):PointerState(lms)  {}
+  IRSTLMState(const IRSTLMState& copy_from):PointerState(copy_from.lmstate)  {}
+
+  IRSTLMState& operator=( const IRSTLMState& rhs )
+  {
+    lmstate = rhs.lmstate;
+    return *this;
+  }
+  
+  const void* GetState() const
+  {
+    return lmstate;
+  }
+};
+
 LanguageModelIRST::LanguageModelIRST(const std::string &line)
   :LanguageModelSingleFactor(line)
-  ,m_lmtb_dub(0)
+  ,m_lmtb_dub(0), m_lmtb_size(0)
 {
   const StaticData &staticData = StaticData::Instance();
   int threadCount = staticData.ThreadCount();
@@ -53,6 +73,10 @@
 
   ReadParameters();
 
+  VERBOSE(4, GetScoreProducerDescription() << " LanguageModelIRST::LanguageModelIRST() m_lmtb_dub:|" << m_lmtb_dub << "|" << std::endl);
+  VERBOSE(4, GetScoreProducerDescription() << " LanguageModelIRST::LanguageModelIRST() m_filePath:|" << m_filePath << "|" << std::endl);
+  VERBOSE(4, GetScoreProducerDescription() << " LanguageModelIRST::LanguageModelIRST() m_factorType:|" << m_factorType << "|" << std::endl);
+  VERBOSE(4, GetScoreProducerDescription() << " LanguageModelIRST::LanguageModelIRST() m_lmtb_size:|" << m_lmtb_size << "|" << std::endl);
 }
 
 LanguageModelIRST::~LanguageModelIRST()
@@ -75,17 +99,15 @@
 
 void LanguageModelIRST::Load()
 {
-  cerr << "In LanguageModelIRST::Load: nGramOrder = " << m_nGramOrder << "\n";
-
   FactorCollection &factorCollection = FactorCollection::Instance();
 
   m_lmtb = m_lmtb->CreateLanguageModel(m_filePath);
-  m_lmtb->setMaxLoadedLevel(1000);
+  if (m_lmtb_size > 0) m_lmtb->setMaxLoadedLevel(m_lmtb_size);
   m_lmtb->load(m_filePath);
   d=m_lmtb->getDict();
   d->incflag(1);
 
-  m_lmtb_size=m_lmtb->maxlevel();
+  m_nGramOrder = m_lmtb_size = m_lmtb->maxlevel();
 
   // LM can be ok, just outputs warnings
   // Mauro: in the original, the following two instructions are wrongly switched:
@@ -94,7 +116,7 @@
 
   CreateFactors(factorCollection);
 
-  VERBOSE(1, "IRST: m_unknownId=" << m_unknownId << std::endl);
+  VERBOSE(1, GetScoreProducerDescription() << "  LanguageModelIRST::Load() m_unknownId=" << m_unknownId << std::endl);
 
   //install caches to save time (only if PS_CACHE_ENABLE is defined through compilation flags)
   m_lmtb->init_caches(m_lmtb_size>2?m_lmtb_size-1:2);
@@ -122,6 +144,8 @@
 
   m_sentenceStart = factorCollection.AddFactor(Output, m_factorType, BOS_);
   factorId = m_sentenceStart->GetId();
+  const std::string bs = BOS_;
+  const std::string es = EOS_;
   m_lmtb_sentenceStart=lmIdMap[factorId] = GetLmID(BOS_);
   maxFactorId = (factorId > maxFactorId) ? factorId : maxFactorId;
   m_sentenceStartWord[m_factorType] = m_sentenceStart;
@@ -145,6 +169,11 @@
 int LanguageModelIRST::GetLmID( const std::string &str ) const
 {
   return d->encode( str.c_str() ); // at the level of micro tags
+}
+
+int LanguageModelIRST::GetLmID( const Word &word ) const
+{
+  return GetLmID( word.GetFactor(m_factorType) );
 }
 
 int LanguageModelIRST::GetLmID( const Factor *factor ) const
@@ -162,7 +191,7 @@
       ///di cui non sia stato ancora calcolato il suo codice target abbia
       ///comunque un factorID noto (e quindi minore di m_lmIdLookup.size())
       ///E' necessario dunque identificare questi casi di indeterminatezza
-      ///del codice target. Attualamente, questo controllo e' stato implementato
+      ///del codice target. Attualmente, questo controllo e' stato implementato
       ///impostando a    m_empty     tutti i termini che non hanno ancora
       //ricevuto un codice target effettivo
       ///////////
@@ -203,7 +232,6 @@
   }
 }
 
-<<<<<<< HEAD
 const FFState* LanguageModelIRST::EmptyHypothesisState(const InputType &/*input*/) const
 {
   std::auto_ptr<IRSTLMState> ret(new IRSTLMState());
@@ -213,48 +241,32 @@
 
 void LanguageModelIRST::CalcScore(const Phrase &phrase, float &fullScore, float &ngramScore, size_t &oovCount) const
 {
-//  std::cerr << "LanguageModelIRST::CalcScore phrase:|" << phrase << "|" << std::endl;
   fullScore = 0;
   ngramScore = 0;
   oovCount = 0;
 
   if ( !phrase.GetSize() ) return;
 
-//  if ( m_lmtb_size > (int) phrase.GetSize()) return;
-
   int _min = min(m_lmtb_size - 1, (int) phrase.GetSize());
-
-//  std::cerr << "LanguageModelIRST::CalcScore _min:" << _min << std::endl;
-//  std::cerr << "LanguageModelIRST::CalcScore m_lmtb_sentenceStart:" << m_lmtb_sentenceStart << std::endl;
 
   int codes[m_lmtb_size];
   int idx = 0;
   codes[idx] = m_lmtb_sentenceStart;
-//  std::cerr << "LanguageModelIRST::CalcScore idx:" << idx << " codes[idx]:" << codes[idx] << std::endl;
   ++idx;
   int position = 0;
 
   char* msp = NULL;
   float before_boundary = 0.0;
-//  for (; position < m_lmtb_size-1; ++position)
   for (; position < _min; ++position)
   {
-//    std::cerr << "LanguageModelIRST::CalcScore position:" << position << " word:" << phrase.GetWord(position) << std::endl;
     codes[idx] = GetLmID(phrase.GetWord(position));
     if (codes[idx] == m_unknownId) ++oovCount;
-//    std::cerr << "LanguageModelIRST::CalcScore idx:" << idx << " codes[idx]:" << codes[idx] << std::endl;
     before_boundary += m_lmtb->clprob(codes,idx+1,NULL,NULL,&msp);
-//    std::cerr << "LanguageModelIRST::CalcScore before_boundary:" << before_boundary << std::endl;
     ++idx; 
   }
 
   ngramScore = 0.0;
-//  std::cerr << "LanguageModelIRST::CalcScore ngramscore:" << ngramScore << std::endl;
   int end_loop = (int) phrase.GetSize();
-//  std::cerr << "LanguageModelIRST::CalcScore end_loop:" << end_loop << std::endl;
-//  ngramScore = m_lmtb->clprob(codes,idx,NULL,NULL,&msp);
-//  std::cerr << "LanguageModelIRST::CalcScore ngramscore:" << ngramScore << std::endl;
-//  int end_loop = (int) phrase.GetSize();
 
   for (; position < end_loop; ++position) {
     for (idx = 1; idx < m_lmtb_size; ++idx)
@@ -262,26 +274,16 @@
       codes[idx-1] = codes[idx];
     }
     codes[idx-1] = GetLmID(phrase.GetWord(position));
-//    std::cerr << "LanguageModelIRST::CalcScore position:" << position << " word:" << phrase.GetWord(position) << std::endl;
-//    std::cerr << "LanguageModelIRST::CalcScore idx:" << (idx-1) << " codes[idx]:" << codes[idx-1] << std::endl;
     if (codes[idx-1] == m_unknownId) ++oovCount;
     ngramScore += m_lmtb->clprob(codes,idx,NULL,NULL,&msp);
-//    std::cerr << "LanguageModelIRST::CalcScore ngramscore:" << ngramScore << std::endl;
-  }
-//  std::cerr << "LanguageModelIRST::CalcScore before_boundary:" << before_boundary << std::endl;
-//  std::cerr << "LanguageModelIRST::CalcScore ngramScore:" << ngramScore << std::endl;
+  }
   before_boundary = TransformLMScore(before_boundary);
   ngramScore = TransformLMScore(ngramScore);
-//  std::cerr << "LanguageModelIRST::CalcScore before_boundary transformed:" << before_boundary << std::endl;
-//  std::cerr << "LanguageModelIRST::CalcScore ngramScore transformed:" << ngramScore << std::endl;
   fullScore = ngramScore + before_boundary;
-//  std::cerr << "LanguageModelIRST::CalcScore fullScore transformed:" << fullScore << std::endl;
 }
 
 FFState* LanguageModelIRST::EvaluateWhenApplied(const Hypothesis &hypo, const FFState *ps, ScoreComponentCollection *out) const
 {
-//  std::cerr << "LanguageModelIRST::EvaluateWhenApplied" << std::endl;
-//  std::cerr << "LanguageModelIRST::EvaluateWhenApplied hypo:|" << hypo <<  "|" << std::endl;
   if (!hypo.GetCurrTargetLength()) {
     std::auto_ptr<IRSTLMState> ret(new IRSTLMState(ps));
     return ret.release();
@@ -292,11 +294,7 @@
   const int end = (const int) hypo.GetCurrTargetWordsRange().GetEndPos() + 1;
   const int adjust_end = (const int) std::min(end, begin + m_lmtb_size - 1);
 
-//  std::cerr << "LanguageModelIRST::EvaluateWhenApplied begin:" << begin << std::endl;
-//  std::cerr << "LanguageModelIRST::EvaluateWhenApplied end:" << end << std::endl;
-//  std::cerr << "LanguageModelIRST::EvaluateWhenApplied adjust_end:" << adjust_end << std::endl;
-
-  // set up context
+  //set up context
   //fill the farthest positions with sentenceStart symbols, if "empty" positions are available
   //so that the vector looks like = "<s> <s> context_word context_word" for a two-word context and a LM of order 5
   int codes[m_lmtb_size];
@@ -312,12 +310,8 @@
     --idx;
   }
 
-//  for (int j=0;j<m_lmtb_size;j++){  std::cerr << "LanguageModelIRST::EvaluateWhenApplied j:" << j << " codes[j]:" << codes[j] << std::endl; }
- 
   char* msp = NULL;
   float score = m_lmtb->clprob(codes,m_lmtb_size,NULL,NULL,&msp);
-//  position = (const int) begin;
-//  std::cerr << "LanguageModelIRST::EvaluateWhenApplied position:" << position << " score:" << score << std::endl;
 
   position = (const int) begin+1;
   while (position < adjust_end){
@@ -325,12 +319,7 @@
      codes[idx-1] = codes[idx];
    }
    codes[idx-1] =  GetLmID(hypo.GetWord(position));
-//   for (int j=0;j<m_lmtb_size;j++){  std::cerr << "LanguageModelIRST::EvaluateWhenApplied j:" << j << " codes[j]:" << codes[j] << std::endl; }
-   float newscore = m_lmtb->clprob(codes,m_lmtb_size,NULL,NULL,&msp);
-//   std::cerr << "LanguageModelIRST::EvaluateWhenApplied position:" << position << " newscore:" << newscore << std::endl;
-   score += newscore;
-//   score += m_lmtb->clprob(codes,m_lmtb_size,NULL,NULL,&msp);
-//   std::cerr << "LanguageModelIRST::EvaluateWhenApplied position:" << position << " score:" << score << std::endl;
+   score += m_lmtb->clprob(codes,m_lmtb_size,NULL,NULL,&msp);
    ++position;
   }
 
@@ -350,14 +339,7 @@
       codes[idx] = m_lmtb_sentenceStart;
       --idx;
     }
-//    for (int j=0;j<m_lmtb_size;j++){  std::cerr << "LanguageModelIRST::EvaluateWhenApplied j:" << j << " codes[j]:" << codes[j] << std::endl; }
-    float newscore = m_lmtb->clprob(codes,m_lmtb_size,NULL,NULL,&msp);
-    score += newscore;
-//    score += m_lmtb->clprob(codes,m_lmtb_size,NULL,NULL,&msp);
-//    std::cerr << "LanguageModelIRST::EvaluateWhenApplied SourceCompleted -- position:" << end << " newscore:" << newscore << std::endl;
-//    std::cerr << "LanguageModelIRST::EvaluateWhenApplied SourceCompleted -- position:" << end << " score:" << score << std::endl;
-    // set the LMstate to null to make all hypotheses recombinable
-//    msp = NULL;
+    score += m_lmtb->clprob(codes,m_lmtb_size,NULL,NULL,&msp);
   }else{
     // need to set the LM state
 
@@ -371,18 +353,14 @@
     }
   }
 
-//  std::cerr << "LanguageModelIRST::EvaluateWhenApplied before plusEqual -- score:" << score << std::endl;
   score = TransformLMScore(score);
   out->PlusEquals(this, score);
-//  std::cerr << "LanguageModelIRST::EvaluateWhenApplied after plusEqual -- score:" << score << std::endl;
 
   std::auto_ptr<IRSTLMState> ret(new IRSTLMState(msp));
 
   return ret.release();
 }
 
-=======
->>>>>>> 4202ad47
 LMResult LanguageModelIRST::GetValue(const vector<const Word*> &contextFactor, State* finalState) const
 {
   // set up context
@@ -402,35 +380,24 @@
   if (count < (size_t) m_lmtb_size) codes[idx++] = m_lmtb_sentenceStart;
 
   for (size_t i = 0 ; i < count ; i++) {
-<<<<<<< HEAD
     codes[idx] =  GetLmID(*contextFactor[i]);
     ++idx;
-=======
-    codes[idx++] =  GetLmID((*contextFactor[i])[factorType]);
->>>>>>> 4202ad47
-  }
+  }
+
   LMResult result;
   result.unknown = (codes[idx - 1] == m_unknownId);
 
   char* msp = NULL;
-  unsigned int ilen;
-  result.score = m_lmtb->clprob(codes,idx,NULL,NULL,&msp,&ilen);
-
-//  std::cerr << "LMResult LanguageModelIRST::GetValue result.score:" << result.score << std::endl;
+  result.score = m_lmtb->clprob(codes,idx,NULL,NULL,&msp);
 
   if (finalState) *finalState=(State *) msp;
 
   result.score = TransformLMScore(result.score);
-//  std::cerr << "LMResult LanguageModelIRST::GetValue result.score transformed:" << result.score << std::endl;
+
   return result;
 }
 
-<<<<<<< HEAD
 bool LMCacheCleanup(const int sentences_done, const size_t m_lmcache_cleanup_threshold)
-=======
-
-bool LMCacheCleanup(size_t sentences_done, size_t m_lmcache_cleanup_threshold)
->>>>>>> 4202ad47
 {
   if (sentences_done==-1) return true;
   if (m_lmcache_cleanup_threshold)
@@ -461,4 +428,14 @@
   }
 }
 
-}
+void LanguageModelIRST::SetParameter(const std::string& key, const std::string& value)
+{
+ if (key == "dub") {
+    m_lmtb_dub = Scan<unsigned int>(value);
+  } else {
+    LanguageModelSingleFactor::SetParameter(key, value);
+  }
+  m_lmtb_size = m_nGramOrder;
+}
+
+}
