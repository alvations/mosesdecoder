#include <boost/foreach.hpp>
#include "InMemoryPerSentenceOnDemandLM.h"
#include "moses/FactorCollection.h"
#include "moses/Util.h"
#include "moses/StaticData.h"
#include "moses/TranslationTask.h"
#include "moses/ContextScope.h"
#include "moses/LM/Ken.h"
#include "lm/model.hh"
#include "util/mmap.hh"

#include <cstdio>
#include <iostream>
#include <fstream>

using namespace std;

namespace Moses
{
<<<<<<< HEAD
  InMemoryPerSentenceOnDemandLM::InMemoryPerSentenceOnDemandLM(const std::string &line) : LanguageModel(line), m_factorType(0)
=======
InMemoryPerSentenceOnDemandLM::InMemoryPerSentenceOnDemandLM(const std::string &line) : LanguageModel(line), initialized(false)
>>>>>>> 138ebf1f
{
  ReadParameters();
}

InMemoryPerSentenceOnDemandLM::~InMemoryPerSentenceOnDemandLM()
{
}
<<<<<<< HEAD
  
void InMemoryPerSentenceOnDemandLM::InitializeForInput(ttasksptr const& ttask) {
=======

void InMemoryPerSentenceOnDemandLM::InitializeForInput(ttasksptr const& ttask)
{
>>>>>>> 138ebf1f

  // The context scope object for this translation task
  //     contains a map of translation task-specific data
  boost::shared_ptr<Moses::ContextScope> contextScope = ttask->GetScope();

  // The key to the map is this object
  void const* key = static_cast<void const*>(this);

  // The value stored in the map is a string representing a phrase table
  boost::shared_ptr<string> value = contextScope->get<string>(key);

  // Create a stream to read the phrase table data
  stringstream strme(*(value.get()));

  char * nullpointer = (char *) 0;
  const char * filename = std::tmpnam(nullpointer);
  ofstream tmp;
  tmp.open(filename);

  // Read the phrase table data, one line at a time
  string line;
  while (getline(strme, line)) {

    tmp << line << "\n";

  }

  tmp.close();

  //  m_tmpFilename.reset(new std::string("/home/lanes/mosesdecoder/tiny.with_per_sentence/europarl.en.srilm"));
  m_tmpFilename.reset(new std::string(filename));

<<<<<<< HEAD
  //LanguageModelKen<lm::ngram::ProbingModel> & lm = 
  GetPerThreadLM();
=======
  initialized = true;

  VERBOSE(1, filename);
  if (initialized) {
    VERBOSE(1, "\tLM initialized\n");
  }
>>>>>>> 138ebf1f

  //  std::remove(filename);

}

LanguageModelKen<lm::ngram::ProbingModel>& InMemoryPerSentenceOnDemandLM::GetPerThreadLM() const
{

  LanguageModelKen<lm::ngram::ProbingModel> *lm;
  lm = m_perThreadLM.get();
  if (lm == NULL) {
    lm = new LanguageModelKen<lm::ngram::ProbingModel>();

    string* filename = m_tmpFilename.get();
    if (filename == NULL) {
      UTIL_THROW(util::Exception, "Can't get a thread-specific LM because no temporary filename has been set for this thread\n");
    } else {
      lm->LoadModel(*filename, util::POPULATE_OR_READ);
    }

    VERBOSE(1, filename);
    VERBOSE(1, "\tLM initialized\n"); 

    m_perThreadLM.reset(lm);
  }
  assert(lm);

  return *lm;

}



}


<|MERGE_RESOLUTION|>--- conflicted
+++ resolved
@@ -17,11 +17,7 @@
 
 namespace Moses
 {
-<<<<<<< HEAD
-  InMemoryPerSentenceOnDemandLM::InMemoryPerSentenceOnDemandLM(const std::string &line) : LanguageModel(line), m_factorType(0)
-=======
 InMemoryPerSentenceOnDemandLM::InMemoryPerSentenceOnDemandLM(const std::string &line) : LanguageModel(line), initialized(false)
->>>>>>> 138ebf1f
 {
   ReadParameters();
 }
@@ -29,14 +25,9 @@
 InMemoryPerSentenceOnDemandLM::~InMemoryPerSentenceOnDemandLM()
 {
 }
-<<<<<<< HEAD
   
-void InMemoryPerSentenceOnDemandLM::InitializeForInput(ttasksptr const& ttask) {
-=======
-
 void InMemoryPerSentenceOnDemandLM::InitializeForInput(ttasksptr const& ttask)
 {
->>>>>>> 138ebf1f
 
   // The context scope object for this translation task
   //     contains a map of translation task-specific data
@@ -69,17 +60,8 @@
   //  m_tmpFilename.reset(new std::string("/home/lanes/mosesdecoder/tiny.with_per_sentence/europarl.en.srilm"));
   m_tmpFilename.reset(new std::string(filename));
 
-<<<<<<< HEAD
   //LanguageModelKen<lm::ngram::ProbingModel> & lm = 
   GetPerThreadLM();
-=======
-  initialized = true;
-
-  VERBOSE(1, filename);
-  if (initialized) {
-    VERBOSE(1, "\tLM initialized\n");
-  }
->>>>>>> 138ebf1f
 
   //  std::remove(filename);
 
