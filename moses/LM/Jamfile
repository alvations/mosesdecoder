#This is somewhat hairy due to the number of optional language models.  
#Currently, the optional models are IRSTLM, SRILM, and RandLM.  These are
#activated by --with-irstlm, --with-srilm, and --with-randlm respectively.
#The value is the path where it's installed e.g. --with-irstlm=/path/to/irst.
#Each optional model has a section below.  The top level rule is lib LM, which
#appears after the optional models.  

import option path ;

local dependencies = ;
local lmmacros = ;

#IRSTLM
local with-irstlm = [ option.get "with-irstlm" ] ;
if $(with-irstlm) {
  lib irstlm : : <search>$(with-irstlm)/lib <search>$(with-irstlm)/lib64 ;
  obj IRST.o : IRST.cpp ..//headers : <include>$(with-irstlm)/include <include>$(with-irstlm)/include/irstlm ;
  alias irst : IRST.o irstlm : : : <define>LM_IRST ;
  dependencies += irst ;
  lmmacros += LM_IRST ;
  echo "!!!!!!!!!!!!!!!!!!!!!!!!!!!!!!!!!!!!!!!!!!!!!!!!!!!!!!!!!!!!!!!!!!!!!!!!!!!!!" ;
  echo "!!! You are linking the IRSTLM library; be sure the release is >= 5.70.02 !!!" ;
  echo "!!!!!!!!!!!!!!!!!!!!!!!!!!!!!!!!!!!!!!!!!!!!!!!!!!!!!!!!!!!!!!!!!!!!!!!!!!!!!" ;
}

#SRILM
local with-srilm = [ option.get "with-srilm" ] ;
local with-maxent-srilm = [ option.get "with-maxent-srilm" ] ;
if $(with-srilm) {
  if [ option.get "with-srilm-dynamic" : no : yes ] = yes {
    lib srilm ;
    alias sri-libs : srilm ;
  } else {
    sri-arch = [ option.get "with-srilm-arch" ] ;
    sri-arch ?= [ _shell $(with-srilm)/sbin/machine-type ] ;
    sri-lib = <search>$(with-srilm)/lib/$(sri-arch) <search>$(with-srilm)/lib <search>$(with-srilm)/lib64 <search>$(with-srilm)/flm/obj/$(sri-arch) ;

    lib flm : : $(sri-lib) ;
    lib misc : flm : $(sri-lib) ;
    lib dstruct : misc flm : $(sri-lib) ;
    lib oolm : dstruct misc flm : $(sri-lib) ;

    alias sri-libs : oolm dstruct misc flm ;
  }

  obj SRI.o : SRI.cpp ..//headers : <include>$(with-srilm)/include <include>$(with-srilm)/include/srilm <warnings>off ;
  obj ParallelBackoff.o : ParallelBackoff.cpp ..//headers : <include>$(with-srilm)/include <include>$(with-srilm)/include/srilm <warnings>off ;
  if $(with-maxent-srilm) {
  	lib lbfgs : : $(sri-lib) ;
  	obj MaxEntSRI.o : MaxEntSRI.cpp ..//headers : <include>$(with-srilm)/include <include>$(with-srilm)/lm/src <include>$(with-srilm)/include/srilm <warnings>off ;
  	alias sri : SRI.o MaxEntSRI.o ParallelBackoff.o lbfgs sri-libs : : : <define>LM_SRI <define>LM_MAXENT_SRI ;
  	dependencies += sri ;
  	lmmacros += LM_SRI ;
  	lmmacros += LM_MAXENT_SRI ;  	
  } else {
  	alias sri : SRI.o ParallelBackoff.o sri-libs : : : <define>LM_SRI ;
  	dependencies += sri ;
  	lmmacros += LM_SRI ;
  }
}

#RandLM
local with-randlm = [ option.get "with-randlm" ] ;
if $(with-randlm) {
  lib RandLM : : <search>$(with-randlm)/lib <search>$(with-randlm)/lib64 ;
  obj Rand.o : Rand.cpp RandLM ..//headers : <include>$(with-randlm)/include <include>$(with-randlm)/include/RandLM ;
  alias rand : Rand.o RandLM : : : <define>LM_RAND ;
  dependencies += rand ;
  lmmacros += LM_RAND ;
}

# LDHTLM
local with-ldhtlm = [ option.get "with-ldhtlm" ] ;
if $(with-ldhtlm) {
  lib LDHT : : <search>$(with-ldhtlm)/lib ;
  lib ticpp : LDHT : <search>$(with-ldhtlm)/lib ;
  obj LDHT.o : LDHT.cpp LDHT ..//headers : <include>$(with-ldhtlm)/include <include>$(with-ldhtlm)/include/LDHT ;
  alias ldht : LDHT.o LDHT ticpp : : : <define>LM_LDHT ;
  dependencies += ldht ;
  lmmacros += LM_LDHT ;
}

#NPLM
local with-nplm = [ option.get "with-nplm" ] ;
if $(with-nplm) {
  lib neuralLM : : <search>$(with-nplm)/lib <search>$(with-nplm)/lib64 ;
  obj NeuralLMWrapper.o : NeuralLMWrapper.cpp neuralLM ..//headers : <include>$(with-nplm)/src <include>$(with-nplm)/3rdparty/eigen-3.1.4 ;
  alias nplm : NeuralLMWrapper.o neuralLM : : : <cxxflags>-fopenmp <linkflags>-fopenmp <define>LM_NEURAL ;
  dependencies += nplm ;
  lmmacros += LM_NEURAL ;
}

#DALM
local with-dalm = [ option.get "with-dalm" ] ;
if $(with-dalm) {
  lib dalm : : <search>$(with-dalm)/lib ;
  lib MurmurHash3 : : <search>$(with-dalm)/lib ;
  obj DALM.o : DALMWrapper.cpp dalm MurmurHash3 ..//headers : <include>$(with-dalm)/include <include>$(with-dalm)/darts-clone ;
  alias dalmALIAS : DALM.o dalm MurmurHash3 : : : <define>LM_DALM ;
  dependencies += dalmALIAS ;
  lmmacros += LM_DALM ;
}

#ORLM is always compiled but needs special headers
obj ORLM.o : ORLM.cpp ..//headers ../TranslationModel/DynSAInclude//dynsa : : : <include>../TranslationModel/DynSAInclude ;

#Top-level LM library.  If you've added a file that doesn't depend on external
#libraries, put it here.  
<<<<<<< HEAD
if $NT {
alias LM : Backward.cpp BackwardLMState.cpp Base.cpp Implementation.cpp Joint.cpp Ken.cpp MultiFactor.cpp SingleFactor.cpp ORLM.o
  ../../lm//kenlm ..//headers $(dependencies) ;
} else {
alias LM : Backward.cpp BackwardLMState.cpp Base.cpp Implementation.cpp Joint.cpp Ken.cpp MultiFactor.cpp Remote.cpp SingleFactor.cpp ORLM.o
=======
alias LM : Backward.cpp BackwardLMState.cpp Base.cpp Implementation.cpp Joint.cpp Ken.cpp MultiFactor.cpp Remote.cpp SingleFactor.cpp SkeletonLM.cpp ORLM.o
>>>>>>> df30085b
  ../../lm//kenlm ..//headers $(dependencies) ;
}

alias macros : : : : <define>$(lmmacros) ;

#Unit test for Backward LM
import testing ;
run BackwardTest.cpp ..//moses LM ../../lm//kenlm /top//boost_unit_test_framework : : backward.arpa ;

<|MERGE_RESOLUTION|>--- conflicted
+++ resolved
@@ -106,15 +106,11 @@
 
 #Top-level LM library.  If you've added a file that doesn't depend on external
 #libraries, put it here.  
-<<<<<<< HEAD
 if $NT {
 alias LM : Backward.cpp BackwardLMState.cpp Base.cpp Implementation.cpp Joint.cpp Ken.cpp MultiFactor.cpp SingleFactor.cpp ORLM.o
   ../../lm//kenlm ..//headers $(dependencies) ;
 } else {
-alias LM : Backward.cpp BackwardLMState.cpp Base.cpp Implementation.cpp Joint.cpp Ken.cpp MultiFactor.cpp Remote.cpp SingleFactor.cpp ORLM.o
-=======
 alias LM : Backward.cpp BackwardLMState.cpp Base.cpp Implementation.cpp Joint.cpp Ken.cpp MultiFactor.cpp Remote.cpp SingleFactor.cpp SkeletonLM.cpp ORLM.o
->>>>>>> df30085b
   ../../lm//kenlm ..//headers $(dependencies) ;
 }
 
