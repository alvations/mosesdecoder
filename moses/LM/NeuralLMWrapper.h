#pragma once

#include "SingleFactor.h"

<<<<<<< HEAD
namespace nplm
{
class neuralLM;
=======
#include <boost/thread/tss.hpp>

namespace nplm {
  class neuralLM;
>>>>>>> a0b6b6a3
}

namespace Moses
{

class NeuralLMWrapper : public LanguageModelSingleFactor
{
protected:
  // big data (vocab, weights, cache) shared among threads
  nplm::neuralLM *m_neuralLM_shared;
  // thread-specific nplm for thread-safety
  mutable boost::thread_specific_ptr<nplm::neuralLM> m_neuralLM;
  int m_unk;

public:
  NeuralLMWrapper(const std::string &line);
  ~NeuralLMWrapper();

  virtual LMResult GetValue(const std::vector<const Word*> &contextFactor, State* finalState = 0) const;

  virtual void Load();

};


} // namespace




<|MERGE_RESOLUTION|>--- conflicted
+++ resolved
@@ -2,16 +2,10 @@
 
 #include "SingleFactor.h"
 
-<<<<<<< HEAD
-namespace nplm
-{
-class neuralLM;
-=======
 #include <boost/thread/tss.hpp>
 
 namespace nplm {
   class neuralLM;
->>>>>>> a0b6b6a3
 }
 
 namespace Moses
