// $Id$
// vim:tabstop=2

/***********************************************************************
Moses - factored phrase-based language decoder
Copyright (C) 2006 University of Edinburgh

This library is free software; you can redistribute it and/or
modify it under the terms of the GNU Lesser General Public
License as published by the Free Software Foundation; either
version 2.1 of the License, or (at your option) any later version.

This library is distributed in the hope that it will be useful,
but WITHOUT ANY WARRANTY; without even the implied warranty of
MERCHANTABILITY or FITNESS FOR A PARTICULAR PURPOSE.  See the GNU
Lesser General Public License for more details.

You should have received a copy of the GNU Lesser General Public
License along with this library; if not, write to the Free Software
Foundation, Inc., 51 Franklin Street, Fifth Floor, Boston, MA  02110-1301  USA
***********************************************************************/
#ifdef WIN32
#include <hash_set>
#else
// #include <ext/hash_set>
#endif

#include <algorithm>
#include <cmath>
#include <limits>
#include <map>
#include <set>
#include "Manager.h"
#include "TypeDef.h"
#include "Util.h"
#include "TargetPhrase.h"
#include "TrellisPath.h"
#include "TrellisPathCollection.h"
#include "TranslationOption.h"
#include "TranslationOptionCollection.h"
#include "Timer.h"
#include "moses/OutputCollector.h"
#include "moses/FF/DistortionScoreProducer.h"
#include "moses/LM/Base.h"
#include "moses/TranslationModel/PhraseDictionary.h"
#include "moses/TranslationAnalysis.h"
#include "moses/TranslationTask.h"
#include "moses/HypergraphOutput.h"
#include "moses/mbr.h"
#include "moses/LatticeMBR.h"

#ifdef HAVE_PROTOBUF
#include "hypergraph.pb.h"
#include "rule.pb.h"
#endif

#include "util/exception.hh"
#include "util/random.hh"
#include "util/string_stream.hh"

using namespace std;

namespace Moses
{

Manager::Manager(ttasksptr const& ttask)
  : BaseManager(ttask)
  , interrupted_flag(0)
  , m_hypoId(0)
{
  boost::shared_ptr<InputType> source = ttask->GetSource();
  m_transOptColl = source->CreateTranslationOptionCollection(ttask);

  const StaticData &staticData = StaticData::Instance();
  SearchAlgorithm searchAlgorithm = staticData.options().search.algo;
  m_search = Search::CreateSearch(*this, *source, searchAlgorithm,
                                  *m_transOptColl);

  StaticData::Instance().InitializeForInput(ttask);
}

Manager::~Manager()
{
  delete m_transOptColl;
  delete m_search;
  StaticData::Instance().CleanUpAfterSentenceProcessing(m_ttask.lock());
}

const InputType&
Manager::GetSource() const
{
  return m_source ;
}

/**
 * Main decoder loop that translates a sentence by expanding
 * hypotheses stack by stack, until the end of the sentence.
 */
void Manager::Decode()
{
  // initialize statistics
  ResetSentenceStats(m_source);
  IFVERBOSE(2) {
    GetSentenceStats().StartTimeTotal();
  }

  // check if alternate weight setting is used
  // this is not thread safe! it changes StaticData
  if (StaticData::Instance().GetHasAlternateWeightSettings()) {
    if (m_source.GetSpecifiesWeightSetting()) {
      StaticData::Instance().SetWeightSetting(m_source.GetWeightSetting());
    } else {
      StaticData::Instance().SetWeightSetting("default");
    }
  }

  // get translation options
  IFVERBOSE(1) {
    GetSentenceStats().StartTimeCollectOpts();
  }
  m_transOptColl->CreateTranslationOptions();

  // some reporting on how long this took
  IFVERBOSE(1) {
    GetSentenceStats().StopTimeCollectOpts();
    TRACE_ERR("Line "<< m_source.GetTranslationId() << ": Collecting options took "
              << GetSentenceStats().GetTimeCollectOpts() << " seconds at "
              << __FILE__ << ":" << __LINE__ << endl);
  }

  // search for best translation with the specified algorithm
  Timer searchTime;
  searchTime.start();
  m_search->Decode();
  VERBOSE(1, "Line " << m_source.GetTranslationId()
          << ": Search took " << searchTime << " seconds" << endl);
  IFVERBOSE(2) {
    GetSentenceStats().StopTimeTotal();
    TRACE_ERR(GetSentenceStats());
  }
}

/**
 * Print all derivations in search graph. Note: The number of derivations is exponential in the sentence length
 *
 */

void Manager::PrintAllDerivations(long translationId, ostream& outputStream) const
{
  const std::vector < HypothesisStack* > &hypoStackColl = m_search->GetHypothesisStacks();

  vector<const Hypothesis*> sortedPureHypo = hypoStackColl.back()->GetSortedList();

  if (sortedPureHypo.size() == 0)
    return;

  float remainingScore = 0;
  vector<const TargetPhrase*> remainingPhrases;

  // add all pure paths
  vector<const Hypothesis*>::const_iterator iterBestHypo;
  for (iterBestHypo = sortedPureHypo.begin()
                      ; iterBestHypo != sortedPureHypo.end()
       ; ++iterBestHypo) {
    printThisHypothesis(translationId, *iterBestHypo, remainingPhrases, remainingScore, outputStream);
    printDivergentHypothesis(translationId, *iterBestHypo, remainingPhrases, remainingScore, outputStream);
  }
}

const TranslationOptionCollection* Manager::getSntTranslationOptions()
{
  return m_transOptColl;
}

void Manager::printDivergentHypothesis(long translationId, const Hypothesis* hypo, const vector <const TargetPhrase*> & remainingPhrases, float remainingScore , ostream& outputStream ) const
{
  //Backtrack from the predecessor
  if (hypo->GetId()  > 0) {
    vector <const TargetPhrase*> followingPhrases;
    followingPhrases.push_back(& (hypo->GetCurrTargetPhrase()));
    ///((Phrase) hypo->GetPrevHypo()->GetTargetPhrase());
    followingPhrases.insert(followingPhrases.end()--, remainingPhrases.begin(), remainingPhrases.end());
    printDivergentHypothesis(translationId, hypo->GetPrevHypo(), followingPhrases , remainingScore + hypo->GetScore() - hypo->GetPrevHypo()->GetScore(), outputStream);
  }

  //Process the arcs
  const ArcList *pAL = hypo->GetArcList();
  if (pAL) {
    const ArcList &arcList = *pAL;
    // every possible Arc to replace this edge
    ArcList::const_iterator iterArc;
    for (iterArc = arcList.begin() ; iterArc != arcList.end() ; ++iterArc) {
      const Hypothesis *loserHypo = *iterArc;
      const Hypothesis* loserPrevHypo = loserHypo->GetPrevHypo();
      float arcScore = loserHypo->GetScore() - loserPrevHypo->GetScore();
      vector <const TargetPhrase* > followingPhrases;
      followingPhrases.push_back(&(loserHypo->GetCurrTargetPhrase()));
      followingPhrases.insert(followingPhrases.end()--, remainingPhrases.begin(), remainingPhrases.end());
      printThisHypothesis(translationId, loserPrevHypo, followingPhrases, remainingScore + arcScore, outputStream);
      printDivergentHypothesis(translationId, loserPrevHypo, followingPhrases, remainingScore + arcScore, outputStream);
    }
  }
}


void
Manager::
printThisHypothesis(long translationId, const Hypothesis* hypo,
                    const vector <const TargetPhrase*> & remainingPhrases,
                    float remainingScore, ostream& outputStream) const
{

  outputStream << translationId << " ||| ";

  //Yield of this hypothesis
  hypo->ToStream(outputStream);
  for (size_t p = 0; p < remainingPhrases.size(); ++p) {
    const TargetPhrase * phrase = remainingPhrases[p];
    size_t size = phrase->GetSize();
    for (size_t pos = 0 ; pos < size ; pos++) {
      const Factor *factor = phrase->GetFactor(pos, 0);
      outputStream << *factor;
      outputStream << " ";
    }
  }

  outputStream << "||| " << hypo->GetScore() + remainingScore;
  outputStream << endl;
}




/**
 * After decoding, the hypotheses in the stacks and additional arcs
 * form a search graph that can be mined for n-best lists.
 * The heavy lifting is done in the TrellisPath and TrellisPathCollection
 * this function controls this for one sentence.
 *
 * \param count the number of n-best translations to produce
 * \param ret holds the n-best list that was calculated
 */
void Manager::CalcNBest(size_t count, TrellisPathList &ret,bool onlyDistinct) const
{
  if (count <= 0)
    return;

  const std::vector < HypothesisStack* > &hypoStackColl = m_search->GetHypothesisStacks();

  vector<const Hypothesis*> sortedPureHypo = hypoStackColl.back()->GetSortedList();

  if (sortedPureHypo.size() == 0)
    return;

  TrellisPathCollection contenders;

  set<Phrase> distinctHyps;

  // add all pure paths
  vector<const Hypothesis*>::const_iterator iterBestHypo;
  for (iterBestHypo = sortedPureHypo.begin()
                      ; iterBestHypo != sortedPureHypo.end()
       ; ++iterBestHypo) {
    contenders.Add(new TrellisPath(*iterBestHypo));
  }

  // factor defines stopping point for distinct n-best list if too many candidates identical
  size_t nBestFactor = StaticData::Instance().options().nbest.factor;
  if (nBestFactor < 1) nBestFactor = 1000; // 0 = unlimited

  // MAIN loop
  for (size_t iteration = 0 ; (onlyDistinct ? distinctHyps.size() : ret.GetSize()) < count && contenders.GetSize() > 0 && (iteration < count * nBestFactor) ; iteration++) {
    // get next best from list of contenders
    TrellisPath *path = contenders.pop();
    UTIL_THROW_IF2(path == NULL, "path is NULL");
    // create deviations from current best
    path->CreateDeviantPaths(contenders);
    if(onlyDistinct) {
      Phrase tgtPhrase = path->GetSurfacePhrase();
      if (distinctHyps.insert(tgtPhrase).second) {
        ret.Add(path);
      } else {
        delete path;
        path = NULL;
      }
    } else {
      ret.Add(path);
    }


    if(onlyDistinct) {
      const size_t nBestFactor = StaticData::Instance().options().nbest.factor;
      if (nBestFactor > 0)
        contenders.Prune(count * nBestFactor);
    } else {
      contenders.Prune(count);
    }
  }
}

struct SGNReverseCompare {
  bool operator() (const SearchGraphNode& s1, const SearchGraphNode& s2) const {
    return s1.hypo->GetId() > s2.hypo->GetId();
  }
};

/**
  * Implements lattice sampling, as in Chatterjee & Cancedda, emnlp 2010
  **/
void Manager::CalcLatticeSamples(size_t count, TrellisPathList &ret) const
{

  vector<SearchGraphNode> searchGraph;
  GetSearchGraph(searchGraph);

  //Calculation of the sigmas of each hypothesis and edge. In C&C notation this is
  //the "log of the cumulative unnormalized probability of all the paths in the
  // lattice for the hypothesis to a final node"
  typedef pair<int, int> Edge;
  map<const Hypothesis*, float> sigmas;
  map<Edge, float> edgeScores;
  map<const Hypothesis*, set<const Hypothesis*> > outgoingHyps;
  map<int,const Hypothesis*> idToHyp;
  map<int,float> fscores;

  //Iterating through the hypos in reverse order of id gives  a reverse
  //topological order. We rely on the fact that hypo ids are given out
  //sequentially, as the search proceeds.
  //NB: Could just sort by stack.
  sort(searchGraph.begin(), searchGraph.end(), SGNReverseCompare());

  //first task is to fill in the outgoing hypos and edge scores.
  for (vector<SearchGraphNode>::const_iterator i = searchGraph.begin();
       i != searchGraph.end(); ++i) {
    const Hypothesis* hypo = i->hypo;
    idToHyp[hypo->GetId()] = hypo;
    fscores[hypo->GetId()] = i->fscore;
    if (hypo->GetId()) {
      //back to  current
      const Hypothesis* prevHypo = i->hypo->GetPrevHypo();
      outgoingHyps[prevHypo].insert(hypo);
      edgeScores[Edge(prevHypo->GetId(),hypo->GetId())] =
        hypo->GetScore() - prevHypo->GetScore();
    }
    //forward from current
    if (i->forward >= 0) {
      map<int,const Hypothesis*>::const_iterator idToHypIter = idToHyp.find(i->forward);
      UTIL_THROW_IF2(idToHypIter == idToHyp.end(),
                     "Couldn't find hypothesis " << i->forward);
      const Hypothesis* nextHypo = idToHypIter->second;
      outgoingHyps[hypo].insert(nextHypo);
      map<int,float>::const_iterator fscoreIter = fscores.find(nextHypo->GetId());
      UTIL_THROW_IF2(fscoreIter == fscores.end(),
                     "Couldn't find scores for hypothsis " << nextHypo->GetId());
      edgeScores[Edge(hypo->GetId(),nextHypo->GetId())] =
        i->fscore - fscoreIter->second;
    }
  }


  //then run through again to calculate sigmas
  for (vector<SearchGraphNode>::const_iterator i = searchGraph.begin();
       i != searchGraph.end(); ++i) {

    if (i->forward == -1) {
      sigmas[i->hypo] = 0;
    } else {
      map<const Hypothesis*, set<const Hypothesis*> >::const_iterator outIter =
        outgoingHyps.find(i->hypo);

      UTIL_THROW_IF2(outIter == outgoingHyps.end(),
                     "Couldn't find hypothesis " << i->hypo->GetId());
      float sigma = 0;
      for (set<const Hypothesis*>::const_iterator j = outIter->second.begin();
           j != outIter->second.end(); ++j) {
        map<const Hypothesis*, float>::const_iterator succIter = sigmas.find(*j);
        UTIL_THROW_IF2(succIter == sigmas.end(),
                       "Couldn't find hypothesis " << (*j)->GetId());
        map<Edge,float>::const_iterator edgeScoreIter =
          edgeScores.find(Edge(i->hypo->GetId(),(*j)->GetId()));
        UTIL_THROW_IF2(edgeScoreIter == edgeScores.end(),
                       "Couldn't find edge for hypothesis " << (*j)->GetId());
        float term = edgeScoreIter->second + succIter->second; // Add sigma(*j)
        if (sigma == 0) {
          sigma = term;
        } else {
          sigma = log_sum(sigma,term);
        }
      }
      sigmas[i->hypo] = sigma;
    }
  }

  //The actual sampling!
  const Hypothesis* startHypo = searchGraph.back().hypo;
  UTIL_THROW_IF2(startHypo->GetId() != 0, "Expecting the start hypothesis ");
  for (size_t i = 0; i < count; ++i) {
    vector<const Hypothesis*> path;
    path.push_back(startHypo);
    while(1) {
      map<const Hypothesis*, set<const Hypothesis*> >::const_iterator outIter =
        outgoingHyps.find(path.back());
      if (outIter == outgoingHyps.end() || !outIter->second.size()) {
        //end of the path
        break;
      }
      //score the possibles
      vector<const Hypothesis*> candidates;
      vector<float> candidateScores;
      float scoreTotal = 0;
      for (set<const Hypothesis*>::const_iterator j = outIter->second.begin();
           j != outIter->second.end(); ++j) {
        candidates.push_back(*j);
        UTIL_THROW_IF2(sigmas.find(*j) == sigmas.end(),
                       "Hypothesis " << (*j)->GetId() << " not found");
        Edge edge(path.back()->GetId(),(*j)->GetId());
        UTIL_THROW_IF2(edgeScores.find(edge) == edgeScores.end(),
                       "Edge not found");
        candidateScores.push_back(sigmas[*j]  + edgeScores[edge]);
        if (scoreTotal == 0) {
          scoreTotal = candidateScores.back();
        } else {
          scoreTotal = log_sum(candidateScores.back(), scoreTotal);
        }
      }

      //normalise
      transform(candidateScores.begin(), candidateScores.end(), candidateScores.begin(), bind2nd(minus<float>(),scoreTotal));
      //copy(candidateScores.begin(),candidateScores.end(),ostream_iterator<float>(cerr," "));
      //cerr << endl;

      //draw the sample
      const float frandom = log(util::rand_incl(0.0f, 1.0f));
      size_t position = 1;
      float sum = candidateScores[0];
      for (; position < candidateScores.size() && sum < frandom; ++position) {
        sum = log_sum(sum,candidateScores[position]);
      }
      //cerr << "Random: " << frandom << " Chose " << position-1 << endl;
      const Hypothesis* chosen =  candidates[position-1];
      path.push_back(chosen);
    }
    //cerr << "Path: " << endl;
    //for (size_t j = 0; j < path.size(); ++j) {
    // cerr << path[j]->GetId() <<  " " << path[j]->GetScoreBreakdown() << endl;
    //}
    //cerr << endl;

    //Convert the hypos to TrellisPath
    ret.Add(new TrellisPath(path));
    //cerr << ret.at(ret.GetSize()-1).GetScoreBreakdown() << endl;
  }

}



void Manager::CalcDecoderStatistics() const
{
  const Hypothesis *hypo = GetBestHypothesis();
  if (hypo != NULL) {
    GetSentenceStats().CalcFinalStats(*hypo);
    IFVERBOSE(2) {
      if (hypo != NULL) {
        string buff;
        string buff2;
        TRACE_ERR( "Source and Target Units:"
                   << hypo->GetInput());
        buff2.insert(0,"] ");
        buff2.insert(0,(hypo->GetCurrTargetPhrase()).ToString());
        buff2.insert(0,":");
        buff2.insert(0,(hypo->GetCurrSourceWordsRange()).ToString());
        buff2.insert(0,"[");

        hypo = hypo->GetPrevHypo();
        while (hypo != NULL) {
          //dont print out the empty final hypo
          buff.insert(0,buff2);
          buff2.clear();
          buff2.insert(0,"] ");
          buff2.insert(0,(hypo->GetCurrTargetPhrase()).ToString());
          buff2.insert(0,":");
          buff2.insert(0,(hypo->GetCurrSourceWordsRange()).ToString());
          buff2.insert(0,"[");
          hypo = hypo->GetPrevHypo();
        }
        TRACE_ERR( buff << endl);
      }
    }
  }
}

void Manager::OutputWordGraph(std::ostream &outputWordGraphStream, const Hypothesis *hypo, size_t &linkId) const
{

  const Hypothesis *prevHypo = hypo->GetPrevHypo();


  outputWordGraphStream << "J=" << linkId++
                        << "\tS=" << prevHypo->GetId()
                        << "\tE=" << hypo->GetId()
                        << "\ta=";

  // phrase table scores
  const std::vector<PhraseDictionary*> &phraseTables = PhraseDictionary::GetColl();
  std::vector<PhraseDictionary*>::const_iterator iterPhraseTable;
  for (iterPhraseTable = phraseTables.begin() ; iterPhraseTable != phraseTables.end() ; ++iterPhraseTable) {
    const PhraseDictionary *phraseTable = *iterPhraseTable;
    vector<float> scores = hypo->GetScoreBreakdown().GetScoresForProducer(phraseTable);

    outputWordGraphStream << scores[0];
    vector<float>::const_iterator iterScore;
    for (iterScore = ++scores.begin() ; iterScore != scores.end() ; ++iterScore) {
      outputWordGraphStream << ", " << *iterScore;
    }
  }

  // language model scores
  outputWordGraphStream << "\tl=";

  const std::vector<const StatefulFeatureFunction*> &statefulFFs = StatefulFeatureFunction::GetStatefulFeatureFunctions();
  for (size_t i = 0; i < statefulFFs.size(); ++i) {
    const StatefulFeatureFunction *ff = statefulFFs[i];
    const LanguageModel *lm = dynamic_cast<const LanguageModel*>(ff);

    vector<float> scores = hypo->GetScoreBreakdown().GetScoresForProducer(lm);

    outputWordGraphStream << scores[0];
    vector<float>::const_iterator iterScore;
    for (iterScore = ++scores.begin() ; iterScore != scores.end() ; ++iterScore) {
      outputWordGraphStream << ", " << *iterScore;
    }
  }

  // re-ordering
  outputWordGraphStream << "\tr=";

  const std::vector<FeatureFunction*> &ffs = FeatureFunction::GetFeatureFunctions();
  std::vector<FeatureFunction*>::const_iterator iter;
  for (iter = ffs.begin(); iter != ffs.end(); ++iter) {
    const FeatureFunction *ff = *iter;

    const DistortionScoreProducer *model = dynamic_cast<const DistortionScoreProducer*>(ff);
    if (model) {
      outputWordGraphStream << hypo->GetScoreBreakdown().GetScoreForProducer(model);
    }
  }

  // lexicalised re-ordering
  /*
  const std::vector<LexicalReordering*> &lexOrderings = StaticData::Instance().GetReorderModels();
  std::vector<LexicalReordering*>::const_iterator iterLexOrdering;
  for (iterLexOrdering = lexOrderings.begin() ; iterLexOrdering != lexOrderings.end() ; ++iterLexOrdering) {
    LexicalReordering *lexicalReordering = *iterLexOrdering;
    vector<float> scores = hypo->GetScoreBreakdown().GetScoresForProducer(lexicalReordering);

    outputWordGraphStream << scores[0];
    vector<float>::const_iterator iterScore;
    for (iterScore = ++scores.begin() ; iterScore != scores.end() ; ++iterScore) {
      outputWordGraphStream << ", " << *iterScore;
    }
  }
  */
  // words !!
//  outputWordGraphStream << "\tw=" << hypo->GetCurrTargetPhrase();

  // output both source and target phrases in the word graph
  outputWordGraphStream << "\tw=" << hypo->GetSourcePhraseStringRep() << "|" << hypo->GetCurrTargetPhrase();

  outputWordGraphStream << endl;
}

// VN put back of OutputPassthroughInformation
void Manager::OutputPassthroughInformation(std::ostream &out, const Hypothesis *hypo) const
{
  const std::string passthrough = hypo->GetManager().GetSource().GetPassthroughInformation();
  out << passthrough;
}
// end of put back

void Manager::GetOutputLanguageModelOrder( std::ostream &out, const Hypothesis *hypo ) const
{
  Phrase translation;
  hypo->GetOutputPhrase(translation);
  const std::vector<const StatefulFeatureFunction*> &statefulFFs = StatefulFeatureFunction::GetStatefulFeatureFunctions();
  for (size_t i = 0; i < statefulFFs.size(); ++i) {
    const StatefulFeatureFunction *ff = statefulFFs[i];
    if (const LanguageModel *lm = dynamic_cast<const LanguageModel*>(ff)) {
      lm->ReportHistoryOrder(out, translation);
    }
  }
}

void Manager::GetWordGraph(long translationId, std::ostream &outputWordGraphStream) const
{
  const StaticData &staticData = StaticData::Instance();
  const PARAM_VEC *params;

  string fileName;
  bool outputNBest = false;
  params = staticData.GetParameter().GetParam("output-word-graph");
  if (params && params->size()) {
    fileName = params->at(0);

    if (params->size() == 2) {
      outputNBest = Scan<bool>(params->at(1));
    }
  }

  const std::vector < HypothesisStack* > &hypoStackColl = m_search->GetHypothesisStacks();

  outputWordGraphStream << "VERSION=1.0" << endl
                        << "UTTERANCE=" << translationId << endl;

  size_t linkId = 0;
  std::vector < HypothesisStack* >::const_iterator iterStack;
  for (iterStack = ++hypoStackColl.begin() ; iterStack != hypoStackColl.end() ; ++iterStack) {
    const HypothesisStack &stack = **iterStack;
    HypothesisStack::const_iterator iterHypo;
    for (iterHypo = stack.begin() ; iterHypo != stack.end() ; ++iterHypo) {
      const Hypothesis *hypo = *iterHypo;
      OutputWordGraph(outputWordGraphStream, hypo, linkId);

      if (outputNBest) {
        const ArcList *arcList = hypo->GetArcList();
        if (arcList != NULL) {
          ArcList::const_iterator iterArcList;
          for (iterArcList = arcList->begin() ; iterArcList != arcList->end() ; ++iterArcList) {
            const Hypothesis *loserHypo = *iterArcList;
            OutputWordGraph(outputWordGraphStream, loserHypo, linkId);
          }
        }
      } //if (outputNBest)
    } //for (iterHypo
  } // for (iterStack
}

void Manager::GetSearchGraph(vector<SearchGraphNode>& searchGraph) const
{
  std::map < int, bool > connected;
  std::map < int, int > forward;
  std::map < int, double > forwardScore;

  // *** find connected hypotheses ***
  std::vector< const Hypothesis *> connectedList;
  GetConnectedGraph(&connected, &connectedList);

  // ** compute best forward path for each hypothesis *** //

  // forward cost of hypotheses on final stack is 0
  const std::vector < HypothesisStack* > &hypoStackColl = m_search->GetHypothesisStacks();
  const HypothesisStack &finalStack = *hypoStackColl.back();
  HypothesisStack::const_iterator iterHypo;
  for (iterHypo = finalStack.begin() ; iterHypo != finalStack.end() ; ++iterHypo) {
    const Hypothesis *hypo = *iterHypo;
    forwardScore[ hypo->GetId() ] = 0.0f;
    forward[ hypo->GetId() ] = -1;
  }

  // compete for best forward score of previous hypothesis
  std::vector < HypothesisStack* >::const_iterator iterStack;
  for (iterStack = --hypoStackColl.end() ; iterStack != hypoStackColl.begin() ; --iterStack) {
    const HypothesisStack &stack = **iterStack;
    HypothesisStack::const_iterator iterHypo;
    for (iterHypo = stack.begin() ; iterHypo != stack.end() ; ++iterHypo) {
      const Hypothesis *hypo = *iterHypo;
      if (connected.find( hypo->GetId() ) != connected.end()) {
        // make a play for previous hypothesis
        const Hypothesis *prevHypo = hypo->GetPrevHypo();
        double fscore = forwardScore[ hypo->GetId() ] +
                        hypo->GetScore() - prevHypo->GetScore();
        if (forwardScore.find( prevHypo->GetId() ) == forwardScore.end()
            || forwardScore.find( prevHypo->GetId() )->second < fscore) {
          forwardScore[ prevHypo->GetId() ] = fscore;
          forward[ prevHypo->GetId() ] = hypo->GetId();
        }
        // all arcs also make a play
        const ArcList *arcList = hypo->GetArcList();
        if (arcList != NULL) {
          ArcList::const_iterator iterArcList;
          for (iterArcList = arcList->begin() ; iterArcList != arcList->end() ; ++iterArcList) {
            const Hypothesis *loserHypo = *iterArcList;
            // make a play
            const Hypothesis *loserPrevHypo = loserHypo->GetPrevHypo();
            double fscore = forwardScore[ hypo->GetId() ] +
                            loserHypo->GetScore() - loserPrevHypo->GetScore();
            if (forwardScore.find( loserPrevHypo->GetId() ) == forwardScore.end()
                || forwardScore.find( loserPrevHypo->GetId() )->second < fscore) {
              forwardScore[ loserPrevHypo->GetId() ] = fscore;
              forward[ loserPrevHypo->GetId() ] = loserHypo->GetId();
            }
          } // end for arc list
        } // end if arc list empty
      } // end if hypo connected
    } // end for hypo
  } // end for stack

  // *** output all connected hypotheses *** //

  connected[ 0 ] = true;
  for (iterStack = hypoStackColl.begin() ; iterStack != hypoStackColl.end() ; ++iterStack) {
    const HypothesisStack &stack = **iterStack;
    HypothesisStack::const_iterator iterHypo;
    for (iterHypo = stack.begin() ; iterHypo != stack.end() ; ++iterHypo) {
      const Hypothesis *hypo = *iterHypo;
      if (connected.find( hypo->GetId() ) != connected.end()) {
        searchGraph.push_back(SearchGraphNode(hypo,NULL,forward[hypo->GetId()],
                                              forwardScore[hypo->GetId()]));

        const ArcList *arcList = hypo->GetArcList();
        if (arcList != NULL) {
          ArcList::const_iterator iterArcList;
          for (iterArcList = arcList->begin() ; iterArcList != arcList->end() ; ++iterArcList) {
            const Hypothesis *loserHypo = *iterArcList;
            searchGraph.push_back(SearchGraphNode(loserHypo,hypo,
                                                  forward[hypo->GetId()], forwardScore[hypo->GetId()]));
          }
        } // end if arcList empty
      } // end if connected
    } // end for iterHypo
  } // end for iterStack

}

void Manager::OutputFeatureWeightsForSLF(std::ostream &outputSearchGraphStream) const
{
  outputSearchGraphStream.setf(std::ios::fixed);
  outputSearchGraphStream.precision(6);

  const vector<const StatelessFeatureFunction*>& slf  = StatelessFeatureFunction::GetStatelessFeatureFunctions();
  const vector<const StatefulFeatureFunction*>& sff   = StatefulFeatureFunction::GetStatefulFeatureFunctions();
  size_t featureIndex = 1;
  for (size_t i = 0; i < sff.size(); ++i) {
    featureIndex = OutputFeatureWeightsForSLF(featureIndex, sff[i], outputSearchGraphStream);
  }
  for (size_t i = 0; i < slf.size(); ++i) {
    /*
    if (slf[i]->GetScoreProducerWeightShortName() != "u" &&
          slf[i]->GetScoreProducerWeightShortName() != "tm" &&
          slf[i]->GetScoreProducerWeightShortName() != "I" &&
          slf[i]->GetScoreProducerWeightShortName() != "g")
    */
    {
      featureIndex = OutputFeatureWeightsForSLF(featureIndex, slf[i], outputSearchGraphStream);
    }
  }
  const vector<PhraseDictionary*>& pds = PhraseDictionary::GetColl();
  for( size_t i=0; i<pds.size(); i++ ) {
    featureIndex = OutputFeatureWeightsForSLF(featureIndex, pds[i], outputSearchGraphStream);
  }
  const vector<GenerationDictionary*>& gds = GenerationDictionary::GetColl();
  for( size_t i=0; i<gds.size(); i++ ) {
    featureIndex = OutputFeatureWeightsForSLF(featureIndex, gds[i], outputSearchGraphStream);
  }
}

void Manager::OutputFeatureValuesForSLF(const Hypothesis* hypo, bool zeros, std::ostream &outputSearchGraphStream) const
{
  outputSearchGraphStream.setf(std::ios::fixed);
  outputSearchGraphStream.precision(6);

  // outputSearchGraphStream << endl;
  // outputSearchGraphStream << (*hypo) << endl;
  // const ScoreComponentCollection& scoreCollection = hypo->GetScoreBreakdown();
  // outputSearchGraphStream << scoreCollection << endl;

  const vector<const StatelessFeatureFunction*>& slf =StatelessFeatureFunction::GetStatelessFeatureFunctions();
  const vector<const StatefulFeatureFunction*>& sff = StatefulFeatureFunction::GetStatefulFeatureFunctions();
  size_t featureIndex = 1;
  for (size_t i = 0; i < sff.size(); ++i) {
    featureIndex = OutputFeatureValuesForSLF(featureIndex, zeros, hypo, sff[i], outputSearchGraphStream);
  }
  for (size_t i = 0; i < slf.size(); ++i) {
    /*
    if (slf[i]->GetScoreProducerWeightShortName() != "u" &&
          slf[i]->GetScoreProducerWeightShortName() != "tm" &&
          slf[i]->GetScoreProducerWeightShortName() != "I" &&
          slf[i]->GetScoreProducerWeightShortName() != "g")
    */
    {
      featureIndex = OutputFeatureValuesForSLF(featureIndex, zeros, hypo, slf[i], outputSearchGraphStream);
    }
  }
  const vector<PhraseDictionary*>& pds = PhraseDictionary::GetColl();
  for( size_t i=0; i<pds.size(); i++ ) {
    featureIndex = OutputFeatureValuesForSLF(featureIndex, zeros, hypo, pds[i], outputSearchGraphStream);
  }
  const vector<GenerationDictionary*>& gds = GenerationDictionary::GetColl();
  for( size_t i=0; i<gds.size(); i++ ) {
    featureIndex = OutputFeatureValuesForSLF(featureIndex, zeros, hypo, gds[i], outputSearchGraphStream);
  }

}

void Manager::OutputFeatureValuesForHypergraph(const Hypothesis* hypo, std::ostream &outputSearchGraphStream) const
{
  outputSearchGraphStream.setf(std::ios::fixed);
  outputSearchGraphStream.precision(6);
  ScoreComponentCollection scores = hypo->GetScoreBreakdown();
  const Hypothesis *prevHypo = hypo->GetPrevHypo();
  if (prevHypo) {
    scores.MinusEquals(prevHypo->GetScoreBreakdown());
  }
  scores.Save(outputSearchGraphStream, false);
}


size_t Manager::OutputFeatureWeightsForSLF(size_t index, const FeatureFunction* ff, std::ostream &outputSearchGraphStream) const
{
  size_t numScoreComps = ff->GetNumScoreComponents();
  if (numScoreComps != 0) {
    vector<float> values = StaticData::Instance().GetAllWeights().GetScoresForProducer(ff);
    for (size_t i = 0; i < numScoreComps; ++i) {
      outputSearchGraphStream << "# " << ff->GetScoreProducerDescription()
                              << " "  << ff->GetScoreProducerDescription()
                              << " "  << (i+1) << " of " << numScoreComps << endl
                              << "x"  << (index+i) << "scale=" << values[i] << endl;
    }
    return index+numScoreComps;
  } else {
    cerr << "Sparse features are not supported when outputting HTK standard lattice format" << endl;
    assert(false);
    return 0;
  }
}

size_t Manager::OutputFeatureValuesForSLF(size_t index, bool zeros, const Hypothesis* hypo, const FeatureFunction* ff, std::ostream &outputSearchGraphStream) const
{

  // { const FeatureFunction* sp = ff;
  //   const FVector& m_scores = scoreCollection.GetScoresVector();
  //   FVector& scores = const_cast<FVector&>(m_scores);
  //   std::string prefix = sp->GetScoreProducerDescription() + FName::SEP;
  //   // std::cout << "prefix==" << prefix << endl;
  //   // cout << "m_scores==" << m_scores << endl;
  //   // cout << "m_scores.size()==" << m_scores.size() << endl;
  //   // cout << "m_scores.coreSize()==" << m_scores.coreSize() << endl;
  //   // cout << "m_scores.cbegin() ?= m_scores.cend()\t" <<  (m_scores.cbegin() == m_scores.cend()) << endl;


  //   // for(FVector::FNVmap::const_iterator i = m_scores.cbegin(); i != m_scores.cend(); i++) {
  //   //   std::cout<<prefix << "\t" << (i->first) << "\t" << (i->second) << std::endl;
  //   // }
  //   for(int i=0, n=v.size(); i<n; i+=1) {
  //     //      outputSearchGraphStream << prefix << i << "==" << v[i] << std::endl;

  //   }
  // }

  // FVector featureValues = scoreCollection.GetVectorForProducer(ff);
  // outputSearchGraphStream << featureValues << endl;
  const ScoreComponentCollection& scoreCollection = hypo->GetScoreBreakdown();

  vector<float> featureValues = scoreCollection.GetScoresForProducer(ff);
  size_t numScoreComps = featureValues.size();//featureValues.coreSize();
  //  if (numScoreComps != ScoreProducer::unlimited) {
  // vector<float> values = StaticData::Instance().GetAllWeights().GetScoresForProducer(ff);
  for (size_t i = 0; i < numScoreComps; ++i) {
    outputSearchGraphStream << "x"  << (index+i) << "=" << ((zeros) ? 0.0 : featureValues[i]) << " ";
  }
  return index+numScoreComps;
  // } else {
  //   cerr << "Sparse features are not supported when outputting HTK standard lattice format" << endl;
  //   assert(false);
  //   return 0;
  // }
}

/**! Output search graph in hypergraph format of Kenneth Heafield's lazy hypergraph decoder */
void Manager::OutputSearchGraphAsHypergraph(std::ostream &outputSearchGraphStream) const
{

  VERBOSE(2,"Getting search graph to output as hypergraph for sentence " << m_source.GetTranslationId() << std::endl)

  vector<SearchGraphNode> searchGraph;
  GetSearchGraph(searchGraph);


  map<int,int> mosesIDToHypergraphID;
  // map<int,int> hypergraphIDToMosesID;
  set<int> terminalNodes;
  multimap<int,int> hypergraphIDToArcs;

  VERBOSE(2,"Gathering information about search graph to output as hypergraph for sentence " << m_source.GetTranslationId() << std::endl)

  long numNodes = 0;
  long endNode = 0;
  {
    long hypergraphHypothesisID = 0;
    for (size_t arcNumber = 0, size=searchGraph.size(); arcNumber < size; ++arcNumber) {

      // Get an id number for the previous hypothesis
      const Hypothesis *prevHypo = searchGraph[arcNumber].hypo->GetPrevHypo();
      if (prevHypo!=NULL) {
        int mosesPrevHypothesisID = prevHypo->GetId();
        if (mosesIDToHypergraphID.count(mosesPrevHypothesisID) == 0) {
          mosesIDToHypergraphID[mosesPrevHypothesisID] = hypergraphHypothesisID;
          //	hypergraphIDToMosesID[hypergraphHypothesisID] = mosesPrevHypothesisID;
          hypergraphHypothesisID += 1;
        }
      }

      // Get an id number for this hypothesis
      int mosesHypothesisID;
      if (searchGraph[arcNumber].recombinationHypo) {
        mosesHypothesisID = searchGraph[arcNumber].recombinationHypo->GetId();
      } else {
        mosesHypothesisID = searchGraph[arcNumber].hypo->GetId();
      }

      if (mosesIDToHypergraphID.count(mosesHypothesisID) == 0) {

        mosesIDToHypergraphID[mosesHypothesisID] = hypergraphHypothesisID;
        //      hypergraphIDToMosesID[hypergraphHypothesisID] = mosesHypothesisID;

        bool terminalNode = (searchGraph[arcNumber].forward == -1);
        if (terminalNode) {
          // Final arc to end node, representing the end of the sentence </s>
          terminalNodes.insert(hypergraphHypothesisID);
        }

        hypergraphHypothesisID += 1;
      }

      // Record that this arc ends at this node
      hypergraphIDToArcs.insert(pair<int,int>(mosesIDToHypergraphID[mosesHypothesisID],arcNumber));

    }

    // Unique end node
    endNode = hypergraphHypothesisID;
    //    mosesIDToHypergraphID[hypergraphHypothesisID] = hypergraphHypothesisID;
    numNodes = endNode + 1;

  }


  long numArcs = searchGraph.size() + terminalNodes.size();

  //Header
  outputSearchGraphStream << "# target ||| features ||| source-covered" << endl;

  // Print number of nodes and arcs
  outputSearchGraphStream << numNodes << " " << numArcs << endl;

  VERBOSE(2,"Search graph to output as hypergraph for sentence " << m_source.GetTranslationId()
          << " contains " << numArcs << " arcs and " << numNodes << " nodes" << std::endl)

  VERBOSE(2,"Outputting search graph to output as hypergraph for sentence " << m_source.GetTranslationId() << std::endl)


  for (int hypergraphHypothesisID=0; hypergraphHypothesisID < endNode; hypergraphHypothesisID+=1) {
    if (hypergraphHypothesisID % 100000 == 0) {
      VERBOSE(2,"Processed " << hypergraphHypothesisID << " of " << numNodes << " hypergraph nodes for sentence " << m_source.GetTranslationId() << std::endl);
    }
    //    int mosesID = hypergraphIDToMosesID[hypergraphHypothesisID];
    size_t count = hypergraphIDToArcs.count(hypergraphHypothesisID);
    //    VERBOSE(2,"Hypergraph node " << hypergraphHypothesisID << " has " << count << " incoming arcs" << std::endl)
    if (count > 0) {
      outputSearchGraphStream << "# node " << hypergraphHypothesisID << endl;
      outputSearchGraphStream << count << "\n";

      pair<multimap<int,int>::iterator, multimap<int,int>::iterator> range =
        hypergraphIDToArcs.equal_range(hypergraphHypothesisID);
      for (multimap<int,int>::iterator it=range.first; it!=range.second; ++it) {
        int lineNumber = (*it).second;
        const Hypothesis *thisHypo = searchGraph[lineNumber].hypo;
        int mosesHypothesisID;// = thisHypo->GetId();
        if (searchGraph[lineNumber].recombinationHypo) {
          mosesHypothesisID = searchGraph[lineNumber].recombinationHypo->GetId();
        } else {
          mosesHypothesisID = searchGraph[lineNumber].hypo->GetId();
        }
        //	int actualHypergraphHypothesisID = mosesIDToHypergraphID[mosesHypothesisID];
        UTIL_THROW_IF2(
          (hypergraphHypothesisID != mosesIDToHypergraphID[mosesHypothesisID]),
          "Error while writing search lattice as hypergraph for sentence " << m_source.GetTranslationId() << ". " <<
          "Moses node " << mosesHypothesisID << " was expected to have hypergraph id " << hypergraphHypothesisID <<
          ", but actually had hypergraph id " << mosesIDToHypergraphID[mosesHypothesisID] <<
          ". There are " << numNodes << " nodes in the search lattice."
        );

        const Hypothesis *prevHypo = thisHypo->GetPrevHypo();
        if (prevHypo==NULL) {
          //	VERBOSE(2,"Hypergraph node " << hypergraphHypothesisID << " start of sentence" << std::endl)
          outputSearchGraphStream << "<s> |||  ||| 0\n";
        } else {
          int startNode = mosesIDToHypergraphID[prevHypo->GetId()];
          //	  VERBOSE(2,"Hypergraph node " << hypergraphHypothesisID << " has parent node " << startNode << std::endl)
          UTIL_THROW_IF2(
            (startNode >= hypergraphHypothesisID),
            "Error while writing search lattice as hypergraph for sentence" << m_source.GetTranslationId() << ". " <<
            "The nodes must be output in topological order. The code attempted to violate this restriction."
          );

          const TargetPhrase &targetPhrase = thisHypo->GetCurrTargetPhrase();
          int targetWordCount = targetPhrase.GetSize();

          outputSearchGraphStream << "[" << startNode << "] ";
          for (int targetWordIndex=0; targetWordIndex<targetWordCount; targetWordIndex+=1) {
            outputSearchGraphStream << targetPhrase.GetWord(targetWordIndex)[0]->GetString() << " ";
          }
          outputSearchGraphStream << " ||| ";
          OutputFeatureValuesForHypergraph(thisHypo, outputSearchGraphStream);
          outputSearchGraphStream << " ||| " << thisHypo->GetWordsBitmap().GetNumWordsCovered();
          outputSearchGraphStream << "\n";
        }
      }
    }
  }

  // Print node and arc(s) for end of sentence </s>
  outputSearchGraphStream << "# node " << endNode << endl;
  outputSearchGraphStream << terminalNodes.size() << "\n";
  for (set<int>::iterator it=terminalNodes.begin(); it!=terminalNodes.end(); ++it) {
    outputSearchGraphStream << "[" << (*it) << "] </s> |||  ||| " << GetSource().GetSize() << "\n";
  }

}


/**! Output search graph in HTK standard lattice format (SLF) */
void Manager::OutputSearchGraphAsSLF(long translationId, std::ostream &outputSearchGraphStream) const
{

  vector<SearchGraphNode> searchGraph;
  GetSearchGraph(searchGraph);

  long numArcs = 0;
  long numNodes = 0;

  map<int,int> nodes;
  set<int> terminalNodes;

  // Unique start node
  nodes[0] = 0;

  for (size_t arcNumber = 0; arcNumber < searchGraph.size(); ++arcNumber) {

    int targetWordCount = searchGraph[arcNumber].hypo->GetCurrTargetPhrase().GetSize();
    numArcs += targetWordCount;

    int hypothesisID = searchGraph[arcNumber].hypo->GetId();
    if (nodes.count(hypothesisID) == 0) {

      numNodes += targetWordCount;
      nodes[hypothesisID] = numNodes;
      //numNodes += 1;

      bool terminalNode = (searchGraph[arcNumber].forward == -1);
      if (terminalNode) {
        numArcs += 1;
      }
    }

  }
  numNodes += 1;

  // Unique end node
  nodes[numNodes] = numNodes;

  outputSearchGraphStream << "UTTERANCE=Sentence_" << translationId << endl;
  outputSearchGraphStream << "VERSION=1.1" << endl;
  outputSearchGraphStream << "base=2.71828182845905" << endl;
  outputSearchGraphStream << "NODES=" << (numNodes+1) << endl;
  outputSearchGraphStream << "LINKS=" << numArcs  << endl;

  OutputFeatureWeightsForSLF(outputSearchGraphStream);

  for (size_t arcNumber = 0, lineNumber = 0; lineNumber < searchGraph.size(); ++lineNumber) {
    const Hypothesis *thisHypo = searchGraph[lineNumber].hypo;
    const Hypothesis *prevHypo = thisHypo->GetPrevHypo();
    if (prevHypo) {

      int startNode = nodes[prevHypo->GetId()];
      int endNode   = nodes[thisHypo->GetId()];
      bool terminalNode = (searchGraph[lineNumber].forward == -1);
      const TargetPhrase &targetPhrase = thisHypo->GetCurrTargetPhrase();
      int targetWordCount = targetPhrase.GetSize();

      for (int targetWordIndex=0; targetWordIndex<targetWordCount; targetWordIndex+=1) {
        int x = (targetWordCount-targetWordIndex);

        outputSearchGraphStream <<  "J=" << arcNumber;

        if (targetWordIndex==0) {
          outputSearchGraphStream << " S=" << startNode;
        } else {
          outputSearchGraphStream << " S=" << endNode - x;
        }

        outputSearchGraphStream << " E=" << endNode - (x-1)
                                << " W=" << targetPhrase.GetWord(targetWordIndex);

        OutputFeatureValuesForSLF(thisHypo, (targetWordIndex>0), outputSearchGraphStream);

        outputSearchGraphStream  << endl;

        arcNumber += 1;
      }

      if (terminalNode && terminalNodes.count(endNode) == 0) {
        terminalNodes.insert(endNode);
        outputSearchGraphStream <<  "J="   << arcNumber
                                << " S="   << endNode
                                << " E="   << numNodes
                                << endl;
        arcNumber += 1;
      }
    }
  }

}

void OutputSearchNode(long translationId, std::ostream &outputSearchGraphStream,
                      const SearchGraphNode& searchNode)
{
  const vector<FactorType> &outputFactorOrder = StaticData::Instance().GetOutputFactorOrder();
  bool extendedFormat = StaticData::Instance().GetOutputSearchGraphExtended();
  outputSearchGraphStream << translationId;

  // special case: initial hypothesis
  if ( searchNode.hypo->GetId() == 0 ) {
    outputSearchGraphStream << " hyp=0 stack=0";
    if (extendedFormat) {
      outputSearchGraphStream << " forward=" << searchNode.forward	<< " fscore=" << searchNode.fscore;
    }
    outputSearchGraphStream << endl;
    return;
  }

  const Hypothesis *prevHypo = searchNode.hypo->GetPrevHypo();

  // output in traditional format
  if (!extendedFormat) {
    outputSearchGraphStream << " hyp=" << searchNode.hypo->GetId()
                            << " stack=" << searchNode.hypo->GetWordsBitmap().GetNumWordsCovered()
                            << " back=" << prevHypo->GetId()
                            << " score=" << searchNode.hypo->GetScore()
                            << " transition=" << (searchNode.hypo->GetScore() - prevHypo->GetScore());

    if (searchNode.recombinationHypo != NULL)
      outputSearchGraphStream << " recombined=" << searchNode.recombinationHypo->GetId();

    outputSearchGraphStream << " forward=" << searchNode.forward	<< " fscore=" << searchNode.fscore
                            << " covered=" << searchNode.hypo->GetCurrSourceWordsRange().GetStartPos()
                            << "-" << searchNode.hypo->GetCurrSourceWordsRange().GetEndPos()
                            << " out=" << searchNode.hypo->GetCurrTargetPhrase().GetStringRep(outputFactorOrder)
                            << endl;
    return;
  }

  // output in extended format
//  if (searchNode.recombinationHypo != NULL)
//    outputSearchGraphStream << " hyp=" << searchNode.recombinationHypo->GetId();
//  else
  outputSearchGraphStream << " hyp=" << searchNode.hypo->GetId();

  outputSearchGraphStream << " stack=" << searchNode.hypo->GetWordsBitmap().GetNumWordsCovered()
                          << " back=" << prevHypo->GetId()
                          << " score=" << searchNode.hypo->GetScore()
                          << " transition=" << (searchNode.hypo->GetScore() - prevHypo->GetScore());

  if (searchNode.recombinationHypo != NULL)
    outputSearchGraphStream << " recombined=" << searchNode.recombinationHypo->GetId();

  outputSearchGraphStream << " forward=" << searchNode.forward	<< " fscore=" << searchNode.fscore
                          << " covered=" << searchNode.hypo->GetCurrSourceWordsRange().GetStartPos()
                          << "-" << searchNode.hypo->GetCurrSourceWordsRange().GetEndPos();

  // Modified so that -osgx is a superset of -osg (GST Oct 2011)
  ScoreComponentCollection scoreBreakdown = searchNode.hypo->GetScoreBreakdown();
  scoreBreakdown.MinusEquals( prevHypo->GetScoreBreakdown() );
  //outputSearchGraphStream << " scores = [ " << StaticData::Instance().GetAllWeights();
  outputSearchGraphStream << " scores=\"" << scoreBreakdown << "\"";

  outputSearchGraphStream << " out=\"" << searchNode.hypo->GetSourcePhraseStringRep() << "|" <<
                          searchNode.hypo->GetCurrTargetPhrase().GetStringRep(outputFactorOrder) << "\"" << endl;
//  outputSearchGraphStream << " out=" << searchNode.hypo->GetCurrTargetPhrase().GetStringRep(outputFactorOrder) << endl;
}

void Manager::GetConnectedGraph(
  std::map< int, bool >* pConnected,
  std::vector< const Hypothesis* >* pConnectedList) const
{
  std::map < int, bool >& connected = *pConnected;
  std::vector< const Hypothesis *>& connectedList = *pConnectedList;

  // start with the ones in the final stack
  const std::vector < HypothesisStack* > &hypoStackColl = m_search->GetHypothesisStacks();
  const HypothesisStack &finalStack = *hypoStackColl.back();
  HypothesisStack::const_iterator iterHypo;
  for (iterHypo = finalStack.begin() ; iterHypo != finalStack.end() ; ++iterHypo) {
    const Hypothesis *hypo = *iterHypo;
    connected[ hypo->GetId() ] = true;
    connectedList.push_back( hypo );
  }
  // move back from known connected hypotheses
  for(size_t i=0; i<connectedList.size(); i++) {
    const Hypothesis *hypo = connectedList[i];

    // add back pointer
    const Hypothesis *prevHypo = hypo->GetPrevHypo();
    if (prevHypo && prevHypo->GetId() > 0 // don't add empty hypothesis
        && connected.find( prevHypo->GetId() ) == connected.end()) { // don't add already added
      connected[ prevHypo->GetId() ] = true;
      connectedList.push_back( prevHypo );
    }

    // add arcs
    const ArcList *arcList = hypo->GetArcList();
    if (arcList != NULL) {
      ArcList::const_iterator iterArcList;
      for (iterArcList = arcList->begin() ; iterArcList != arcList->end() ; ++iterArcList) {
        const Hypothesis *loserHypo = *iterArcList;
        if (connected.find( loserHypo->GetId() ) == connected.end()) { // don't add already added
          connected[ loserHypo->GetId() ] = true;
          connectedList.push_back( loserHypo );
        }
      }
    }
  }
}

void Manager::GetWinnerConnectedGraph(
  std::map< int, bool >* pConnected,
  std::vector< const Hypothesis* >* pConnectedList) const
{
  std::map < int, bool >& connected = *pConnected;
  std::vector< const Hypothesis *>& connectedList = *pConnectedList;

  // start with the ones in the final stack
  const std::vector < HypothesisStack* > &hypoStackColl = m_search->GetHypothesisStacks();
  const HypothesisStack &finalStack = *hypoStackColl.back();
  HypothesisStack::const_iterator iterHypo;
  for (iterHypo = finalStack.begin() ; iterHypo != finalStack.end() ; ++iterHypo) {
    const Hypothesis *hypo = *iterHypo;
    connected[ hypo->GetId() ] = true;
    connectedList.push_back( hypo );
  }

  // move back from known connected hypotheses
  for(size_t i=0; i<connectedList.size(); i++) {
    const Hypothesis *hypo = connectedList[i];

    // add back pointer
    const Hypothesis *prevHypo = hypo->GetPrevHypo();
    if (prevHypo->GetId() > 0 // don't add empty hypothesis
        && connected.find( prevHypo->GetId() ) == connected.end()) { // don't add already added
      connected[ prevHypo->GetId() ] = true;
      connectedList.push_back( prevHypo );
    }

    // add arcs
    const ArcList *arcList = hypo->GetArcList();
    if (arcList != NULL) {
      ArcList::const_iterator iterArcList;
      for (iterArcList = arcList->begin() ; iterArcList != arcList->end() ; ++iterArcList) {
        const Hypothesis *loserHypo = *iterArcList;
        if (connected.find( loserHypo->GetPrevHypo()->GetId() ) == connected.end() && loserHypo->GetPrevHypo()->GetId() > 0) { // don't add already added & don't add hyp 0
          connected[ loserHypo->GetPrevHypo()->GetId() ] = true;
          connectedList.push_back( loserHypo->GetPrevHypo() );
        }
      }
    }
  }
}


#ifdef HAVE_PROTOBUF

void SerializeEdgeInfo(const Hypothesis* hypo, hgmert::Hypergraph_Edge* edge)
{
  hgmert::Rule* rule = edge->mutable_rule();
  hypo->GetCurrTargetPhrase().WriteToRulePB(rule);
  const Hypothesis* prev = hypo->GetPrevHypo();
  // if the feature values are empty, they default to 0
  if (!prev) return;
  // score breakdown is an aggregate (forward) quantity, but the exported
  // graph object just wants the feature values on the edges
  const ScoreComponentCollection& scores = hypo->GetScoreBreakdown();
  const ScoreComponentCollection& pscores = prev->GetScoreBreakdown();
  for (unsigned int i = 0; i < scores.size(); ++i)
    edge->add_feature_values((scores[i] - pscores[i]) * -1.0);
}

hgmert::Hypergraph_Node* GetHGNode(
  const Hypothesis* hypo,
  std::map< int, int>* i2hgnode,
  hgmert::Hypergraph* hg,
  int* hgNodeIdx)
{
  hgmert::Hypergraph_Node* hgnode;
  std::map < int, int >::iterator idxi = i2hgnode->find(hypo->GetId());
  if (idxi == i2hgnode->end()) {
    *hgNodeIdx = ((*i2hgnode)[hypo->GetId()] = hg->nodes_size());
    hgnode = hg->add_nodes();
  } else {
    *hgNodeIdx = idxi->second;
    hgnode = hg->mutable_nodes(*hgNodeIdx);
  }
  return hgnode;
}

void Manager::SerializeSearchGraphPB(
  long translationId,
  std::ostream& outputStream) const
{
  using namespace hgmert;
  std::map < int, bool > connected;
  std::map < int, int > i2hgnode;
  std::vector< const Hypothesis *> connectedList;
  GetConnectedGraph(&connected, &connectedList);
  connected[ 0 ] = true;
  Hypergraph hg;
  hg.set_is_sorted(false);
  int num_feats = (*m_search->GetHypothesisStacks().back()->begin())->GetScoreBreakdown().size();
  hg.set_num_features(num_feats);
  StaticData::Instance().GetScoreIndexManager().SerializeFeatureNamesToPB(&hg);
  Hypergraph_Node* goal = hg.add_nodes();  // idx=0 goal node must have idx 0
  Hypergraph_Node* source = hg.add_nodes();  // idx=1
  i2hgnode[-1] = 1; // source node
  const std::vector < HypothesisStack* > &hypoStackColl = m_search->GetHypothesisStacks();
  const HypothesisStack &finalStack = *hypoStackColl.back();
  for (std::vector < HypothesisStack* >::const_iterator iterStack = hypoStackColl.begin();
       iterStack != hypoStackColl.end() ; ++iterStack) {
    const HypothesisStack &stack = **iterStack;
    HypothesisStack::const_iterator iterHypo;

    for (iterHypo = stack.begin() ; iterHypo != stack.end() ; ++iterHypo) {
      const Hypothesis *hypo = *iterHypo;
      bool is_goal = hypo->GetWordsBitmap().IsComplete();
      if (connected.find( hypo->GetId() ) != connected.end()) {
        int headNodeIdx;
        Hypergraph_Node* headNode = GetHGNode(hypo, &i2hgnode, &hg, &headNodeIdx);
        if (is_goal) {
          Hypergraph_Edge* ge = hg.add_edges();
          ge->set_head_node(0);  // goal
          ge->add_tail_nodes(headNodeIdx);
          ge->mutable_rule()->add_trg_words("[X,1]");
        }
        Hypergraph_Edge* edge = hg.add_edges();
        SerializeEdgeInfo(hypo, edge);
        edge->set_head_node(headNodeIdx);
        const Hypothesis* prev = hypo->GetPrevHypo();
        int tailNodeIdx = 1; // source
        if (prev)
          tailNodeIdx = i2hgnode.find(prev->GetId())->second;
        edge->add_tail_nodes(tailNodeIdx);

        const ArcList *arcList = hypo->GetArcList();
        if (arcList != NULL) {
          ArcList::const_iterator iterArcList;
          for (iterArcList = arcList->begin() ; iterArcList != arcList->end() ; ++iterArcList) {
            const Hypothesis *loserHypo = *iterArcList;
            UTIL_THROW_IF2(!connected[loserHypo->GetId()],
                           "Hypothesis " << loserHypo->GetId() << " is not connected");
            Hypergraph_Edge* edge = hg.add_edges();
            SerializeEdgeInfo(loserHypo, edge);
            edge->set_head_node(headNodeIdx);
            tailNodeIdx = i2hgnode.find(loserHypo->GetPrevHypo()->GetId())->second;
            edge->add_tail_nodes(tailNodeIdx);
          }
        } // end if arcList empty
      } // end if connected
    } // end for iterHypo
  } // end for iterStack
  hg.SerializeToOstream(&outputStream);
}
#endif

void Manager::OutputSearchGraph(long translationId, std::ostream &outputSearchGraphStream) const
{
  vector<SearchGraphNode> searchGraph;
  GetSearchGraph(searchGraph);
  for (size_t i = 0; i < searchGraph.size(); ++i) {
    OutputSearchNode(translationId,outputSearchGraphStream,searchGraph[i]);
  }
}

void Manager::GetForwardBackwardSearchGraph(std::map< int, bool >* pConnected,
    std::vector< const Hypothesis* >* pConnectedList, std::map < const Hypothesis*, set< const Hypothesis* > >* pOutgoingHyps, vector< float>* pFwdBwdScores) const
{
  std::map < int, bool > &connected = *pConnected;
  std::vector< const Hypothesis *>& connectedList = *pConnectedList;
  std::map < int, int > forward;
  std::map < int, double > forwardScore;

  std::map < const Hypothesis*, set <const Hypothesis*> > & outgoingHyps = *pOutgoingHyps;
  vector< float> & estimatedScores = *pFwdBwdScores;

  // *** find connected hypotheses ***
  GetWinnerConnectedGraph(&connected, &connectedList);

  // ** compute best forward path for each hypothesis *** //

  // forward cost of hypotheses on final stack is 0
  const std::vector < HypothesisStack* > &hypoStackColl = m_search->GetHypothesisStacks();
  const HypothesisStack &finalStack = *hypoStackColl.back();
  HypothesisStack::const_iterator iterHypo;
  for (iterHypo = finalStack.begin() ; iterHypo != finalStack.end() ; ++iterHypo) {
    const Hypothesis *hypo = *iterHypo;
    forwardScore[ hypo->GetId() ] = 0.0f;
    forward[ hypo->GetId() ] = -1;
  }

  // compete for best forward score of previous hypothesis
  std::vector < HypothesisStack* >::const_iterator iterStack;
  for (iterStack = --hypoStackColl.end() ; iterStack != hypoStackColl.begin() ; --iterStack) {
    const HypothesisStack &stack = **iterStack;
    HypothesisStack::const_iterator iterHypo;
    for (iterHypo = stack.begin() ; iterHypo != stack.end() ; ++iterHypo) {
      const Hypothesis *hypo = *iterHypo;
      if (connected.find( hypo->GetId() ) != connected.end()) {
        // make a play for previous hypothesis
        const Hypothesis *prevHypo = hypo->GetPrevHypo();
        double fscore = forwardScore[ hypo->GetId() ] +
                        hypo->GetScore() - prevHypo->GetScore();
        if (forwardScore.find( prevHypo->GetId() ) == forwardScore.end()
            || forwardScore.find( prevHypo->GetId() )->second < fscore) {
          forwardScore[ prevHypo->GetId() ] = fscore;
          forward[ prevHypo->GetId() ] = hypo->GetId();
        }
        //store outgoing info
        outgoingHyps[prevHypo].insert(hypo);

        // all arcs also make a play
        const ArcList *arcList = hypo->GetArcList();
        if (arcList != NULL) {
          ArcList::const_iterator iterArcList;
          for (iterArcList = arcList->begin() ; iterArcList != arcList->end() ; ++iterArcList) {
            const Hypothesis *loserHypo = *iterArcList;
            // make a play
            const Hypothesis *loserPrevHypo = loserHypo->GetPrevHypo();
            double fscore = forwardScore[ hypo->GetId() ] +
                            loserHypo->GetScore() - loserPrevHypo->GetScore();
            if (forwardScore.find( loserPrevHypo->GetId() ) == forwardScore.end()
                || forwardScore.find( loserPrevHypo->GetId() )->second < fscore) {
              forwardScore[ loserPrevHypo->GetId() ] = fscore;
              forward[ loserPrevHypo->GetId() ] = loserHypo->GetId();
            }
            //store outgoing info
            outgoingHyps[loserPrevHypo].insert(hypo);


          } // end for arc list
        } // end if arc list empty
      } // end if hypo connected
    } // end for hypo
  } // end for stack

  for (std::vector< const Hypothesis *>::iterator it = connectedList.begin(); it != connectedList.end(); ++it) {
    float estimatedScore = (*it)->GetScore() + forwardScore[(*it)->GetId()];
    estimatedScores.push_back(estimatedScore);
  }
}


const Hypothesis *Manager::GetBestHypothesis() const
{
  return m_search->GetBestHypothesis();
}

int Manager::GetNextHypoId()
{
  return m_hypoId++;
}

void Manager::ResetSentenceStats(const InputType& source)
{
  m_sentenceStats = std::auto_ptr<SentenceStats>(new SentenceStats(source));
}
SentenceStats& Manager::GetSentenceStats() const
{
  return *m_sentenceStats;

}

void Manager::OutputBest(OutputCollector *collector)  const
{
  const StaticData &staticData = StaticData::Instance();
  long translationId = m_source.GetTranslationId();

  Timer additionalReportingTime;

  // apply decision rule and output best translation(s)
  if (collector) {
    ostringstream out;
    ostringstream debug;
    FixPrecision(debug,PRECISION);

    // all derivations - send them to debug stream
    if (staticData.PrintAllDerivations()) {
      additionalReportingTime.start();
      PrintAllDerivations(translationId, debug);
      additionalReportingTime.stop();
    }

    Timer decisionRuleTime;
    decisionRuleTime.start();

    // MAP decoding: best hypothesis
    const Hypothesis* bestHypo = NULL;
    if (!options().mbr.enabled) {
      bestHypo = GetBestHypothesis();
      if (bestHypo) {
        if (StaticData::Instance().GetOutputHypoScore()) {
          out << bestHypo->GetTotalScore() << ' ';
        }
        if (staticData.IsPathRecoveryEnabled()) {
          bestHypo->OutputInput(out);
          out << "||| ";
        }

        const PARAM_VEC *params = staticData.GetParameter().GetParam("print-id");
        if (params && params->size() && Scan<bool>(params->at(0)) ) {
          out << translationId << " ";
        }

        // VN : I put back the code for OutputPassthroughInformation
        if (staticData.IsPassthroughEnabled()) {
          OutputPassthroughInformation(out, bestHypo);
        }
        // end of add back

        if (staticData.GetReportSegmentation() == 2) {
          GetOutputLanguageModelOrder(out, bestHypo);
        }
        bestHypo->OutputBestSurface(
          out,
          staticData.GetOutputFactorOrder(),
          staticData.GetReportSegmentation(),
          staticData.GetReportAllFactors());
        if (staticData.PrintAlignmentInfo()) {
          out << "||| ";
          bestHypo->OutputAlignment(out);
        }

        IFVERBOSE(1) {
          debug << "BEST TRANSLATION: " << *bestHypo << endl;
        }
      } else {
        VERBOSE(1, "NO BEST TRANSLATION" << endl);
      }

      out << endl;
    } // if (!staticData.UseMBR())

    // MBR decoding (n-best MBR, lattice MBR, consensus)
    else {
      // we first need the n-best translations
      size_t nBestSize = options().mbr.size;
      if (nBestSize <= 0) {
        cerr << "ERROR: negative size for number of MBR candidate translations not allowed (option mbr-size)" << endl;
        exit(1);
      }
      TrellisPathList nBestList;
      CalcNBest(nBestSize, nBestList,true);
      VERBOSE(2,"size of n-best: " << nBestList.GetSize() << " (" << nBestSize << ")" << endl);
      IFVERBOSE(2) {
        PrintUserTime("calculated n-best list for (L)MBR decoding");
      }

      // lattice MBR
      if (options().lmbr.enabled) {
        if (staticData.options().nbest.enabled) {
          //lattice mbr nbest
          vector<LatticeMBRSolution> solutions;
          size_t n  = min(nBestSize, options().nbest.nbest_size);
          getLatticeMBRNBest(*this,nBestList,solutions,n);
          OutputLatticeMBRNBest(m_latticeNBestOut, solutions, translationId);
        } else {
          //Lattice MBR decoding
          vector<Word> mbrBestHypo = doLatticeMBR(*this,nBestList);
          OutputBestHypo(mbrBestHypo, translationId, staticData.GetReportSegmentation(),
                         staticData.GetReportAllFactors(),out);
          IFVERBOSE(2) {
            PrintUserTime("finished Lattice MBR decoding");
          }
        }
      }

      // consensus decoding
      else if (options().search.consensus) {
        const TrellisPath &conBestHypo = doConsensusDecoding(*this,nBestList);
        OutputBestHypo(conBestHypo, translationId,
                       staticData.GetReportSegmentation(),
                       staticData.GetReportAllFactors(),out);
        OutputAlignment(m_alignmentOut, conBestHypo);
        IFVERBOSE(2) {
          PrintUserTime("finished Consensus decoding");
        }
      }

      // n-best MBR decoding
      else {
        const TrellisPath &mbrBestHypo = doMBR(nBestList);
        OutputBestHypo(mbrBestHypo, translationId,
                       staticData.GetReportSegmentation(),
                       staticData.GetReportAllFactors(),out);
        OutputAlignment(m_alignmentOut, mbrBestHypo);
        IFVERBOSE(2) {
          PrintUserTime("finished MBR decoding");
        }
      }
    }

    // report best translation to output collector
    collector->Write(translationId,out.str(),debug.str());

    decisionRuleTime.stop();
    VERBOSE(1, "Line " << translationId << ": Decision rule took " << decisionRuleTime << " seconds total" << endl);
  } // if (m_ioWrapper.GetSingleBestOutputCollector())

}

void Manager::OutputNBest(OutputCollector *collector) const
{
  if (collector == NULL) {
    return;
  }

  const StaticData &staticData = StaticData::Instance();
  long translationId = m_source.GetTranslationId();

  if (options().lmbr.enabled) {
    if (staticData.options().nbest.enabled) {
      collector->Write(translationId, m_latticeNBestOut.str());
    }
  } else {
    TrellisPathList nBestList;
    ostringstream out;
    CalcNBest(options().nbest.nbest_size, nBestList,
              options().nbest.only_distinct);
    OutputNBest(out, nBestList, staticData.GetOutputFactorOrder(),
                m_source.GetTranslationId(),
                staticData.GetReportSegmentation());
    collector->Write(m_source.GetTranslationId(), out.str());
  }

}

void Manager::OutputNBest(std::ostream& out
                          , const Moses::TrellisPathList &nBestList
                          , const std::vector<Moses::FactorType>& outputFactorOrder
                          , long translationId
                          , char reportSegmentation) const
{
  const StaticData &staticData = StaticData::Instance();
  NBestOptions const& nbo = staticData.options().nbest;
  bool reportAllFactors     = nbo.include_all_factors;
  bool includeSegmentation  = nbo.include_segmentation;
  bool includeWordAlignment = nbo.include_alignment_info;

  TrellisPathList::const_iterator iter;
  for (iter = nBestList.begin() ; iter != nBestList.end() ; ++iter) {
    const TrellisPath &path = **iter;
    const std::vector<const Hypothesis *> &edges = path.GetEdges();

    // print the surface factor of the translation
    out << translationId << " ||| ";
    for (int currEdge = (int)edges.size() - 1 ; currEdge >= 0 ; currEdge--) {
      const Hypothesis &edge = *edges[currEdge];
      OutputSurface(out, edge, outputFactorOrder, reportSegmentation, reportAllFactors);
    }
    out << " |||";

    // print scores with feature names
    path.GetScoreBreakdown()->OutputAllFeatureScores(out);

    // total
    out << " ||| " << path.GetTotalScore();

    //phrase-to-phrase segmentation
    if (includeSegmentation) {
      out << " |||";
      for (int currEdge = (int)edges.size() - 2 ; currEdge >= 0 ; currEdge--) {
        const Hypothesis &edge = *edges[currEdge];
        const WordsRange &sourceRange = edge.GetCurrSourceWordsRange();
        WordsRange targetRange = path.GetTargetWordsRange(edge);
        out << " " << sourceRange.GetStartPos();
        if (sourceRange.GetStartPos() < sourceRange.GetEndPos()) {
          out << "-" << sourceRange.GetEndPos();
        }
        out<< "=" << targetRange.GetStartPos();
        if (targetRange.GetStartPos() < targetRange.GetEndPos()) {
          out<< "-" << targetRange.GetEndPos();
        }
      }
    }

    if (includeWordAlignment) {
      out << " ||| ";
      for (int currEdge = (int)edges.size() - 2 ; currEdge >= 0 ; currEdge--) {
        const Hypothesis &edge = *edges[currEdge];
        const WordsRange &sourceRange = edge.GetCurrSourceWordsRange();
        WordsRange targetRange = path.GetTargetWordsRange(edge);
        const int sourceOffset = sourceRange.GetStartPos();
        const int targetOffset = targetRange.GetStartPos();
        const AlignmentInfo &ai = edge.GetCurrTargetPhrase().GetAlignTerm();

        OutputAlignment(out, ai, sourceOffset, targetOffset);

      }
    }

    if (StaticData::Instance().IsPathRecoveryEnabled()) {
      out << " ||| ";
      OutputInput(out, edges[0]);
    }

    out << endl;
  }

  out << std::flush;
}

//////////////////////////////////////////////////////////////////////////
/***
 * print surface factor only for the given phrase
 */
void Manager::OutputSurface(std::ostream &out, const Hypothesis &edge, const std::vector<FactorType> &outputFactorOrder,
                            char reportSegmentation, bool reportAllFactors) const
{
  UTIL_THROW_IF2(outputFactorOrder.size() == 0,
                 "Must specific at least 1 output factor");
  const TargetPhrase& phrase = edge.GetCurrTargetPhrase();
  bool markUnknown = StaticData::Instance().GetMarkUnknown();
  if (reportAllFactors == true) {
    out << phrase;
  } else {
    FactorType placeholderFactor = StaticData::Instance().GetPlaceholderFactor();

    std::map<size_t, const Factor*> placeholders;
    if (placeholderFactor != NOT_FOUND) {
      // creates map of target position -> factor for placeholders
      placeholders = GetPlaceholders(edge, placeholderFactor);
    }

    size_t size = phrase.GetSize();
    for (size_t pos = 0 ; pos < size ; pos++) {
      const Factor *factor = phrase.GetFactor(pos, outputFactorOrder[0]);

      if (placeholders.size()) {
        // do placeholders
        std::map<size_t, const Factor*>::const_iterator iter = placeholders.find(pos);
        if (iter != placeholders.end()) {
          factor = iter->second;
        }
      }

      UTIL_THROW_IF2(factor == NULL,
                     "No factor 0 at position " << pos);

      //preface surface form with UNK if marking unknowns
      const Word &word = phrase.GetWord(pos);
      if(markUnknown && word.IsOOV()) {
        out << StaticData::Instance().GetUnknownWordPrefix()
            << *factor
            << StaticData::Instance().GetUnknownWordSuffix();
      } else {
        out << *factor;
      }

      for (size_t i = 1 ; i < outputFactorOrder.size() ; i++) {
        const Factor *factor = phrase.GetFactor(pos, outputFactorOrder[i]);
        UTIL_THROW_IF2(factor == NULL,
                       "No factor " << i << " at position " << pos);

        out << "|" << *factor;
      }
      out << " ";
    }
  }

  // trace ("report segmentation") option "-t" / "-tt"
  if (reportSegmentation > 0 && phrase.GetSize() > 0) {
    const WordsRange &sourceRange = edge.GetCurrSourceWordsRange();
    const int sourceStart = sourceRange.GetStartPos();
    const int sourceEnd = sourceRange.GetEndPos();
    out << "|" << sourceStart << "-" << sourceEnd;    // enriched "-tt"
    if (reportSegmentation == 2) {
      out << ",wa=";
      const AlignmentInfo &ai = edge.GetCurrTargetPhrase().GetAlignTerm();
      OutputAlignment(out, ai, 0, 0);
      out << ",total=";
      out << edge.GetScore() - edge.GetPrevHypo()->GetScore();
      out << ",";
      ScoreComponentCollection scoreBreakdown(edge.GetScoreBreakdown());
      scoreBreakdown.MinusEquals(edge.GetPrevHypo()->GetScoreBreakdown());
      scoreBreakdown.OutputAllFeatureScores(out);
    }
    out << "| ";
  }
}

void Manager::OutputAlignment(ostream &out, const AlignmentInfo &ai, size_t sourceOffset, size_t targetOffset) const
{
  typedef std::vector< const std::pair<size_t,size_t>* > AlignVec;
  AlignVec alignments = ai.GetSortedAlignments();

  AlignVec::const_iterator it;
  for (it = alignments.begin(); it != alignments.end(); ++it) {
    const std::pair<size_t,size_t> &alignment = **it;
    out << alignment.first + sourceOffset << "-" << alignment.second + targetOffset << " ";
  }

}

void Manager::OutputInput(std::ostream& os, const Hypothesis* hypo) const
{
  size_t len = hypo->GetInput().GetSize();
  std::vector<const Phrase*> inp_phrases(len, 0);
  OutputInput(inp_phrases, hypo);
  for (size_t i=0; i<len; ++i)
    if (inp_phrases[i]) os << *inp_phrases[i];
}

void Manager::OutputInput(std::vector<const Phrase*>& map, const Hypothesis* hypo) const
{
  if (hypo->GetPrevHypo()) {
    OutputInput(map, hypo->GetPrevHypo());
    map[hypo->GetCurrSourceWordsRange().GetStartPos()] = &hypo->GetTranslationOption().GetInputPath().GetPhrase();
  }
}

std::map<size_t, const Factor*> Manager::GetPlaceholders(const Hypothesis &hypo, FactorType placeholderFactor) const
{
  const InputPath &inputPath = hypo.GetTranslationOption().GetInputPath();
  const Phrase &inputPhrase = inputPath.GetPhrase();

  std::map<size_t, const Factor*> ret;

  for (size_t sourcePos = 0; sourcePos < inputPhrase.GetSize(); ++sourcePos) {
    const Factor *factor = inputPhrase.GetFactor(sourcePos, placeholderFactor);
    if (factor) {
      std::set<size_t> targetPos = hypo.GetTranslationOption().GetTargetPhrase().GetAlignTerm().GetAlignmentsForSource(sourcePos);
      UTIL_THROW_IF2(targetPos.size() != 1,
                     "Placeholder should be aligned to 1, and only 1, word");
      ret[*targetPos.begin()] = factor;
    }
  }

  return ret;
}

void Manager::OutputLatticeSamples(OutputCollector *collector) const
{
  const StaticData &staticData = StaticData::Instance();
  if (collector) {
    TrellisPathList latticeSamples;
    ostringstream out;
    CalcLatticeSamples(staticData.GetLatticeSamplesSize(), latticeSamples);
    OutputNBest(out,latticeSamples, staticData.GetOutputFactorOrder(), m_source.GetTranslationId(),
                staticData.GetReportSegmentation());
    collector->Write(m_source.GetTranslationId(), out.str());
  }

}

void Manager::OutputAlignment(OutputCollector *collector) const
{
  if (collector == NULL) {
    return;
  }

  if (!m_alignmentOut.str().empty()) {
    collector->Write(m_source.GetTranslationId(), m_alignmentOut.str());
  } else {
    std::vector<const Hypothesis *> edges;
    const Hypothesis *currentHypo = GetBestHypothesis();
    while (currentHypo) {
      edges.push_back(currentHypo);
      currentHypo = currentHypo->GetPrevHypo();
    }

    OutputAlignment(collector,m_source.GetTranslationId(), edges);
  }
}

void Manager::OutputAlignment(OutputCollector* collector, size_t lineNo , const vector<const Hypothesis *> &edges) const
{
  ostringstream out;
  OutputAlignment(out, edges);

  collector->Write(lineNo,out.str());
}

void Manager::OutputAlignment(ostream &out, const vector<const Hypothesis *> &edges) const
{
  size_t targetOffset = 0;

  for (int currEdge = (int)edges.size() - 1 ; currEdge >= 0 ; currEdge--) {
    const Hypothesis &edge = *edges[currEdge];
    const TargetPhrase &tp = edge.GetCurrTargetPhrase();
    size_t sourceOffset = edge.GetCurrSourceWordsRange().GetStartPos();

    OutputAlignment(out, tp.GetAlignTerm(), sourceOffset, targetOffset);

    targetOffset += tp.GetSize();
  }
  // Used by --alignment-output-file so requires endl
  out << std::endl;
}

void Manager::OutputDetailedTranslationReport(OutputCollector *collector) const
{
  if (collector) {
    ostringstream out;
    FixPrecision(out,PRECISION);
    TranslationAnalysis::PrintTranslationAnalysis(out, GetBestHypothesis());
    collector->Write(m_source.GetTranslationId(),out.str());
  }

}

void Manager::OutputUnknowns(OutputCollector *collector) const
{
  if (collector) {
    long translationId = m_source.GetTranslationId();
    const vector<const Phrase*>& unknowns = m_transOptColl->GetUnknownSources();
    ostringstream out;
    for (size_t i = 0; i < unknowns.size(); ++i) {
      out << *(unknowns[i]);
    }
    out << endl;
    collector->Write(translationId, out.str());
  }

}

void Manager::OutputWordGraph(OutputCollector *collector) const
{
  if (collector) {
    long translationId = m_source.GetTranslationId();
    ostringstream out;
    FixPrecision(out,PRECISION);
    GetWordGraph(translationId, out);
    collector->Write(translationId, out.str());
  }
}

void Manager::OutputSearchGraph(OutputCollector *collector) const
{
  if (collector) {
    long translationId = m_source.GetTranslationId();
    ostringstream out;
    FixPrecision(out,PRECISION);
    OutputSearchGraph(translationId, out);
    collector->Write(translationId, out.str());

#ifdef HAVE_PROTOBUF
    const StaticData &staticData = StaticData::Instance();
    if (staticData.GetOutputSearchGraphPB()) {
      ostringstream sfn;
      sfn << staticData.GetParam("output-search-graph-pb")[0] << '/' << translationId << ".pb" << ends;
      string fn = sfn.str();
      VERBOSE(2, "Writing search graph to " << fn << endl);
      fstream output(fn.c_str(), ios::trunc | ios::binary | ios::out);
      SerializeSearchGraphPB(translationId, output);
    }
#endif
  }

}

void Manager::OutputSearchGraphSLF() const
{
  const StaticData &staticData = StaticData::Instance();
  long translationId = m_source.GetTranslationId();

  // Output search graph in HTK standard lattice format (SLF)
  bool slf = staticData.GetOutputSearchGraphSLF();
  if (slf) {
<<<<<<< HEAD
	util::StringStream fileName;
=======
    util::StringStream fileName;
>>>>>>> 173d958f

    string dir;
    staticData.GetParameter().SetParameter<string>(dir, "output-search-graph-slf", "");

    fileName << dir << "/" << translationId << ".slf";
    ofstream *file = new ofstream;
    file->open(fileName.str().c_str());
    if (file->is_open() && file->good()) {
      ostringstream out;
      FixPrecision(out,PRECISION);
      OutputSearchGraphAsSLF(translationId, out);
      *file << out.str();
      file -> flush();
    } else {
      TRACE_ERR("Cannot output HTK standard lattice for line " << translationId << " because the output file is not open or not ready for writing" << endl);
    }
    delete file;
  }

}

// void Manager::OutputSearchGraphHypergraph() const
// {
//   const StaticData &staticData = StaticData::Instance();
//   if (!staticData.GetOutputSearchGraphHypergraph()) return;

//   static char const* key = "output-search-graph-hypergraph";
//   PARAM_VEC const* p = staticData.GetParameter().GetParam(key);
//   ScoreComponentCollection const& weights = staticData.GetAllWeights();
//   string const& nBestFile = staticData.GetNBestFilePath();
//   HypergraphOutput<Manager> hypergraphOutput(PRECISION, p, nBestFile, weights);
//   hypergraphOutput.Write(*this);

// }

void Manager::OutputLatticeMBRNBest(std::ostream& out, const vector<LatticeMBRSolution>& solutions,long translationId) const
{
  for (vector<LatticeMBRSolution>::const_iterator si = solutions.begin(); si != solutions.end(); ++si) {
    out << translationId;
    out << " |||";
    const vector<Word> mbrHypo = si->GetWords();
    for (size_t i = 0 ; i < mbrHypo.size() ; i++) {
      const Factor *factor = mbrHypo[i].GetFactor(StaticData::Instance().GetOutputFactorOrder()[0]);
      if (i>0) out << " " << *factor;
      else     out << *factor;
    }
    out << " |||";
    out << " map: " << si->GetMapScore();
    out << " w: " << mbrHypo.size();
    const vector<float>& ngramScores = si->GetNgramScores();
    for (size_t i = 0; i < ngramScores.size(); ++i) {
      out << " " << ngramScores[i];
    }
    out << " ||| " << si->GetScore();

    out << endl;
  }
}

void Manager::OutputBestHypo(const std::vector<Word>&  mbrBestHypo, long /*translationId*/, char /*reportSegmentation*/, bool /*reportAllFactors*/, ostream& out) const
{

  for (size_t i = 0 ; i < mbrBestHypo.size() ; i++) {
    const Factor *factor = mbrBestHypo[i].GetFactor(StaticData::Instance().GetOutputFactorOrder()[0]);
    UTIL_THROW_IF2(factor == NULL,
                   "No factor 0 at position " << i);
    if (i>0) out << " " << *factor;
    else     out << *factor;
  }
  out << endl;
}

void Manager::OutputBestHypo(const Moses::TrellisPath &path, long /*translationId*/, char reportSegmentation, bool reportAllFactors, std::ostream &out) const
{
  const std::vector<const Hypothesis *> &edges = path.GetEdges();

  for (int currEdge = (int)edges.size() - 1 ; currEdge >= 0 ; currEdge--) {
    const Hypothesis &edge = *edges[currEdge];
    OutputSurface(out, edge, StaticData::Instance().GetOutputFactorOrder(), reportSegmentation, reportAllFactors);
  }
  out << endl;
}

void Manager::OutputAlignment(std::ostringstream &out, const TrellisPath &path) const
{
  Hypothesis::OutputAlignment(out, path.GetEdges());
  // Used by --alignment-output-file so requires endl
  out << std::endl;
}

} // namespace<|MERGE_RESOLUTION|>--- conflicted
+++ resolved
@@ -1972,11 +1972,7 @@
   // Output search graph in HTK standard lattice format (SLF)
   bool slf = staticData.GetOutputSearchGraphSLF();
   if (slf) {
-<<<<<<< HEAD
-	util::StringStream fileName;
-=======
     util::StringStream fileName;
->>>>>>> 173d958f
 
     string dir;
     staticData.GetParameter().SetParameter<string>(dir, "output-search-graph-slf", "");
