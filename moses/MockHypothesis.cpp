/***********************************************************************
Moses - factored phrase-based language decoder
Copyright (C) 2010 University of Edinburgh

This library is free software; you can redistribute it and/or
modify it under the terms of the GNU Lesser General Public
License as published by the Free Software Foundation; either
version 2.1 of the License, or (at your option) any later version.

This library is distributed in the hope that it will be useful,
but WITHOUT ANY WARRANTY; without even the implied warranty of
MERCHANTABILITY or FITNESS FOR A PARTICULAR PURPOSE.  See the GNU
Lesser General Public License for more details.

You should have received a copy of the GNU Lesser General Public
License along with this library; if not, write to the Free Software
Foundation, Inc., 51 Franklin Street, Fifth Floor, Boston, MA  02110-1301  USA
***********************************************************************/

#include <boost/test/unit_test.hpp>
#include "MockHypothesis.h"
#include "TranslationOption.h"
#include "TranslationTask.h"
#include "Bitmaps.h"

using namespace Moses;
using namespace std;

namespace MosesTest
{

MockHypothesisGuard
::MockHypothesisGuard
( const string& sourceSentence,
  const vector<Alignment>& alignments,
  const vector<string>& targetSegments)
  : m_initialTransOpt(), m_wp("WordPenalty"),
    m_uwp("UnknownWordPenalty"), m_dist("Distortion")
{
  BOOST_CHECK_EQUAL(alignments.size(), targetSegments.size());
<<<<<<< HEAD
  AllOptions::ptr opts(new AllOptions(*StaticData::Instance().options()));
=======
  AllOptions::ptr opts(new AllOptions(StaticData::Instance().options()));
>>>>>>> 739165c2
  m_sentence.reset(new Sentence(opts, 0, sourceSentence));
  m_ttask = TranslationTask::create(m_sentence);
  m_manager.reset(new Manager(m_ttask));

  //Initial empty hypothesis
  Bitmaps bitmaps(m_sentence.get()->GetSize(),
                  m_sentence.get()->m_sourceCompleted);
  m_manager->ResetSentenceStats(*m_sentence);

  const Bitmap &initBitmap = bitmaps.GetInitialBitmap();
  m_hypothesis = new Hypothesis(*m_manager, *m_sentence, m_initialTransOpt,
                                initBitmap, m_manager->GetNextHypoId());

  //create the chain
  vector<Alignment>::const_iterator ai = alignments.begin();
  vector<string>::const_iterator ti = targetSegments.begin();
  for (; ti != targetSegments.end() && ai != alignments.end(); ++ti,++ai) {
    Hypothesis* prevHypo = m_hypothesis;
    Range range(ai->first,ai->second);
    const Bitmap &newBitmap = bitmaps.GetBitmap(prevHypo->GetWordsBitmap(), range);
    m_targetPhrases.push_back(TargetPhrase(NULL));
    vector<FactorType> const& factors = opts->output.factor_order;
    m_targetPhrases.back().CreateFromString(Input, factors, *ti, NULL);
    m_toptions.push_back(new TranslationOption
                         (range,m_targetPhrases.back()));
<<<<<<< HEAD
    m_hypothesis = new Hypothesis(*prevHypo, *m_toptions.back(), newBitmap, 
				  m_manager->GetNextHypoId());
=======
    m_hypothesis = new Hypothesis(*prevHypo, *m_toptions.back(), newBitmap,
                                  m_manager->GetNextHypoId());
>>>>>>> 739165c2
  }


}

MockHypothesisGuard::~MockHypothesisGuard()
{
  RemoveAllInColl(m_toptions);
  while (m_hypothesis) {
    Hypothesis* prevHypo = const_cast<Hypothesis*>(m_hypothesis->GetPrevHypo());
    delete m_hypothesis;
    m_hypothesis = prevHypo;
  }
}

HypothesisFixture::HypothesisFixture()
{
  string source = "je ne sais pas . ";
  vector<string> target;
  vector<Alignment> alignments;
  m_empty.reset(new MockHypothesisGuard(source,alignments,target));
  target.push_back("i");
  target.push_back("do not");
  alignments.push_back(Alignment(0,0));
  alignments.push_back(Alignment(3,3));
  m_partial.reset(new MockHypothesisGuard(source,alignments,target));
  target.push_back("know");
  target.push_back(".");
  alignments.push_back(Alignment(1,2));
  alignments.push_back(Alignment(4,4));
  m_full.reset(new MockHypothesisGuard(source,alignments,target));
}

}
<|MERGE_RESOLUTION|>--- conflicted
+++ resolved
@@ -38,11 +38,7 @@
     m_uwp("UnknownWordPenalty"), m_dist("Distortion")
 {
   BOOST_CHECK_EQUAL(alignments.size(), targetSegments.size());
-<<<<<<< HEAD
   AllOptions::ptr opts(new AllOptions(*StaticData::Instance().options()));
-=======
-  AllOptions::ptr opts(new AllOptions(StaticData::Instance().options()));
->>>>>>> 739165c2
   m_sentence.reset(new Sentence(opts, 0, sourceSentence));
   m_ttask = TranslationTask::create(m_sentence);
   m_manager.reset(new Manager(m_ttask));
@@ -68,13 +64,8 @@
     m_targetPhrases.back().CreateFromString(Input, factors, *ti, NULL);
     m_toptions.push_back(new TranslationOption
                          (range,m_targetPhrases.back()));
-<<<<<<< HEAD
-    m_hypothesis = new Hypothesis(*prevHypo, *m_toptions.back(), newBitmap, 
-				  m_manager->GetNextHypoId());
-=======
     m_hypothesis = new Hypothesis(*prevHypo, *m_toptions.back(), newBitmap,
                                   m_manager->GetNextHypoId());
->>>>>>> 739165c2
   }
 
 
