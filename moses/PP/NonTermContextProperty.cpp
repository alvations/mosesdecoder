--- conflicted
+++ resolved
@@ -122,7 +122,7 @@
 
 NonTermContextProperty::~NonTermContextProperty()
 {
-  //RemoveAllInColl(m_probStores);
+	//RemoveAllInColl(m_probStores);
 }
 
 void NonTermContextProperty::ProcessValue(const std::string &value)
@@ -152,7 +152,6 @@
   // indie
   size_t ind = 1;
   while (ind < toks.size()) {
-<<<<<<< HEAD
 	  vector<const Factor *> factorsInd;
 
 	  // read in 1 block of all NT in the rule
@@ -196,41 +195,12 @@
 	  }
   } // while (ind < toks.size()) {
 
-=======
-    vector<const Factor *> factors;
-
-    for (size_t nt = 0; nt < numNT; ++nt) {
-      size_t ntInd = Scan<size_t>(toks[ind]);
-      assert(nt == ntInd);
-      ++ind;
-
-      for (size_t contextInd = 0; contextInd < 4; ++contextInd) {
-        //cerr << "toks[" << ind << "]=" << toks[ind] << endl;
-        const Factor *factor = fc.AddFactor(toks[ind], false);
-        factors.push_back(factor);
-        ++ind;
-      }
-    }
-
-    // done with the context. Just get the count and put it all into data structures
-    // cerr << "count=" << toks[ind] << endl;
-    float count = Scan<float>(toks[ind]);
-    ++ind;
-
-    for (size_t i = 0; i < factors.size(); ++i) {
-      size_t ntInd = i / 4;
-      size_t contextInd = i % 4;
-      const Factor *factor = factors[i];
-      AddToMap(ntInd, contextInd, factor, count);
-    }
-  }
->>>>>>> 6289b39f
 }
 
 void NonTermContextProperty::AddToMap(size_t ntIndex, size_t contextIndex, const Factor *factor, float count)
 {
   if (ntIndex <= m_probStores.size()) {
-    m_probStores.resize(ntIndex + 1);
+	  m_probStores.resize(ntIndex + 1);
   }
 
   ProbStore &probStore = m_probStores[ntIndex];
@@ -251,17 +221,16 @@
 }
 
 float NonTermContextProperty::GetProb(size_t ntInd,
-                                      size_t contextInd,
-                                      const Factor *factor,
-                                      float smoothConstant) const
-{
-  UTIL_THROW_IF2(ntInd >= m_probStores.size(), "Invalid nt index=" << ntInd);
-  const ProbStore &probStore = m_probStores[ntInd];
-  float ret = probStore.GetProb(contextInd, factor, smoothConstant);
-  return ret;
-}
-
-<<<<<<< HEAD
+			size_t contextInd,
+			const Factor *factor,
+			float smoothConstant) const
+{
+	UTIL_THROW_IF2(ntInd >= m_probStores.size(), "Invalid nt index=" << ntInd);
+	const ProbStore &probStore = m_probStores[ntInd];
+	float ret = probStore.GetProb(contextInd, factor, smoothConstant);
+	return ret;
+}
+
 float NonTermContextProperty::GetProb(size_t ntInd,
 		  size_t contextInd,
 		  const Factor *left,
@@ -274,58 +243,6 @@
 	return ret;
 }
 
-=======
-//////////////////////////////////////////
-
-void NonTermContextProperty::ProbStore::AddToMap(size_t index, const Factor *factor, float count)
-{
-  Map &map = m_vec[index];
-
-  Map::iterator iter = map.find(factor);
-  if (iter == map.end()) {
-    map[factor] = count;
-  } else {
-    float &currCount = iter->second;
-    currCount += count;
-  }
-
-  m_totalCount += count;
-}
-
-
-float NonTermContextProperty::ProbStore::GetProb(size_t contextInd,
-    const Factor *factor,
-    float smoothConstant) const
-{
-  float count = GetCount(contextInd, factor, smoothConstant);
-  float total = GetTotalCount(contextInd, smoothConstant);
-  float ret = count / total;
-  return ret;
-}
-
-float NonTermContextProperty::ProbStore::GetCount(size_t contextInd,
-    const Factor *factor,
-    float smoothConstant) const
-{
-  const Map &map = m_vec[contextInd];
-
-  float count = smoothConstant;
-  Map::const_iterator iter = map.find(factor);
-  if (iter == map.end()) {
-    // nothing
-  } else {
-    count += iter->second;
-  }
-
-  return count;
-}
-
-float NonTermContextProperty::ProbStore::GetTotalCount(size_t contextInd, float smoothConstant) const
-{
-  const Map &map = m_vec[contextInd];
-  return m_totalCount + smoothConstant * map.size();
-}
->>>>>>> 6289b39f
-
-
-} // namespace Moses
+
+
+} // namespace Moses