--- conflicted
+++ resolved
@@ -197,12 +197,9 @@
   AddParam("feature-overwrite", "Override arguments in a particular feature function with a particular key");
   AddParam("feature-add", "Add a feature function on the command line. Used by mira to add BLEU feature");
 
-<<<<<<< HEAD
+  AddParam("feature", "All the feature functions should be here");
   AddParam("feature", "");
   AddParam("print-translation-option", "pto", "print translation option (without setting verbosity)");
-=======
-  AddParam("feature", "All the feature functions should be here");
->>>>>>> af6b1f2b
   AddParam("print-id", "prefix translations with id. Default if false");
 
   AddParam("alternate-weight-setting", "aws", "alternate set of weights to used per xml specification");
@@ -919,7 +916,6 @@
     cerr << "Do not mix old and new format for specify weights";
   }
 
-  ConvertWeightArgsPhrasePenalty();
   ConvertWeightArgsWordPenalty();
   ConvertWeightArgsLM();
   ConvertWeightArgsSingleWeight("weight-slm", "SyntacticLM");
@@ -938,12 +934,8 @@
   ConvertWeightArgsSingleWeight("weight-e", "WordDeletion"); // TODO Can't find real name
   ConvertWeightArgsSingleWeight("weight-lex", "GlobalLexicalReordering"); // TODO Can't find real name
 
-<<<<<<< HEAD
-  AddFeature("PhrasePenalty");
-=======
   ConvertPhrasePenalty();
 
->>>>>>> af6b1f2b
   AddFeature("WordPenalty");
   AddFeature("UnknownWordPenalty");
 
