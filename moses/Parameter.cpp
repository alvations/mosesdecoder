// $Id$

/***********************************************************************
Moses - factored phrase-based language decoder
Copyright (C) 2006 University of Edinburgh

This library is free software; you can redistribute it and/or
modify it under the terms of the GNU Lesser General Public
License as published by the Free Software Foundation; either
version 2.1 of the License, or (at your option) any later version.

This library is distributed in the hope that it will be useful,
but WITHOUT ANY WARRANTY; without even the implied warranty of
MERCHANTABILITY or FITNESS FOR A PARTICULAR PURPOSE.  See the GNU
Lesser General Public License for more details.

You should have received a copy of the GNU Lesser General Public
License along with this library; if not, write to the Free Software
Foundation, Inc., 51 Franklin Street, Fifth Floor, Boston, MA  02110-1301  USA
***********************************************************************/

#include <ctime>
#include <iostream>
#include <iterator>
#include <fstream>
#include <sstream>
#include <algorithm>
#include "Parameter.h"
#include "Util.h"
#include "InputFileStream.h"
#include "StaticData.h"
#include "UserMessage.h"
#include "util/exception.hh"

using namespace std;

namespace Moses
{
/** define allowed parameters */
Parameter::Parameter()
{
  AddParam("mapping", "description of decoding steps");
  AddParam("beam-threshold", "b", "threshold for threshold pruning");
  AddParam("config", "f", "location of the configuration file");
  //AddParam("continue-partial-translation", "cpt", "start from nonempty hypothesis");
  AddParam("decoding-graph-backoff", "dpb", "only use subsequent decoding paths for unknown spans of given length");
  AddParam("drop-unknown", "du", "drop unknown words instead of copying them");
  AddParam("disable-discarding", "dd", "disable hypothesis discarding");
  AddParam("factor-delimiter", "fd", "specify a different factor delimiter than the default");
  AddParam("input-factors", "list of factors in the input");
  AddParam("input-file", "i", "location of the input file to be translated");
  AddParam("inputtype", "text (0), confusion network (1), word lattice (2) (default = 0)");
  AddParam("labeled-n-best-list", "print out labels for each weight type in n-best list. default is true");
  AddParam("mark-unknown", "mu", "mark unknown words in output");
  AddParam("max-partial-trans-opt", "maximum number of partial translation options per input span (during mapping steps)");
  AddParam("max-trans-opt-per-coverage", "maximum number of translation options per input span (after applying mapping steps)");
  AddParam("max-phrase-length", "maximum phrase length (default 20)");
  AddParam("n-best-list", "file and size of n-best-list to be generated; specify - as the file in order to write to STDOUT");
  AddParam("lattice-samples", "generate samples from lattice, in same format as nbest list. Uses the file and size arguments, as in n-best-list");
  AddParam("n-best-factor", "factor to compute the maximum number of contenders (=factor*nbest-size). value 0 means infinity, i.e. no threshold. default is 0");
  AddParam("print-all-derivations", "to print all derivations in search graph");
  AddParam("output-factors", "list of factors in the output");
  AddParam("phrase-drop-allowed", "da", "if present, allow dropping of source words"); //da = drop any (word); see -du for comparison
  AddParam("report-all-factors", "report all factors in output, not just first");
  AddParam("report-all-factors-in-n-best", "Report all factors in n-best-lists. Default is false");
  AddParam("stack", "s", "maximum stack size for histogram pruning");
  AddParam("stack-diversity", "sd", "minimum number of hypothesis of each coverage in stack (default 0)");
  AddParam("threads","th", "number of threads to use in decoding (defaults to single-threaded)");
  AddParam("translation-details", "T", "for each best hypothesis, report translation details to the given file");
<<<<<<< HEAD
  AddParam("tree-translation-details", "Ttree", "for each hypothesis, report translation details with tree fragment info to given file");
=======
  //DIMw
  AddParam("translation-all-details", "Tall", "for all hypotheses, report translation details to the given file");
>>>>>>> e497dc48
  AddParam("translation-option-threshold", "tot", "threshold for translation options relative to best for input phrase");
  AddParam("early-discarding-threshold", "edt", "threshold for constructing hypotheses based on estimate cost");
  AddParam("verbose", "v", "verbosity level of the logging");
  AddParam("references", "Reference file(s) - used for bleu score feature");
  AddParam("output-factors", "list if factors in the output");
  AddParam("cache-path", "?");
  AddParam("distortion-limit", "dl", "distortion (reordering) limit in maximum number of words (0 = monotone, -1 = unlimited)");
  AddParam("monotone-at-punctuation", "mp", "do not reorder over punctuation");
  AddParam("distortion-file", "source factors (0 if table independent of source), target factors, location of the factorized/lexicalized reordering tables");
  AddParam("distortion", "configurations for each factorized/lexicalized reordering model.");
  AddParam("early-distortion-cost", "edc", "include estimate of distortion cost yet to be incurred in the score [Moore & Quirk 2007]. Default is no");
  AddParam("xml-input", "xi", "allows markup of input with desired translations and probabilities. values can be 'pass-through' (default), 'inclusive', 'exclusive', 'constraint', 'ignore'");
  AddParam("xml-brackets", "xb", "specify strings to be used as xml tags opening and closing, e.g. \"{{ }}\" (default \"< >\"). Avoid square brackets because of configuration file format. Valid only with text input mode" );
  AddParam("minimum-bayes-risk", "mbr", "use miminum Bayes risk to determine best translation");
  AddParam("lminimum-bayes-risk", "lmbr", "use lattice miminum Bayes risk to determine best translation");
  AddParam("mira", "do mira training");
  AddParam("consensus-decoding", "con", "use consensus decoding (De Nero et. al. 2009)");
  AddParam("mbr-size", "number of translation candidates considered in MBR decoding (default 200)");
  AddParam("mbr-scale", "scaling factor to convert log linear score probability in MBR decoding (default 1.0)");
  AddParam("lmbr-thetas", "theta(s) for lattice mbr calculation");
  AddParam("lmbr-pruning-factor", "average number of nodes/word wanted in pruned lattice");
  AddParam("lmbr-p", "unigram precision value for lattice mbr");
  AddParam("lmbr-r", "ngram precision decay value for lattice mbr");
  AddParam("lmbr-map-weight", "weight given to map solution when doing lattice MBR (default 0)");
  AddParam("lattice-hypo-set", "to use lattice as hypo set during lattice MBR");
  AddParam("lmodel-oov-feature", "add language model oov feature, one per model");
  AddParam("clean-lm-cache", "clean language model caches after N translations (default N=1)");
  AddParam("use-persistent-cache", "cache translation options across sentences (default true)");
  AddParam("persistent-cache-size", "maximum size of cache for translation options (default 10,000 input phrases)");
  AddParam("recover-input-path", "r", "(conf net/word lattice only) - recover input path corresponding to the best translation");
  AddParam("output-word-graph", "owg", "Output stack info as word graph. Takes filename, 0=only hypos in stack, 1=stack + nbest hypos");
  AddParam("time-out", "seconds after which is interrupted (-1=no time-out, default is -1)");
  AddParam("output-search-graph", "osg", "Output connected hypotheses of search into specified filename");
  AddParam("output-search-graph-extended", "osgx", "Output connected hypotheses of search into specified filename, in extended format");
  AddParam("unpruned-search-graph", "usg", "When outputting chart search graph, do not exclude dead ends. Note: stack pruning may have eliminated some hypotheses");
  AddParam("output-search-graph-slf", "slf", "Output connected hypotheses of search into specified directory, one file per sentence, in HTK standard lattice format (SLF)");
  AddParam("output-search-graph-hypergraph", "Output connected hypotheses of search into specified directory, one file per sentence, in a hypergraph format (see Kenneth Heafield's lazy hypergraph decoder)");
  AddParam("include-lhs-in-search-graph", "lhssg", "When outputting chart search graph, include the label of the LHS of the rule (useful when using syntax)");
#ifdef HAVE_PROTOBUF
  AddParam("output-search-graph-pb", "pb", "Write phrase lattice to protocol buffer objects in the specified path.");
#endif
  AddParam("cube-pruning-pop-limit", "cbp", "How many hypotheses should be popped for each stack. (default = 1000)");
  AddParam("cube-pruning-diversity", "cbd", "How many hypotheses should be created for each coverage. (default = 0)");
  AddParam("search-algorithm", "Which search algorithm to use. 0=normal stack, 1=cube pruning, 2=cube growing. (default = 0)");
  AddParam("description", "Source language, target language, description");
  AddParam("max-chart-span", "maximum num. of source word chart rules can consume (default 10)");
  AddParam("non-terminals", "list of non-term symbols, space separated");
  AddParam("rule-limit", "a little like table limit. But for chart decoding rules. Default is DEFAULT_MAX_TRANS_OPT_SIZE");
  AddParam("source-label-overlap", "What happens if a span already has a label. 0=add more. 1=replace. 2=discard. Default is 0");
  AddParam("output-hypo-score", "Output the hypo score to stdout with the output string. For search error analysis. Default is false");
  AddParam("unknown-lhs", "file containing target lhs of unknown words. 1 per line: LHS prob");
  AddParam("cube-pruning-lazy-scoring", "cbls", "Don't fully score a hypothesis until it is popped");
  AddParam("parsing-algorithm", "Which parsing algorithm to use. 0=CYK+, 1=scope-3. (default = 0)");
  AddParam("search-algorithm", "Which search algorithm to use. 0=normal stack, 1=cube pruning, 2=cube growing, 4=stack with batched lm requests (default = 0)");
  AddParam("link-param-count", "Number of parameters on word links when using confusion networks or lattices (default = 1)");
  AddParam("description", "Source language, target language, description");

  AddParam("max-chart-span", "maximum num. of source word chart rules can consume (default 10)");
  AddParam("non-terminals", "list of non-term symbols, space separated");
  AddParam("rule-limit", "a little like table limit. But for chart decoding rules. Default is DEFAULT_MAX_TRANS_OPT_SIZE");
  AddParam("source-label-overlap", "What happens if a span already has a label. 0=add more. 1=replace. 2=discard. Default is 0");
  AddParam("output-hypo-score", "Output the hypo score to stdout with the output string. For search error analysis. Default is false");
  AddParam("show-weights", "print feature weights and exit");
  AddParam("start-translation-id", "Id of 1st input. Default = 0");
  AddParam("output-unknowns", "Output the unknown (OOV) words to the given file, one line per sentence");

  // Compact phrase table and reordering table.
  AddParam("minlexr-memory", "Load lexical reordering table in minlexr format into memory");
  AddParam("minphr-memory", "Load phrase table in minphr format into memory");

  AddParam("print-alignment-info", "Output word-to-word alignment to standard out, separated from translation by |||. Word-to-word alignments are takne from the phrase table if any. Default is false");
  AddParam("include-segmentation-in-n-best", "include phrasal segmentation in the n-best list. default is false");
  AddParam("print-alignment-info-in-n-best", "Include word-to-word alignment in the n-best list. Word-to-word alignments are takne from the phrase table if any. Default is false");
  AddParam("alignment-output-file", "print output word alignments into given file");
  AddParam("sort-word-alignment", "Sort word alignments for more consistent display. 0=no sort (default), 1=target order");
  AddParam("report-segmentation", "t", "report phrase segmentation in the output");
  AddParam("report-segmentation-enriched", "tt", "report phrase segmentation in the output with additional information");
  AddParam("link-param-count", "DEPRECATED. DO NOT USE. Number of parameters on word links when using confusion networks or lattices (default = 1)");

  AddParam("weight-slm", "slm", "DEPRECATED. DO NOT USE. weight(s) for syntactic language model");
  AddParam("weight-bl", "bl", "DEPRECATED. DO NOT USE. weight for bleu score feature");
  AddParam("weight-d", "d", "DEPRECATED. DO NOT USE. weight(s) for distortion (reordering components)");
  AddParam("weight-dlm", "dlm", "DEPRECATED. DO NOT USE. weight for discriminative LM feature function (on top of sparse weights)");
  AddParam("weight-lr", "lr", "DEPRECATED. DO NOT USE. weight(s) for lexicalized reordering, if not included in weight-d");
  AddParam("weight-generation", "g", "DEPRECATED. DO NOT USE. weight(s) for generation components");
  AddParam("weight-i", "I", "DEPRECATED. DO NOT USE. weight(s) for word insertion - used for parameters from confusion network and lattice input links");
  AddParam("weight-l", "lm", "DEPRECATED. DO NOT USE. weight(s) for language models");
  AddParam("weight-lex", "lex", "DEPRECATED. DO NOT USE. weight for global lexical model");
  AddParam("weight-glm", "glm", "DEPRECATED. DO NOT USE. weight for global lexical feature, sparse producer");
  AddParam("weight-wt", "wt", "DEPRECATED. DO NOT USE. weight for word translation feature");
  AddParam("weight-pp", "pp", "DEPRECATED. DO NOT USE. weight for phrase pair feature");
  AddParam("weight-pb", "pb", "DEPRECATED. DO NOT USE. weight for phrase boundary feature");
  AddParam("weight-t", "tm", "DEPRECATED. DO NOT USE. weights for translation model components");
  AddParam("weight-w", "w", "DEPRECATED. DO NOT USE. weight for word penalty");
  AddParam("weight-u", "u", "DEPRECATED. DO NOT USE. weight for unknown word penalty");
  AddParam("weight-e", "e", "DEPRECATED. DO NOT USE. weight for word deletion");
  AddParam("text-type", "DEPRECATED. DO NOT USE. should be one of dev/devtest/test, used for domain adaptation features");
  AddParam("input-scores", "DEPRECATED. DO NOT USE. 2 numbers on 2 lines - [1] of scores on each edge of a confusion network or lattice input (default=1). [2] Number of 'real' word scores (0 or 1. default=0)");

  AddParam("dlm-model", "DEPRECATED. DO NOT USE. Order, factor and vocabulary file for discriminative LM. Use * for filename to indicate unlimited vocabulary.");
  AddParam("generation-file", "DEPRECATED. DO NOT USE. location and properties of the generation table");
  AddParam("global-lexical-file", "gl", "DEPRECATED. DO NOT USE. discriminatively trained global lexical translation model file");
  AddParam("glm-feature", "DEPRECATED. DO NOT USE. discriminatively trained global lexical translation feature, sparse producer");
  AddParam("lmodel-file", "DEPRECATED. DO NOT USE. location and properties of the language models");
  AddParam("lmodel-dub", "DEPRECATED. DO NOT USE. dictionary upper bounds of language models");

#ifdef HAVE_SYNLM
  AddParam("slmodel-file", "DEPRECATED. DO NOT USE. location of the syntactic language model file(s)");
  AddParam("slmodel-factor", "DEPRECATED. DO NOT USE. factor to use with syntactic language model");
  AddParam("slmodel-beam", "DEPRECATED. DO NOT USE. beam width to use with syntactic language model's parser");
#endif
  AddParam("ttable-file", "DEPRECATED. DO NOT USE. location and properties of the translation tables");
  AddParam("phrase-pair-feature", "DEPRECATED. DO NOT USE. Source and target factors for phrase pair feature");
  AddParam("phrase-boundary-source-feature", "DEPRECATED. DO NOT USE. Source factors for phrase boundary feature");
  AddParam("phrase-boundary-target-feature", "DEPRECATED. DO NOT USE. Target factors for phrase boundary feature");
  AddParam("phrase-length-feature", "DEPRECATED. DO NOT USE. Count features for source length, target length, both of each phrase");
  AddParam("target-word-insertion-feature", "DEPRECATED. DO NOT USE. Count feature for each unaligned target word");
  AddParam("source-word-deletion-feature", "DEPRECATED. DO NOT USE. Count feature for each unaligned source word");
  AddParam("word-translation-feature", "DEPRECATED. DO NOT USE. Count feature for word translation according to word alignment");

  AddParam("weight-file", "wf", "feature weights file. Do *not* put weights for 'core' features in here - they go in moses.ini");

  AddParam("weight", "weights for ALL models, 1 per line 'WeightName value'. Weight names can be repeated");
  AddParam("weight-overwrite", "special parameter for mert. All on 1 line. Overrides weights specified in 'weights' argument");
  AddParam("feature-overwrite", "Override arguments in a particular feature function with a particular key");
  AddParam("feature-add", "Add a feature function on the command line. Used by mira to add BLEU feature");

  AddParam("feature", "All the feature functions should be here");
  AddParam("print-id", "prefix translations with id. Default if false");

  AddParam("alternate-weight-setting", "aws", "alternate set of weights to used per xml specification");

  AddParam("placeholder-factor", "Which source factor to use to store the original text for placeholders. The factor must not be used by a translation or gen model");
}

Parameter::~Parameter()
{
}

/** initialize a parameter, sub of constructor */
void Parameter::AddParam(const string &paramName, const string &description)
{
  m_valid[paramName] = true;
  m_description[paramName] = description;
}

/** initialize a parameter (including abbreviation), sub of constructor */
void Parameter::AddParam(const string &paramName, const string &abbrevName, const string &description)
{
  m_valid[paramName] = true;
  m_valid[abbrevName] = true;
  m_abbreviation[paramName] = abbrevName;
  m_fullname[abbrevName] = paramName;
  m_description[paramName] = description;
}

/** print descriptions of all parameters */
void Parameter::Explain()
{
  cerr << "Usage:" << endl;
  for(PARAM_STRING::const_iterator iterParam = m_description.begin(); iterParam != m_description.end(); iterParam++) {
    const string paramName = iterParam->first;
    const string paramDescription = iterParam->second;
    cerr <<  "\t-" << paramName;
    PARAM_STRING::const_iterator iterAbbr = m_abbreviation.find( paramName );
    if ( iterAbbr != m_abbreviation.end() )
      cerr <<  " (" << iterAbbr->second << ")";
    cerr <<  ": " << paramDescription << endl;
  }
}

/** check whether an item on the command line is a switch or a value
 * \param token token on the command line to checked **/

bool Parameter::isOption(const char* token)
{
  if (! token) return false;
  std::string tokenString(token);
  size_t length = tokenString.size();
  if (length > 0 && tokenString.substr(0,1) != "-") return false;
  if (length > 1 && tokenString.substr(1,1).find_first_not_of("0123456789") == 0) return true;
  return false;
}

/** load all parameters from the configuration file and the command line switches */
bool Parameter::LoadParam(const string &filePath)
{
  const char *argv[] = {"executable", "-f", filePath.c_str() };
  return LoadParam(3, (char**) argv);
}

/** load all parameters from the configuration file and the command line switches */
bool Parameter::LoadParam(int argc, char* argv[])
{
  // config file (-f) arg mandatory
  string configPath;
  if ( (configPath = FindParam("-f", argc, argv)) == ""
       && (configPath = FindParam("-config", argc, argv)) == "") {
    PrintCredit();
    Explain();

    cerr << endl;
    UserMessage::Add("No configuration file was specified.  Use -config or -f");
    cerr << endl;
    return false;
  } else {
    if (!ReadConfigFile(configPath)) {
      UserMessage::Add("Could not read "+configPath);
      return false;
    }
  }

  // overwrite parameters with values from switches
  for(PARAM_STRING::const_iterator iterParam = m_description.begin();
      iterParam != m_description.end(); iterParam++) {
    const string paramName = iterParam->first;
    OverwriteParam("-" + paramName, paramName, argc, argv);
  }

  // ... also shortcuts
  for(PARAM_STRING::const_iterator iterParam = m_abbreviation.begin();
      iterParam != m_abbreviation.end(); iterParam++) {
    const string paramName = iterParam->first;
    const string paramShortName = iterParam->second;
    OverwriteParam("-" + paramShortName, paramName, argc, argv);
  }

  AddFeaturesCmd();

  // logging of parameters that were set in either config or switch
  int verbose = 1;
  if (m_setting.find("verbose") != m_setting.end() &&
      m_setting["verbose"].size() > 0)
    verbose = Scan<int>(m_setting["verbose"][0]);
  if (verbose >= 1) { // only if verbose
    TRACE_ERR( "Defined parameters (per moses.ini or switch):" << endl);
    for(PARAM_MAP::const_iterator iterParam = m_setting.begin() ;
        iterParam != m_setting.end(); iterParam++) {
      TRACE_ERR( "\t" << iterParam->first << ": ");
      for ( size_t i = 0; i < iterParam->second.size(); i++ )
        TRACE_ERR( iterParam->second[i] << " ");
      TRACE_ERR( endl);
    }
  }

  // don't mix old and new format
  if ((isParamSpecified("feature") || isParamSpecified("weight"))
      && (isParamSpecified("weight-slm") || isParamSpecified("weight-bl") || isParamSpecified("weight-d") ||
          isParamSpecified("weight-dlm") || isParamSpecified("weight-lrl") || isParamSpecified("weight-generation") ||
          isParamSpecified("weight-i") || isParamSpecified("weight-l") || isParamSpecified("weight-lex") ||
          isParamSpecified("weight-glm") || isParamSpecified("weight-wt") || isParamSpecified("weight-pp") ||
          isParamSpecified("weight-pb") || isParamSpecified("weight-t") || isParamSpecified("weight-w") ||
          isParamSpecified("weight-u") || isParamSpecified("weight-e") ||
          isParamSpecified("dlm-mode") || isParamSpecified("generation-file") || isParamSpecified("global-lexical-file") ||
          isParamSpecified("glm-feature") || isParamSpecified("lmodel-file") || isParamSpecified("lmodel-dub") ||
          isParamSpecified("slmodel-file") || isParamSpecified("slmodel-factor") ||
          isParamSpecified("slmodel-beam") || isParamSpecified("ttable-file") || isParamSpecified("phrase-pair-feature") ||
          isParamSpecified("phrase-boundary-source-feature") || isParamSpecified("phrase-boundary-target-feature") || isParamSpecified("phrase-length-feature") ||
          isParamSpecified("target-word-insertion-feature") || isParamSpecified("source-word-deletion-feature") || isParamSpecified("word-translation-feature")
         )
     ) {
    UTIL_THROW(util::Exception, "Don't mix old and new ini file format");
  }

  // convert old weights args to new format
  if (!isParamSpecified("feature"))
    ConvertWeightArgs();
  CreateWeightsMap();
  WeightOverwrite();

  // check for illegal parameters
  bool noErrorFlag = true;
  for (int i = 0 ; i < argc ; i++) {
    if (isOption(argv[i])) {
      string paramSwitch = (string) argv[i];
      string paramName = paramSwitch.substr(1);
      if (m_valid.find(paramName) == m_valid.end()) {
        UserMessage::Add("illegal switch: " + paramSwitch);
        noErrorFlag = false;
      }
    }
  }

  Save("/Users/mnadejde/Documents/workspace/MTM13/DATA/mtmGHKM/moses.ini.new");

  // check if parameters make sense
  return Validate() && noErrorFlag;
}

void Parameter::AddFeaturesCmd()
{
  if (!isParamSpecified("feature-add")) {
    return;
  }

  const PARAM_VEC &params = GetParam("feature-add");

  PARAM_VEC::const_iterator iter;
  for (iter = params.begin(); iter != params.end(); ++iter) {
    const string &line = *iter;
    AddFeature(line);
  }

  m_setting.erase("feature-add");
}

std::vector<float> &Parameter::GetWeights(const std::string &name)
{
  std::vector<float> &ret = m_weights[name];

  // cerr << "WEIGHT " << name << "=";
  // for (size_t i = 0; i < ret.size(); ++i) {
  //   cerr << ret[i] << ",";
  // }
  // cerr << endl;
  return ret;
}

void Parameter::SetWeight(const std::string &name, size_t ind, float weight)
{
  PARAM_VEC &newWeights = m_setting["weight"];
  string line = name + SPrint(ind) + "= " + SPrint(weight);
  newWeights.push_back(line);
}

void Parameter::SetWeight(const std::string &name, size_t ind, const vector<float> &weights)
{
  PARAM_VEC &newWeights = m_setting["weight"];
  string line = name + SPrint(ind) + "=";

  for (size_t i = 0; i < weights.size(); ++i) {
    line += " " + SPrint(weights[i]);
  }
  newWeights.push_back(line);
}

void
Parameter::
AddWeight(const std::string &name, size_t ind,
          const std::vector<float> &weights)
{
  PARAM_VEC &newWeights = m_setting["weight"];

  string sought = name + SPrint(ind) + "=";
  for (size_t i = 0; i < newWeights.size(); ++i) {
    string &line = newWeights[i];
    if (line.find(sought) == 0) {
      // found existing weight, most likely to be input weights. Append to this line
      for (size_t i = 0; i < weights.size(); ++i) {
        line += " " + SPrint(weights[i]);
      }
      return;
    }
  }

  // nothing found. Just set
  SetWeight(name, ind, weights);
}

void Parameter::ConvertWeightArgsSingleWeight(const string &oldWeightName, const string &newWeightName)
{
  size_t ind = 0;
  PARAM_MAP::iterator iterMap;

  iterMap = m_setting.find(oldWeightName);
  if (iterMap != m_setting.end()) {
    const PARAM_VEC &weights = iterMap->second;
    for (size_t i = 0; i < weights.size(); ++i) {
      SetWeight(newWeightName, ind, Scan<float>(weights[i]));
    }

    m_setting.erase(iterMap);
  }
}

void Parameter::ConvertWeightArgsPhraseModel(const string &oldWeightName)
{
  // process input weights 1st
  if (isParamSpecified("weight-i")) {
    vector<float> inputWeights = Scan<float>(m_setting["weight-i"]);
    PARAM_VEC &numInputScores = m_setting["input-scores"];
    if (inputWeights.size() == 1) {
      CHECK(numInputScores.size() == 0);
      numInputScores.push_back("1");
      numInputScores.push_back("0");
    } else if (inputWeights.size() == 2) {
      CHECK(numInputScores.size() == 0);
      numInputScores.push_back("1");
      numInputScores.push_back("1");
    }

    SetWeight("PhraseDictionaryBinary", 0, inputWeights);
  }

  // convert actually pt feature
  VERBOSE(2,"Creating phrase table features" << endl);

  size_t numInputScores = 0;
  size_t numRealWordsInInput = 0;
  map<string, size_t> ptIndices;

  if (GetParam("input-scores").size()) {
    numInputScores = Scan<size_t>(GetParam("input-scores")[0]);
  }

  if (GetParam("input-scores").size() > 1) {
    numRealWordsInInput = Scan<size_t>(GetParam("input-scores")[1]);
  }

  // load phrase translation tables
  if (GetParam("ttable-file").size() > 0) {
    // weights
    const vector<string> &translationVector = GetParam("ttable-file");
    vector<size_t>  maxTargetPhrase         = Scan<size_t>(GetParam("ttable-limit"));

    if(maxTargetPhrase.size() == 1 && translationVector.size() > 1) {
      VERBOSE(1, "Using uniform ttable-limit of " << maxTargetPhrase[0] << " for all translation tables." << endl);
      for(size_t i = 1; i < translationVector.size(); i++)
        maxTargetPhrase.push_back(maxTargetPhrase[0]);
    } else if(maxTargetPhrase.size() != 1 && maxTargetPhrase.size() < translationVector.size()) {
      stringstream strme;
      strme << "You specified " << translationVector.size() << " translation tables, but only " << maxTargetPhrase.size() << " ttable-limits.";
      UserMessage::Add(strme.str());
      return;
    }

    // MAIN LOOP
    const PARAM_VEC &oldWeights = m_setting[oldWeightName];

    size_t currOldInd = 0;
    for(size_t currDict = 0 ; currDict < translationVector.size(); currDict++) {
      stringstream ptLine;

      vector<string> token = Tokenize(translationVector[currDict]);

      if(currDict == 0 && token.size() == 4) {
        UserMessage::Add("Phrase table specification in old 4-field format. No longer supported");
        return;
      }
      CHECK(token.size() >= 5);

      PhraseTableImplementation implementation = (PhraseTableImplementation) Scan<int>(token[0]);

      string ptType;
      switch (implementation) {
      case Memory:
        ptType = "PhraseDictionaryMemory";
        break;
      case Binary:
        ptType = "PhraseDictionaryBinary";
        break;
      case OnDisk:
        ptType = "PhraseDictionaryOnDisk";
        break;
      case SCFG:
        ptType = "PhraseDictionaryMemory";
        break;
      case Compact:
        ptType = "PhraseDictionaryCompact";
        break;
      case SuffixArray:
        ptType = "PhraseDictionarySuffixArray";
        break;
      case DSuffixArray:
        ptType = "PhraseDictionaryDynSuffixArray";
        break;
      default:
        break;
      }

      size_t ptInd;
      if (ptIndices.find(ptType) == ptIndices.end()) {
        ptIndices[ptType] = 0;
        ptInd = 0;
      } else {
        ptInd = ++ptIndices[ptType];
      }

      // weights
      size_t numFFInd = (token.size() == 4) ? 2 : 3;
      size_t numFF = Scan<size_t>(token[numFFInd]);

      vector<float> weights(numFF);
      for (size_t currFF = 0; currFF < numFF; ++currFF) {
        CHECK(currOldInd < oldWeights.size());
        float weight = Scan<float>(oldWeights[currOldInd]);
        weights[currFF] = weight;

        ++currOldInd;
      }

      // cerr << weights.size() << " PHRASE TABLE WEIGHTS "
      // << __FILE__ << ":" << __LINE__ << endl;
      AddWeight(ptType, ptInd, weights);

      // actual pt
      ptLine << ptType << " ";
      ptLine << "input-factor=" << token[1] << " ";
      ptLine << "output-factor=" << token[2] << " ";
      ptLine << "path=" << token[4] << " ";

      //characteristics of the phrase table

      vector<FactorType>  input   = Tokenize<FactorType>(token[1], ",")
                                    ,output  = Tokenize<FactorType>(token[2], ",");
      size_t numScoreComponent = Scan<size_t>(token[3]);
      string filePath= token[4];

      if(currDict==0) {
        // only the 1st pt. THis is shit
        // TODO. find what the assumptions made by confusion network about phrase table output which makes
        // it only work with binary file. This is a hack
        numScoreComponent += numInputScores + numRealWordsInInput;
      }

      ptLine << "num-features=" << numScoreComponent << " ";
      ptLine << "table-limit=" << maxTargetPhrase[currDict] << " ";

      if (implementation == SuffixArray || implementation == DSuffixArray) {
        ptLine << "target-path=" << token[5] << " ";
        ptLine << "alignment-path=" << token[6] << " ";
      }

      AddFeature(ptLine.str());
    } // for(size_t currDict = 0 ; currDict < translationVector.size(); currDict++) {
  } // if (GetParam("ttable-file").size() > 0) {

  m_setting.erase("weight-i");
  m_setting.erase(oldWeightName);
  m_setting.erase("ttable-file");
  m_setting.erase("ttable-limit");

}

void Parameter::AddFeature(const std::string &line)
{
  PARAM_VEC &features = m_setting["feature"];
  features.push_back(line);
}

void Parameter::ConvertWeightArgsDistortion()
{
  const string oldWeightName = "weight-d";
  const string oldLexReordingName = "distortion-file";

  // distortion / lex distortion
  const PARAM_VEC &oldWeights = GetParam(oldWeightName);

  if (oldWeights.size() > 0) {
    if (!isParamSpecified("search-algorithm") ||
        (GetParam("search-algorithm").size() > 0
         && (Trim(GetParam("search-algorithm")[0]) == "0"
             ||Trim(GetParam("search-algorithm")[0]) == "1"
            )
        )
       ) {
      // phrase-based. Add distance distortion to list of features
      AddFeature("Distortion");
      SetWeight("Distortion", 0, Scan<float>(oldWeights[0]));
    }

    // everything but the last is lex reordering model

    size_t currOldInd = 1;
    const PARAM_VEC &lextable = GetParam(oldLexReordingName);

    for (size_t indTable = 0; indTable < lextable.size(); ++indTable) {
      const string &line = lextable[indTable];
      vector<string> toks = Tokenize(line);

      size_t numFF = Scan<size_t>(toks[2]);

      vector<float> weights(numFF);
      for (size_t currFF = 0; currFF < numFF; ++currFF) {
        CHECK(currOldInd < oldWeights.size());
        float weight = Scan<float>(oldWeights[currOldInd]);
        weights[currFF] = weight;

        ++currOldInd;
      }
      SetWeight("LexicalReordering", indTable, weights);

      stringstream strme;
      strme << "LexicalReordering "
            << "type=" << toks[1] << " ";

      vector<FactorType> factors = Tokenize<FactorType>(toks[0], "-");
      CHECK(factors.size() == 2);
      strme << "input-factor=" << factors[0]
            << " output-factor=" << factors[1] << " ";

      strme << "num-features=" << toks[2] << " ";
      strme << "path=" << toks[3];

      AddFeature(strme.str());
    }
  }

  m_setting.erase(oldWeightName);
  m_setting.erase(oldLexReordingName);

}

void Parameter::ConvertWeightArgsLM()
{
  const string oldWeightName = "weight-l";
  const string oldFeatureName = "lmodel-file";

  bool isChartDecoding = true;
  if (!isParamSpecified("search-algorithm") ||
      (GetParam("search-algorithm").size() > 0
       && (Trim(GetParam("search-algorithm")[0]) == "0"
           ||Trim(GetParam("search-algorithm")[0]) == "1"
          )
      )
     ) {
    isChartDecoding = false;
  }

  vector<int> oovWeights;
  if (isParamSpecified("lmodel-oov-feature")) {
    oovWeights = Scan<int>(m_setting["lmodel-oov-feature"]);
  }

  PARAM_MAP::iterator iterMap;

  iterMap = m_setting.find(oldWeightName);
  if (iterMap != m_setting.end()) {

    size_t currOldInd = 0;
    const PARAM_VEC &weights = iterMap->second;
    const PARAM_VEC &models = m_setting[oldFeatureName];
    for (size_t lmIndex = 0; lmIndex < models.size(); ++lmIndex) {
      const string &line = models[lmIndex];
      vector<string> modelToks = Tokenize(line);

      int lmType = Scan<int>(modelToks[0]);

      string newFeatureName;
      switch (lmType) {
      case 0:
        newFeatureName = "SRILM";
        break;
      case 1:
        newFeatureName = "IRSTLM";
        break;
      case 8:
      case 9:
        newFeatureName = "KENLM";
        break;
      default:
        abort();
      }

      size_t numFF = 1;
      if (oovWeights.size() > lmIndex)
        numFF += oovWeights[lmIndex];

      vector<float> weightsLM(numFF);
      for (size_t currFF = 0; currFF < numFF; ++currFF) {
        CHECK(currOldInd < weights.size());
        weightsLM[currFF] = Scan<float>(weights[currOldInd]);
        if (isChartDecoding) {
          weightsLM[currFF] = UntransformLMScore(weightsLM[currFF]);
        }

        ++currOldInd;
      }

      SetWeight(newFeatureName, lmIndex, weightsLM);

      string featureLine = newFeatureName + " "
                           + "factor=" + modelToks[1] + " "  // factor
                           + "order="  + modelToks[2] + " " // order
                           + "num-features=" + SPrint(numFF) + " ";
      if (lmType == 9) {
        featureLine += "lazyken=1 ";
      } else if (lmType == 8) {
        featureLine += "lazyken=0 ";
      }

      featureLine += "path=" + modelToks[3]; // file

      AddFeature(featureLine);
    } // for (size_t lmIndex = 0; lmIndex < models.size(); ++lmIndex) {

    m_setting.erase(iterMap);
  }

  m_setting.erase(oldFeatureName);
}

void Parameter::ConvertWeightArgsGeneration(const std::string &oldWeightName, const std::string &newWeightName)
{
  string oldFeatureName = "generation-file";

  // distortion / lex distortion
  PARAM_VEC &oldWeights = m_setting[oldWeightName];

  if (oldWeights.size() > 0) {
    size_t currOldInd = 0;
    PARAM_VEC &models = m_setting[oldFeatureName];

    for (size_t indTable = 0; indTable < models.size(); ++indTable) {
      string &line = models[indTable];
      vector<string> modelToks = Tokenize(line);

      size_t numFF = Scan<size_t>(modelToks[2]);

      vector<float> weights(numFF);
      for (size_t currFF = 0; currFF < numFF; ++currFF) {
        CHECK(currOldInd < oldWeights.size());
        float weight = Scan<float>(oldWeights[currOldInd]);
        weights[currFF] = weight;

        ++currOldInd;
      }
      SetWeight(newWeightName, indTable, weights);

      stringstream strme;
      strme << "Generation "
            << "input-factor=" << modelToks[0] << " "
            << "output-factor=" << modelToks[1] << " "
            << "num-features=" << modelToks[2] << " "
            << "path=" << modelToks[3];
      AddFeature(strme.str());
    }
  }

  m_setting.erase(oldWeightName);
  m_setting.erase(oldFeatureName);
}

void Parameter::ConvertWeightArgsWordPenalty()
{
  const std::string oldWeightName = "weight-w";
  const std::string newWeightName = "WordPenalty";

  bool isChartDecoding = true;
  if (!isParamSpecified("search-algorithm") ||
      (GetParam("search-algorithm").size() > 0
       && (Trim(GetParam("search-algorithm")[0]) == "0"
           ||Trim(GetParam("search-algorithm")[0]) == "1"
          )
      )
     ) {
    isChartDecoding = false;
  }

  PARAM_MAP::iterator iterMap;

  iterMap = m_setting.find(oldWeightName);
  if (iterMap != m_setting.end()) {
    const PARAM_VEC &weights = iterMap->second;
    for (size_t i = 0; i < weights.size(); ++i) {
      float weight = Scan<float>(weights[i]);
      if (isChartDecoding) {
        weight *= 0.434294482;
      }
      SetWeight(newWeightName, i, weight);
    }

    m_setting.erase(iterMap);
  }

}

void Parameter::ConvertPhrasePenalty()
{
  string oldWeightName = "weight-p";
  if (isParamSpecified(oldWeightName)) {
    CHECK(m_setting[oldWeightName].size() == 1);
    float weight = Scan<float>(m_setting[oldWeightName][0]);
    AddFeature("PhrasePenalty");
    SetWeight("PhrasePenalty", 0, weight);

    m_setting.erase(oldWeightName);
  }
}

void Parameter::ConvertWeightArgs()
{
  // can't handle discr LM. must do it manually 'cos of bigram/n-gram split
  CHECK( m_setting.count("weight-dlm") == 0);

  // check that old & new format aren't mixed
  if (m_setting.count("weight") &&
      (m_setting.count("weight-i") || m_setting.count("weight-t") || m_setting.count("weight-w") ||
       m_setting.count("weight-l") || m_setting.count("weight-u") || m_setting.count("weight-lex") ||
       m_setting.count("weight-generation") || m_setting.count("weight-lr") || m_setting.count("weight-d")
      )) {
    cerr << "Do not mix old and new format for specify weights";
  }

  ConvertWeightArgsWordPenalty();
  ConvertWeightArgsLM();
  ConvertWeightArgsSingleWeight("weight-slm", "SyntacticLM");
  ConvertWeightArgsSingleWeight("weight-u", "UnknownWordPenalty");
  ConvertWeightArgsGeneration("weight-generation", "Generation");
  ConvertWeightArgsDistortion();

  // don't know or can't be bothered converting these weights
  ConvertWeightArgsSingleWeight("weight-lr", "LexicalReordering");
  ConvertWeightArgsSingleWeight("weight-bl", "BleuScoreFeature");
  ConvertWeightArgsSingleWeight("weight-glm", "GlobalLexicalModel");
  ConvertWeightArgsSingleWeight("weight-wt", "WordTranslationFeature");
  ConvertWeightArgsSingleWeight("weight-pp", "PhrasePairFeature");
  ConvertWeightArgsSingleWeight("weight-pb", "PhraseBoundaryFeature");

  ConvertWeightArgsSingleWeight("weight-e", "WordDeletion"); // TODO Can't find real name
  ConvertWeightArgsSingleWeight("weight-lex", "GlobalLexicalReordering"); // TODO Can't find real name

  ConvertPhrasePenalty();

  AddFeature("WordPenalty");
  AddFeature("UnknownWordPenalty");

  ConvertWeightArgsPhraseModel("weight-t");

}

void Parameter::CreateWeightsMap()
{
  PARAM_VEC &vec = m_setting["weight"];
  for (size_t i = 0; i < vec.size(); ++i) {
    const string &line = vec[i];
    vector<string> toks = Tokenize(line);
    CHECK(toks.size() >= 2);

    string name = toks[0];
    name = name.substr(0, name.size() - 1);

    vector<float> weights(toks.size() - 1);
    for (size_t i = 1; i < toks.size(); ++i) {
      float weight = Scan<float>(toks[i]);
      weights[i - 1] = weight;
    }
    m_weights[name] = weights;
  }

}

void Parameter::WeightOverwrite()
{
  PARAM_VEC &vec = m_setting["weight-overwrite"];

  if (vec.size() == 0)
    return;

  // should only be 1 line
  CHECK(vec.size() == 1);

  string name("");
  vector<float> weights;
  vector<string> toks = Tokenize(vec[0]);
  for (size_t i = 0; i < toks.size(); ++i) {
    const string &tok = toks[i];

    if (tok.substr(tok.size() - 1, 1) == "=") {
      // start of new feature

      if (name != "") {
        // save previous ff
        m_weights[name] = weights;
        weights.clear();
      }

      name = tok.substr(0, tok.size() - 1);
    } else {
      // a weight for curr ff
      float weight = Scan<float>(toks[i]);
      weights.push_back(weight);
    }
  }

  m_weights[name] = weights;

}

/** check that parameter settings make sense */
bool Parameter::Validate()
{
  bool noErrorFlag = true;

  PARAM_MAP::const_iterator iterParams;
  for (iterParams = m_setting.begin(); iterParams != m_setting.end(); ++iterParams) {
    const std::string &key = iterParams->first;

    if (m_valid.find(key) == m_valid.end()) {
      UserMessage::Add("Unknown parameter " + key);
      noErrorFlag = false;
    }
  }

  if (m_setting["lmodel-dub"].size() > 0) {
    if (m_setting["lmodel-file"].size() != m_setting["lmodel-dub"].size()) {
      stringstream errorMsg("");
      errorMsg << "Config and parameters specify "
               << static_cast<int>(m_setting["lmodel-file"].size())
               << " language model files (lmodel-file), but "
               << static_cast<int>(m_setting["lmodel-dub"].size())
               << " LM upperbounds (lmodel-dub)"
               << endl;
      UserMessage::Add(errorMsg.str());
      noErrorFlag = false;
    }
  }

  /*
  const vector<float> &lmWeights = GetWeights("LM");
  if (m_setting["lmodel-file"].size() * (m_setting.find("lmodel-oov-feature") != m_setting.end() ? 2 : 1)
         != lmWeights.size()) {
    stringstream errorMsg("");
    errorMsg << "Config and parameters specify "
             << static_cast<int>(m_setting["lmodel-file"].size())
             << " language model files (lmodel-file), but "
             << static_cast<int>(lmWeights.size())
             << " weights (weight-l)";
    errorMsg << endl << "You might be giving '-lmodel-file TYPE FACTOR ORDER FILENAME' but you should be giving these four as a single argument, i.e. '-lmodel-file \"TYPE FACTOR ORDER FILENAME\"'";
    errorMsg << endl << "You should also remember that each language model requires 2 weights, if and only if lmodel-oov-feature is on.";
    UserMessage::Add(errorMsg.str());
    noErrorFlag = false;
  }
  */

  // do files exist?

  // input file
  if (noErrorFlag && m_setting["input-file"].size() == 1) {
    noErrorFlag = FileExists(m_setting["input-file"][0]);
    if (!noErrorFlag) {
      stringstream errorMsg("");
      errorMsg << endl << "Input file " << m_setting["input-file"][0] << " does not exist";
      UserMessage::Add(errorMsg.str());
    }
  }
  // generation tables
  if (noErrorFlag) {
    std::vector<std::string> ext;
    //raw tables in either un compressed or compressed form
    ext.push_back("");
    ext.push_back(".gz");
    noErrorFlag = FilesExist("generation-file", 3, ext);
  }
  // distortion
  if (noErrorFlag) {
    std::vector<std::string> ext;
    //raw tables in either un compressed or compressed form
    ext.push_back("");
    ext.push_back(".gz");
    //prefix tree format
    ext.push_back(".binlexr.idx");
    //prefix tree format
    ext.push_back(".minlexr");
    noErrorFlag = FilesExist("distortion-file", 3, ext);
  }
  return noErrorFlag;
}

/** check whether a file exists */
bool Parameter::FilesExist(const string &paramName, int fieldNo, std::vector<std::string> const& extensions)
{
  typedef std::vector<std::string> StringVec;
  StringVec::const_iterator iter;

  PARAM_MAP::const_iterator iterParam = m_setting.find(paramName);
  if (iterParam == m_setting.end()) {
    // no param. therefore nothing to check
    return true;
  }
  const StringVec &pathVec = (*iterParam).second;
  for (iter = pathVec.begin() ; iter != pathVec.end() ; ++iter) {
    StringVec vec = Tokenize(*iter);

    size_t tokenizeIndex;
    if (fieldNo == -1)
      tokenizeIndex = vec.size() - 1;
    else
      tokenizeIndex = static_cast<size_t>(fieldNo);

    if (tokenizeIndex >= vec.size()) {
      stringstream errorMsg("");
      errorMsg << "Expected at least " << (tokenizeIndex+1) << " tokens per entry in '"
               << paramName << "', but only found "
               << vec.size();
      UserMessage::Add(errorMsg.str());
      return false;
    }
    const string &pathStr = vec[tokenizeIndex];

    bool fileFound=0;
    for(size_t i=0; i<extensions.size() && !fileFound; ++i) {
      fileFound|=FileExists(pathStr + extensions[i]);
    }
    if(!fileFound) {
      stringstream errorMsg("");
      errorMsg << "File " << pathStr << " does not exist";
      UserMessage::Add(errorMsg.str());
      return false;
    }
  }
  return true;
}

/** look for a switch in arg, update parameter */
// TODO arg parsing like this does not belong in the library, it belongs
// in moses-cmd
string Parameter::FindParam(const string &paramSwitch, int argc, char* argv[])
{
  for (int i = 0 ; i < argc ; i++) {
    if (string(argv[i]) == paramSwitch) {
      if (i+1 < argc) {
        return argv[i+1];
      } else {
        stringstream errorMsg("");
        errorMsg << "Option " << paramSwitch << " requires a parameter!";
        UserMessage::Add(errorMsg.str());
        // TODO return some sort of error, not the empty string
      }
    }
  }
  return "";
}

/** update parameter settings with command line switches
 * \param paramSwitch (potentially short) name of switch
 * \param paramName full name of parameter
 * \param argc number of arguments on command line
 * \param argv values of paramters on command line */
void Parameter::OverwriteParam(const string &paramSwitch, const string &paramName, int argc, char* argv[])
{
  int startPos = -1;
  for (int i = 0 ; i < argc ; i++) {
    if (string(argv[i]) == paramSwitch) {
      startPos = i+1;
      break;
    }
  }
  if (startPos < 0)
    return;

  int index = 0;
  m_setting[paramName]; // defines the parameter, important for boolean switches
  while (startPos < argc && (!isOption(argv[startPos]))) {
    if (m_setting[paramName].size() > (size_t)index)
      m_setting[paramName][index] = argv[startPos];
    else
      m_setting[paramName].push_back(argv[startPos]);
    index++;
    startPos++;
  }
}


/** read parameters from a configuration file */
bool Parameter::ReadConfigFile(const string &filePath )
{
  InputFileStream inFile(filePath);
  string line, paramName;
  while(getline(inFile, line)) {
    // comments
    size_t comPos = line.find_first_of("#");
    if (comPos != string::npos)
      line = line.substr(0, comPos);
    // trim leading and trailing spaces/tabs
    line = Trim(line);

    if (line.size() == 0) {
      // blank line. do nothing.
    } else if (line[0]=='[') {
      // new parameter
      for (size_t currPos = 0 ; currPos < line.size() ; currPos++) {
        if (line[currPos] == ']') {
          paramName = line.substr(1, currPos - 1);
          break;
        }
      }
    } else {
      // add value to parameter
      m_setting[paramName].push_back(line);
    }
  }
  return true;
}

struct Credit {
  string name, contact, currentPursuits, areaResponsibility;
  int sortId;

  Credit(string name, string contact, string currentPursuits, string areaResponsibility) {
    this->name								= name							;
    this->contact							= contact						;
    this->currentPursuits			= currentPursuits		;
    this->areaResponsibility	= areaResponsibility;
    this->sortId							= rand() % 1000;
  }

  bool operator<(const Credit &other) const {
    /*
    if (areaResponsibility.size() != 0 && other.areaResponsibility.size() ==0)
    	return true;
    if (areaResponsibility.size() == 0 && other.areaResponsibility.size() !=0)
    	return false;

    return name < other.name;
    */
    return sortId < other.sortId;
  }

};

std::ostream& operator<<(std::ostream &os, const Credit &credit)
{
  os << credit.name;
  if (credit.contact != "")
    os << "\t   contact: " << credit.contact;
  if (credit.currentPursuits != "")
    os << "   " << credit.currentPursuits;
  if (credit.areaResponsibility != "")
    os << "   I'll answer question on: " << credit.areaResponsibility;
  return os;
}

void Parameter::PrintCredit()
{
  vector<Credit> everyone;
  srand ( time(NULL) );

  everyone.push_back(Credit("Nicola Bertoldi"
                            , "911"
                            , ""
                            , "scripts & other stuff"));
  everyone.push_back(Credit("Ondrej Bojar"
                            , ""
                            , "czech this out!"
                            , ""));
  everyone.push_back(Credit("Chris Callison-Burch"
                            , "anytime, anywhere"
                            , "international playboy"
                            , ""));
  everyone.push_back(Credit("Alexandra Constantin"
                            , ""
                            , "eu sunt varza"
                            , ""));
  everyone.push_back(Credit("Brooke Cowan"
                            , "brooke@csail.mit.edu"
                            , "if you're going to san francisco, be sure to wear a flower in your hair"
                            , ""));
  everyone.push_back(Credit("Chris Dyer"
                            , "can't. i'll be out driving my mustang"
                            , "driving my mustang"
                            , ""));
  everyone.push_back(Credit("Marcello Federico"
                            , "federico at itc at it"
                            , "Researcher at ITC-irst, Trento, Italy"
                            , "IRST language model"));
  everyone.push_back(Credit("Evan Herbst"
                            , "Small college in upstate New York"
                            , ""
                            , ""));
  everyone.push_back(Credit("Philipp Koehn"
                            , "only between 2 and 4am"
                            , ""
                            , "Nothing fazes this dude"));
  everyone.push_back(Credit("Christine Moran"
                            , "weird building at MIT"
                            , ""
                            , ""));
  everyone.push_back(Credit("Wade Shen"
                            , "via morse code"
                            , "buying another laptop"
                            , ""));
  everyone.push_back(Credit("Richard Zens"
                            , "richard at aachen dot de"
                            , ""
                            , "ambiguous source input, confusion networks, confusing source code"));
  everyone.push_back(Credit("Hieu Hoang", "http://www.hoang.co.uk/hieu/"
                            , "phd student at Edinburgh Uni. Original Moses developer"
                            , "general queries/ flames on Moses."));

  sort(everyone.begin(), everyone.end());


  cerr <<  "Moses - A beam search decoder for phrase-based statistical machine translation models" << endl
       << "Copyright (C) 2006 University of Edinburgh" << endl << endl

       << "This library is free software; you can redistribute it and/or" << endl
       << "modify it under the terms of the GNU Lesser General Public" << endl
       << "License as published by the Free Software Foundation; either" << endl
       << "version 2.1 of the License, or (at your option) any later version." << endl << endl

       << "This library is distributed in the hope that it will be useful," << endl
       << "but WITHOUT ANY WARRANTY; without even the implied warranty of" << endl
       << "MERCHANTABILITY or FITNESS FOR A PARTICULAR PURPOSE.  See the GNU" << endl
       << "Lesser General Public License for more details." << endl << endl

       << "You should have received a copy of the GNU Lesser General Public" << endl
       << "License along with this library; if not, write to the Free Software" << endl
       << "Foundation, Inc., 51 Franklin Street, Fifth Floor, Boston, MA  02110-1301  USA" << endl << endl
       << "***********************************************************************" << endl << endl
       << "Built on " << __DATE__ << " at " __TIME__ << endl << endl
       << "WHO'S FAULT IS THIS GODDAM SOFTWARE:" << endl;

  ostream_iterator<Credit> out(cerr, "\n");
  copy(everyone.begin(), everyone.end(), out);
  cerr <<  endl << endl;
}

/** update parameter settings with command line switches
 * \param paramName full name of parameter
 * \param values inew values for paramName */
void Parameter::OverwriteParam(const string &paramName, PARAM_VEC values)
{
  VERBOSE(2,"Overwriting parameter " << paramName);

  m_setting[paramName]; // defines the parameter, important for boolean switches
  if (m_setting[paramName].size() > 1) {
    VERBOSE(2," (the parameter had " << m_setting[paramName].size() << " previous values)");
    CHECK(m_setting[paramName].size() == values.size());
  } else {
    VERBOSE(2," (the parameter does not have previous values)");
    m_setting[paramName].resize(values.size());
  }
  VERBOSE(2," with the following values:");
  int i=0;
  for (PARAM_VEC::iterator iter = values.begin(); iter != values.end() ; iter++, i++) {
    m_setting[paramName][i] = *iter;
    VERBOSE(2, " " << *iter);
  }
  VERBOSE(2, std::endl);
}

std::set<std::string> Parameter::GetWeightNames() const
{
  std::set<std::string> ret;
  std::map<std::string, std::vector<float> >::const_iterator iter;
  for (iter = m_weights.begin(); iter != m_weights.end(); ++iter) {
    const string &key = iter->first;
    ret.insert(key);
  }
  return ret;
}

void Parameter::Save(const std::string path)
{
  ofstream file;
  file.open(path.c_str());

  PARAM_MAP::const_iterator iterOuter;
  for (iterOuter = m_setting.begin(); iterOuter != m_setting.end(); ++iterOuter) {
    const std::string &sectionName = iterOuter->first;
    file << "[" << sectionName << "]" << endl;

    const PARAM_VEC &values = iterOuter->second;

    PARAM_VEC::const_iterator iterInner;
    for (iterInner = values.begin(); iterInner != values.end(); ++iterInner) {
      const std::string &value = *iterInner;
      file << value << endl;
    }

    file << endl;
  }


  file.close();
}

}

<|MERGE_RESOLUTION|>--- conflicted
+++ resolved
@@ -67,12 +67,9 @@
   AddParam("stack-diversity", "sd", "minimum number of hypothesis of each coverage in stack (default 0)");
   AddParam("threads","th", "number of threads to use in decoding (defaults to single-threaded)");
   AddParam("translation-details", "T", "for each best hypothesis, report translation details to the given file");
-<<<<<<< HEAD
   AddParam("tree-translation-details", "Ttree", "for each hypothesis, report translation details with tree fragment info to given file");
-=======
   //DIMw
   AddParam("translation-all-details", "Tall", "for all hypotheses, report translation details to the given file");
->>>>>>> e497dc48
   AddParam("translation-option-threshold", "tot", "threshold for translation options relative to best for input phrase");
   AddParam("early-discarding-threshold", "edt", "threshold for constructing hypotheses based on estimate cost");
   AddParam("verbose", "v", "verbosity level of the logging");
