--- conflicted
+++ resolved
@@ -29,7 +29,6 @@
 #include "Phrase.h"
 #include "StaticData.h"  // GetMaxNumFactors
 
-#include "util/exception.hh"
 #include "util/string_piece.hh"
 #include "util/tokenize_piece.hh"
 
@@ -153,43 +152,11 @@
   m_words[0] = newWord;
 }
 
-<<<<<<< HEAD
 void Phrase::CreateFromString(FactorDirection direction
                             ,const std::vector<FactorType> &factorOrder
                             ,const StringPiece &phraseString
                             ,const StringPiece &factorDelimiter
                             ,Word *lhs)
-=======
-void Phrase::CreateFromString(const std::vector<FactorType> &factorOrder, const StringPiece &phraseString, const StringPiece &factorDelimiter)
-{
-  FactorCollection &factorCollection = FactorCollection::Instance();
-
-  for (util::TokenIter<util::AnyCharacter, true> word_it(phraseString, util::AnyCharacter(" \t")); word_it; ++word_it) {
-    Word &word = AddWord();
-    size_t index = 0;
-    for (util::TokenIter<util::MultiCharacter, false> factor_it(*word_it, util::MultiCharacter(factorDelimiter)); 
-        factor_it && (index < factorOrder.size()); 
-        ++factor_it, ++index) {
-      word[factorOrder[index]] = factorCollection.AddFactor(*factor_it);
-    }
-    if (index != factorOrder.size()) {
-      TRACE_ERR( "[ERROR] Malformed input: '" << *word_it << "'" <<  std::endl
-                 << "In '" << phraseString << "'" << endl
-                 << "  Expected input to have words composed of " << factorOrder.size() << " factor(s) (form FAC1|FAC2|...)" << std::endl
-                 << "  but instead received input with " << index << " factor(s).\n");
-      abort();
-    }
-  }
-}
-
-class NonTerminalParseException : public util::Exception {};
-
-void Phrase::CreateFromStringNewFormat(FactorDirection direction
-                                       , const std::vector<FactorType> &factorOrder
-                                       , const StringPiece &phraseString
-                                       , const std::string & /*factorDelimiter */
-                                       , Word &lhs)
->>>>>>> 972001e3
 {
   // parse
   vector<StringPiece> annotatedWordVector;
@@ -234,7 +201,6 @@
       isNonTerminal = true;
 
       size_t nextPos = annotatedWord.find('[', 1);
-      UTIL_THROW_IF(nextPos == string::npos, NonTerminalParseException, "The string " << annotatedWord << " was parsed as a non-terminal but does not take the form [source][target].");
       CHECK(nextPos != string::npos);
 
       if (direction == Input)
@@ -249,15 +215,6 @@
     word.CreateFromString(direction, factorOrder, annotatedWord, isNonTerminal);
 
   }
-<<<<<<< HEAD
-=======
-
-  // lhs
-  const StringPiece &annotatedWord = annotatedWordVector.back();
-  UTIL_THROW_IF(annotatedWord.size() < 2 || *annotatedWord.data() != '[' || annotatedWord.data()[annotatedWord.size() - 1] != ']', NonTerminalParseException, "The last entry should be a single non-terminal but was given as " << annotatedWord);
-  lhs.CreateFromString(direction, factorOrder, annotatedWord.substr(1, annotatedWord.size() - 2), true);
-  assert(lhs.IsNonTerminal());
->>>>>>> 972001e3
 }
 
 int Phrase::Compare(const Phrase &other) const
@@ -301,7 +258,8 @@
       for (size_t currSubPos = 0 ; currSubPos < subSize ; currSubPos++) {
         size_t currThisPos = currSubPos + currStartPos;
         const string &subStr	= subPhraseVector[currSubPos][currFactorIndex];
-        if (subStr != GetFactor(currThisPos, factorType)->GetString()) {
+        StringPiece thisStr	= GetFactor(currThisPos, factorType)->GetString();
+        if (subStr != thisStr) {
           match = false;
           break;
         }
