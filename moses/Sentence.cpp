--- conflicted
+++ resolved
@@ -151,19 +151,11 @@
   // parse XML markup in translation line
   using namespace std;
   if (m_options->input.xml_policy != XmlPassThrough) {
-<<<<<<< HEAD
-    bool OK = ProcessAndStripXMLTags(*m_options, line, 
-				     m_xmlOptions,
-                                     m_reorderingConstraint,
-                                     xmlWalls, placeholders);
-      UTIL_THROW_IF2(!OK, "Unable to parse XML in line: " << line);
-=======
     bool OK = ProcessAndStripXMLTags(*m_options, line,
                                      m_xmlOptions,
                                      m_reorderingConstraint,
                                      xmlWalls, placeholders);
     UTIL_THROW_IF2(!OK, "Unable to parse XML in line: " << line);
->>>>>>> 739165c2
   }
 }
 
@@ -178,7 +170,7 @@
 
   if (m_options->input.continue_partial_translation)
     aux_init_partial_translation(line);
-  
+
   line = Trim(line);
   aux_interpret_sgml_markup(line); // for "<seg id=..." markup
   aux_interpret_dlt(line); // some poorly documented cache-based stuff
@@ -373,11 +365,7 @@
 }
 
 Sentence::
-<<<<<<< HEAD
-Sentence(AllOptions::ptr const& opts, size_t const transId, string stext) 
-=======
 Sentence(AllOptions::ptr const& opts, size_t const transId, string stext)
->>>>>>> 739165c2
   : InputType(opts, transId)
 {
   init(stext);
