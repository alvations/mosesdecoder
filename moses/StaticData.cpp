--- conflicted
+++ resolved
@@ -159,19 +159,14 @@
     m_needAlignmentInfo = true;
   }
 
-<<<<<<< HEAD
   SetBooleanParameter( &m_WipoNBest, "wipo-n-best", false );
   if (m_WipoNBest) {
     m_WipoNBest = true;
   }
 
-  if (m_parameter->GetParam("alignment-output-file").size() > 0) {
-    m_alignmentOutputFile = Scan<std::string>(m_parameter->GetParam("alignment-output-file")[0]);
-=======
   params = m_parameter->GetParam("alignment-output-file");
   if (params && params->size()) {
     m_alignmentOutputFile = Scan<std::string>(params->at(0));
->>>>>>> 8fcf0086
     m_needAlignmentInfo = true;
   }
 
