--- conflicted
+++ resolved
@@ -63,13 +63,9 @@
   ,m_lmEnableOOVFeature(false)
   ,m_isAlwaysCreateDirectTranslationOption(false)
   ,m_currentWeightSetting("default")
-<<<<<<< HEAD
   ,m_treeStructure(NULL)
   ,m_requireSortingAfterSourceContext(false)
-=======
->>>>>>> ba33cf93
   ,m_useS2TDecoder(false)
-  ,m_treeStructure(NULL)
 {
   m_xmlBrackets.first="<";
   m_xmlBrackets.second=">";
@@ -165,10 +161,6 @@
   if (params && params->size()) {
     m_alignmentOutputFile = Scan<std::string>(params->at(0));
     m_needAlignmentInfo = true;
-  }
-
-  if(m_parameter->GetParam("sort-word-alignment").size()) {
-    m_wordAlignmentSort = (WordAlignmentSort) Scan<size_t>(m_parameter->GetParam("sort-word-alignment")[0]);
   }
 
   // n-best
