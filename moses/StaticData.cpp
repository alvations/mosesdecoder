--- conflicted
+++ resolved
@@ -592,11 +592,6 @@
       const vector<float> &weights = m_parameter->GetWeights(feature, featureIndex);
       //SetWeights(model, weights);
     }
-<<<<<<< HEAD
-
-  }
-
-=======
     else if (feature == "TargetBigramFeature") {
     	TargetBigramFeature *model = new TargetBigramFeature(line);
       const vector<float> &weights = m_parameter->GetWeights(feature, featureIndex);
@@ -644,7 +639,6 @@
   CollectFeatureFunctions();
   m_fLMsLoaded = true;
 
->>>>>>> 9d454f81
 #ifdef HAVE_SYNLM
 	if (m_parameter->GetParam("slmodel-file").size() > 0) {
 	  if (!LoadSyntacticLanguageModel()) return false;
@@ -655,11 +649,6 @@
   if (!LoadPhraseTables()) return false;
   if (!LoadDecodeGraphs()) return false;
   if (!LoadReferences()) return  false;
-<<<<<<< HEAD
-  if (!LoadDiscrimLMFeature()) return false;
-  if (!LoadPhrasePairFeature()) return false;
-=======
->>>>>>> 9d454f81
 
   // report individual sparse features in n-best list
   if (m_parameter->GetParam("report-sparse-features").size() > 0) {
@@ -672,7 +661,6 @@
       }
     } // for(size_t i=0; i<m_parameter->GetParam("report-sparse-features").
   }
-<<<<<<< HEAD
 
   //Instigate dictionary loading
   ConfigDictionaries();
@@ -684,19 +672,6 @@
       cerr << m_generationDictionary[i] << " ";
     cerr << endl;
 
-=======
-
-  //Instigate dictionary loading
-  ConfigDictionaries();
-
-  for (int i = 0; i < m_phraseDictionary.size(); i++)
-    cerr << m_phraseDictionary[i] << " ";
-  cerr << endl;
-  for (int i = 0; i < m_generationDictionary.size(); i++)
-      cerr << m_generationDictionary[i] << " ";
-    cerr << endl;
-
->>>>>>> 9d454f81
   //Add any other features here.
 
   //Load extra feature weights
@@ -820,192 +795,6 @@
   }
 #endif
 
-<<<<<<< HEAD
-bool StaticData::LoadLexicalReorderingModel()
-{
-  VERBOSE(1, "Loading lexical distortion models...");
-  const vector<string> fileStr = m_parameter->GetParam("distortion-file");
-
-  VERBOSE(1, "have " << fileStr.size() << " models" << std::endl);
-
-  //load all models
-  for(size_t i = 0; i < fileStr.size(); ++i) {
-    vector<string> spec = Tokenize<string>(fileStr[i], " ");
-    const vector<float> &weights= m_parameter->GetWeights("LexicalReordering", i);
-
-    if(spec.size() != 4) {
-      UserMessage::Add("Invalid Lexical Reordering Model Specification: " + fileStr[i]);
-      return false;
-    }
-
-    // spec[0] = factor map
-    // spec[1] = name
-    // spec[2] = num weights
-    // spec[3] = fileName
-
-    // decode factor map
-
-    vector<FactorType> input, output;
-    vector<string> inputfactors = Tokenize(spec[0],"-");
-    if(inputfactors.size() == 2) {
-      input  = Tokenize<FactorType>(inputfactors[0],",");
-      output = Tokenize<FactorType>(inputfactors[1],",");
-    } else if(inputfactors.size() == 1) {
-      //if there is only one side assume it is on e side... why?
-      output = Tokenize<FactorType>(inputfactors[0],",");
-    } else {
-      //format error
-      return false;
-    }
-
-    string modelType = spec[1];
-
-    // decode num weights and fetch weights from array
-    std::vector<float> mweights;
-    size_t numWeights = atoi(spec[2].c_str());
-    if(numWeights > weights.size()) {
-      UserMessage::Add("Lexicalized distortion model: Not enough weights, add to [weight-d]");
-      return false;
-    }
-
-    for(size_t k = 0; k < numWeights; ++k) {
-        mweights.push_back(weights[k]);
-    }
-
-    string filePath = spec[3];
-
-    LexicalReordering *reorderModel = new LexicalReordering(input, output, LexicalReorderingConfiguration(modelType), filePath, mweights);
-
-    m_reorderModels.push_back(reorderModel);
-  }
-  return true;
-}
-
-bool StaticData::LoadLanguageModels()
-{
-  if (m_parameter->GetParam("lmodel-file").size() > 0) {
-
-    // dictionary upper-bounds fo all IRST LMs
-    vector<int> LMdub = Scan<int>(m_parameter->GetParam("lmodel-dub"));
-    if (m_parameter->GetParam("lmodel-dub").size() == 0) {
-      for(size_t i=0; i<m_parameter->GetParam("lmodel-file").size(); i++)
-        LMdub.push_back(0);
-    }
-
-    // initialize n-gram order for each factor. populated only by factored lm
-    const vector<string> &lmVector = m_parameter->GetParam("lmodel-file");
-    //prevent language models from being loaded twice
-    map<string,LanguageModel*> languageModelsLoaded;
-
-    for(size_t i=0; i<lmVector.size(); i++) {
-      // weights
-      const vector<float> &weights = m_parameter->GetWeights("LM", i);
-
-      LanguageModel* lm = NULL;
-      if (languageModelsLoaded.find(lmVector[i]) != languageModelsLoaded.end()) {
-        lm = languageModelsLoaded[lmVector[i]]->Duplicate(); 
-      } else {
-        vector<string>	token		= Tokenize(lmVector[i]);
-        if (token.size() != 4 && token.size() != 5 ) {
-          UserMessage::Add("Expected format 'LM-TYPE FACTOR-TYPE NGRAM-ORDER filePath [mapFilePath (only for IRSTLM)]'");
-          return false;
-        }
-        // type = implementation, SRI, IRST etc
-        LMImplementation lmImplementation = static_cast<LMImplementation>(Scan<int>(token[0]));
-
-        // factorType = 0 = Surface, 1 = POS, 2 = Stem, 3 = Morphology, etc
-        vector<FactorType> 	factorTypes		= Tokenize<FactorType>(token[1], ",");
-
-        // nGramOrder = 2 = bigram, 3 = trigram, etc
-        size_t nGramOrder = Scan<int>(token[2]);
-
-        string &languageModelFile = token[3];
-        if (token.size() == 5) {
-          if (lmImplementation==IRST)
-            languageModelFile += " " + token[4];
-          else {
-            UserMessage::Add("Expected format 'LM-TYPE FACTOR-TYPE NGRAM-ORDER filePath [mapFilePath (only for IRSTLM)]'");
-            return false;
-          }
-        }
-        IFVERBOSE(1)
-        PrintUserTime(string("Start loading LanguageModel ") + languageModelFile);
-
-        lm = LanguageModelFactory::CreateLanguageModel(
-               lmImplementation
-               , factorTypes
-               , nGramOrder
-               , languageModelFile
-               , LMdub[i]);
-        if (lm == NULL) {
-          UserMessage::Add("no LM created. We probably don't have it compiled");
-          return false;
-        }
-        languageModelsLoaded[lmVector[i]] = lm;
-      }
-
-      m_languageModel.Add(lm);
-      if (m_lmEnableOOVFeature) {
-        CHECK(weights.size() == 2);
-        SetWeights(lm,weights);
-      }
-      else {
-        CHECK(weights.size() == 1);
-        SetWeight(lm,weights[0]);
-      }
-    }
-  }
-  // flag indicating that language models were loaded,
-  // since phrase table loading requires their presence
-  m_fLMsLoaded = true;
-  IFVERBOSE(1)
-  PrintUserTime("Finished loading LanguageModels");
-  return true;
-}
-
-bool StaticData::LoadGenerationTables()
-{
-  if (m_parameter->GetParam("generation-file").size() > 0) {
-    const vector<string> &generationVector = m_parameter->GetParam("generation-file");
-
-    IFVERBOSE(1) {
-      TRACE_ERR( "weight-generation: " << endl);
-    }
-
-    for(size_t currDict = 0 ; currDict < generationVector.size(); currDict++) {
-      vector<string>			token		= Tokenize(generationVector[currDict]);
-      vector<FactorType> 	input		= Tokenize<FactorType>(token[0], ",")
-                                    ,output	= Tokenize<FactorType>(token[1], ",");
-      m_maxFactorIdx[1] = CalcMax(m_maxFactorIdx[1], input, output);
-      string							filePath;
-      size_t							numFeatures;
-
-      const vector<float> &weight = m_parameter->GetWeights("Generation", currDict);
-
-      numFeatures = Scan<size_t>(token[2]);
-      filePath = token[3];
-
-      if (!FileExists(filePath) && FileExists(filePath + ".gz")) {
-        filePath += ".gz";
-      }
-
-      VERBOSE(1, filePath << endl);
-
-      m_generationDictionary.push_back(new GenerationDictionary(numFeatures, input,output));
-      CHECK(m_generationDictionary.back() && "could not create GenerationDictionary");
-      if (!m_generationDictionary.back()->Load(filePath, Output)) {
-        delete m_generationDictionary.back();
-        return false;
-      }
-      SetWeights(m_generationDictionary.back(), weight);
-    }
-  }
-
-  return true;
-}
-
-=======
->>>>>>> 9d454f81
 /* Doesn't load phrase tables any more. Just creates the features. */
 bool StaticData::LoadPhraseTables()
 {
@@ -1354,154 +1143,8 @@
 
   return true;
 }
-<<<<<<< HEAD
-
-bool StaticData::LoadDiscrimLMFeature()
-{
-	// only load if specified
-  const vector<string> &wordFile = m_parameter->GetParam("dlm-model");
-  if (wordFile.empty()) {
-    return true;
-  }
-  cerr << "Loading " << wordFile.size() << " discriminative language model(s).." << endl;
-
-  for (size_t i = 0; i < wordFile.size(); ++i) {
-  	vector<string> tokens = Tokenize(wordFile[i]);
-  	if (tokens.size() != 4) {
-  		UserMessage::Add("Format of discriminative language model parameter is <order> <factor> <include-lower-ngrams> <filename>");
-  		return false;
-  	}
-
-  	vector<float> &weights = m_parameter->GetWeights("DiscriminativeLM", i);
-  	CHECK(weights.size() == 0 || weights.size() == 1);
-
-  	size_t order = Scan<size_t>(tokens[0]);
-  	FactorType factorId = Scan<size_t>(tokens[1]);
-  	bool include_lower_ngrams = Scan<bool>(tokens[2]);
-  	string filename = tokens[3];
-
-  	if (order == 2 && !include_lower_ngrams) { // TODO: remove TargetBigramFeature ?
-  	  TargetBigramFeature *targetBigramFeature = new TargetBigramFeature(factorId);
-  		cerr << "loading vocab from " << filename << endl;
-  		if (!targetBigramFeature->Load(filename)) {
-  			UserMessage::Add("Unable to load word list from file " + filename);
-  			return false;
-  		}
-
-  	  if (m_parameter->GetParam("report-sparse-features").size() > 0) {
-        targetBigramFeature->SetSparseFeatureReporting();
-  	  }
-  	}
-  	else {
-  		if (m_searchAlgorithm == ChartDecoding && !include_lower_ngrams) {
-  			UserMessage::Add("Excluding lower order DLM ngrams is currently not supported for chart decoding.");
-  			return false;
-  		}
-
-  		TargetNgramFeature *targetNgramFeature = new TargetNgramFeature(factorId, order, include_lower_ngrams);
-  		if (weights.size() == 1) {
-  			targetNgramFeature->SetSparseProducerWeight(weights[0]);
-  		}
-  		cerr << "loading vocab from " << filename << endl;
-  		if (!targetNgramFeature->Load(filename)) {
-  			UserMessage::Add("Unable to load word list from file " + filename);
-  			return false;
-  		}
-  		
-  	  if (m_parameter->GetParam("report-sparse-features").size() > 0) {
-        targetNgramFeature->SetSparseFeatureReporting();
-  	  }
-
-    	float sparseWeight = targetNgramFeature->GetSparseProducerWeight();
-    	if (sparseWeight != 1) {
-    	  AddSparseProducer(targetNgramFeature);
-    	  cerr << "dlm sparse producer weight: " << sparseWeight << endl;
-    	}
-  		
-  	}
-  }
-
-  return true;
-}
-
-bool StaticData::LoadPhrasePairFeature()
-{
-  const vector<string> &parameters = m_parameter->GetParam("phrase-pair-feature");
-  if (parameters.size() == 0) return true;
- 
-  for (size_t i=0; i<parameters.size(); ++i) {
-    vector<string> tokens = Tokenize(parameters[i]);
-    if (! (tokens.size() >= 1  && tokens.size() <= 6)) {
-      UserMessage::Add("Format for phrase pair feature: --phrase-pair-feature <factor-src>-<factor-tgt> "
-		       "[simple source-trigger] [ignore-punctuation] [domain-trigger] [filename-src]");
-      return false;
-    }
-
-    const vector<float> &weight = m_parameter->GetWeights("PhrasePairFeature", i);
-  
-    vector <string> factors;
-    if (tokens.size() == 2)
-      factors = Tokenize(tokens[0]," ");  
-    else 
-      factors = Tokenize(tokens[0],"-");
-    
-    size_t sourceFactorId = Scan<size_t>(factors[0]);
-    size_t targetFactorId = Scan<size_t>(factors[1]);
-    bool simple = true, sourceContext = false, ignorePunctuation = false, domainTrigger = false;
-    if (tokens.size() >= 3) {
-      simple = Scan<size_t>(tokens[1]);
-      sourceContext = Scan<size_t>(tokens[2]);
-    }
-    if (tokens.size() >= 4) 
-      ignorePunctuation = Scan<size_t>(tokens[3]);
-    if (tokens.size() >= 5)
-      domainTrigger = Scan<size_t>(tokens[4]);
-    
-    PhrasePairFeature *phrasePairFeature = new PhrasePairFeature(sourceFactorId, targetFactorId, simple, sourceContext,
-							 ignorePunctuation, domainTrigger);
-    phrasePairFeature->SetSparseProducerWeight(weight[i]);
-    
-    // load word list 
-    if (tokens.size() == 6) {
-      string filenameSource = tokens[5];
-      if (domainTrigger) {
-        const vector<string> &texttype = m_parameter->GetParam("text-type");
-        if (texttype.size() != 1) {
-          UserMessage::Add("Need texttype to load dictionary for domain triggers.");
-          return false;
-        }
-        stringstream filename(filenameSource + "." + texttype[0]);
-        filenameSource = filename.str();
-        cerr << "loading word translation term list from " << filenameSource << endl;
-      }
-      else {
-        cerr << "loading word translation word list from " << filenameSource << endl;
-      }
-      if (!phrasePairFeature->Load(filenameSource)) {
-        UserMessage::Add("Unable to load word lists for word translation feature from files " + filenameSource);
-        return false;
-      } // if (!phrasePairFeature->Load(filenameSource)) {
-    } // if (tokens.size() == 6) {
-
-    // TODO not sure about this
-    if (weight[0] != 1) {
-      AddSparseProducer(phrasePairFeature);
-      cerr << "pp sparse producer weight: " << weight[0] << endl;
-      if (m_mira)
-        m_metaFeatureProducer = new MetaFeatureProducer("pp");
-    }
-
-    if (m_parameter->GetParam("report-sparse-features").size() > 0) {
-      phrasePairFeature->SetSparseFeatureReporting();
-    }
-  } // for (size_t i=0; i<parameters.size(); ++i)
-
-  return true;
-}
-=======
-
-
->>>>>>> 9d454f81
+
+
 
 const TranslationOptionList* StaticData::FindTransOptListInCache(const DecodeGraph &decodeGraph, const Phrase &sourcePhrase) const
 {
@@ -1683,21 +1326,12 @@
   float weightWP = GetWeight(m_wpProducer);
   //VERBOSE(1, "Read weightWP from translation sytem: " << weightWP << std::endl);
   return weightWP;
-<<<<<<< HEAD
 }
 
 float StaticData::GetWeightUnknownWordPenalty() const {
   return GetWeight(m_unknownWordPenaltyProducer);
 }
 
-=======
-}
-
-float StaticData::GetWeightUnknownWordPenalty() const {
-  return GetWeight(m_unknownWordPenaltyProducer);
-}
-
->>>>>>> 9d454f81
 float StaticData::GetWeightDistortion() const {
   CHECK(m_distortionScoreProducer);
   return StaticData::Instance().GetWeight(m_distortionScoreProducer);
@@ -1721,29 +1355,14 @@
 }
 
 void StaticData::InitializeForInput(const InputType& source) const {
-<<<<<<< HEAD
-  const std::vector<ScoreProducer*> &producers = FeatureFunction::GetFeatureFunctions();
-  for(size_t i=0;i<producers.size();++i) {
-    ScoreProducer &ff = *producers[i];
-=======
   const std::vector<FeatureFunction*> &producers = FeatureFunction::GetFeatureFunctions();
   for(size_t i=0;i<producers.size();++i) {
     FeatureFunction &ff = *producers[i];
->>>>>>> 9d454f81
     ff.InitializeForInput(source);
   }
 }
 
 void StaticData::CleanUpAfterSentenceProcessing(const InputType& source) const {
-<<<<<<< HEAD
-  const std::vector<ScoreProducer*> &producers = FeatureFunction::GetFeatureFunctions();
-  for(size_t i=0;i<producers.size();++i) {
-    ScoreProducer &ff = *producers[i];
-    ff.CleanUpAfterSentenceProcessing(source);
-    cerr << endl << "Cleaning " << &ff << endl;
-  }
-
-=======
   const std::vector<FeatureFunction*> &producers = FeatureFunction::GetFeatureFunctions();
   for(size_t i=0;i<producers.size();++i) {
     FeatureFunction &ff = *producers[i];
@@ -1774,7 +1393,6 @@
     }
 
   }
->>>>>>> 9d454f81
 
 }
 
