--- conflicted
+++ resolved
@@ -149,13 +149,10 @@
     m_needAlignmentInfo = true;
   }
 
-<<<<<<< HEAD
-  SetBooleanParameter( &m_PrintAlignmentInfoNbest, "print-alignment-info-in-n-best", false );
-=======
   m_parameter->SetParameter(m_wordAlignmentSort, "sort-word-alignment", NoSort);
 
   SetBooleanParameter( m_PrintAlignmentInfoNbest, "print-alignment-info-in-n-best", false );
->>>>>>> b2c0fa09
+
   if (m_PrintAlignmentInfoNbest) {
     m_needAlignmentInfo = true;
   }
