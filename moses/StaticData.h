--- conflicted
+++ resolved
@@ -765,10 +765,6 @@
   void SetTreeStructure(const StatefulFeatureFunction* treeStructure) {
       m_treeStructure = treeStructure;
   }
-<<<<<<< HEAD
-=======
-
->>>>>>> 76a4609c
 };
 
 }
