// $Id$

/***********************************************************************
Moses - factored phrase-based language decoder
Copyright (C) 2006 University of Edinburgh

This library is free software; you can redistribute it and/or
modify it under the terms of the GNU Lesser General Public
License as published by the Free Software Foundation; either
version 2.1 of the License, or (at your option) any later version.

This library is distributed in the hope that it will be useful,
but WITHOUT ANY WARRANTY; without even the implied warranty of
MERCHANTABILITY or FITNESS FOR A PARTICULAR PURPOSE.  See the GNU
Lesser General Public License for more details.

You should have received a copy of the GNU Lesser General Public
License along with this library; if not, write to the Free Software
Foundation, Inc., 51 Franklin Street, Fifth Floor, Boston, MA  02110-1301  USA
***********************************************************************/

#ifndef moses_StaticData_h
#define moses_StaticData_h

#include <stdexcept>
#include <limits>
#include <list>
#include <vector>
#include <map>
#include <memory>
#include <utility>
#include <fstream>
#include <string>
#include "UserMessage.h"

#ifdef WITH_THREADS
#include <boost/thread.hpp>
#include <boost/thread/mutex.hpp>
#endif

#include "TypeDef.h"
#include "FactorCollection.h"
#include "Parameter.h"
#include "LM/Base.h"
#include "SentenceStats.h"
#include "DecodeGraph.h"
#include "TranslationOptionList.h"
#include "ScoreComponentCollection.h"
#include "moses/TranslationModel/PhraseDictionary.h"

namespace Moses
{

class InputType;
class PhraseDictionary;
class GenerationDictionary;
class DecodeStep;
class WordPenaltyProducer;
class UnknownWordPenaltyProducer;
class InputFeature;

typedef std::pair<std::string, float> UnknownLHSEntry;
typedef std::vector<UnknownLHSEntry>  UnknownLHSList;

/** Contains global variables and contants.
 *  Only 1 object of this class should be instantiated.
 *  A const object of this class is accessible by any function during decoding by calling StaticData::Instance();
 */
class StaticData
{
private:
  static StaticData									s_instance;
protected:
  std::vector<PhraseDictionary*>	m_phraseDictionary;
  std::vector<const GenerationDictionary*>	m_generationDictionary;
  Parameter *m_parameter;
  std::vector<FactorType>	m_inputFactorOrder, m_outputFactorOrder;
  mutable ScoreComponentCollection m_allWeights;

  std::vector<DecodeGraph*> m_decodeGraphs;
  std::vector<size_t> m_decodeGraphBackoff;
  // Initial	= 0 = can be used when creating poss trans
  // Other		= 1 = used to calculate LM score once all steps have been processed
  float
  m_beamWidth,
  m_earlyDiscardingThreshold,
  m_translationOptionThreshold,
  m_wordDeletionWeight;


  // PhraseTrans, Generation & LanguageModelScore has multiple weights.
  int				m_maxDistortion;
  // do it differently from old pharaoh
  // -ve	= no limit on distortion
  // 0		= no disortion (monotone in old pharaoh)
  bool m_reorderingConstraint; //! use additional reordering constraints
  bool m_useEarlyDistortionCost;
  size_t
  m_maxHypoStackSize //! hypothesis-stack size that triggers pruning
  , m_minHypoStackDiversity //! minimum number of hypothesis in stack for each source word coverage
  , m_nBestSize
  , m_latticeSamplesSize
  , m_nBestFactor
  , m_maxNoTransOptPerCoverage
  , m_maxNoPartTransOpt
  , m_maxPhraseLength;

  std::string									m_nBestFilePath, m_latticeSamplesFilePath;
  bool                        m_labeledNBestList,m_nBestIncludesSegmentation;
  bool m_dropUnknown; //! false = treat unknown words as unknowns, and translate them as themselves; true = drop (ignore) them
  bool m_markUnknown; //! false = treat unknown words as unknowns, and translate them as themselves; true = mark and (ignore) them
  bool m_wordDeletionEnabled;

  bool m_disableDiscarding;
  bool m_printAllDerivations;

  bool m_sourceStartPosMattersForRecombination;
  bool m_recoverPath;
  bool m_outputHypoScore;

  ParsingAlgorithm m_parsingAlgorithm;
  SearchAlgorithm m_searchAlgorithm;
  InputTypeEnum m_inputType;

  mutable size_t m_verboseLevel;
  WordPenaltyProducer* m_wpProducer;
  UnknownWordPenaltyProducer *m_unknownWordPenaltyProducer;
  const InputFeature *m_inputFeature;

  bool m_reportSegmentation;
  bool m_reportSegmentationEnriched;
  bool m_reportAllFactors;
  bool m_reportAllFactorsNBest;
  std::string m_detailedTranslationReportingFilePath;
<<<<<<< HEAD
  std::string m_detailedTreeFragmentsTranslationReportingFilePath;
=======

  //DIMw
  std::string m_detailedAllTranslationReportingFilePath;

>>>>>>> e497dc48
  bool m_onlyDistinctNBest;
  bool m_PrintAlignmentInfo;
  bool m_needAlignmentInfo;
  bool m_PrintAlignmentInfoNbest;

  std::string m_alignmentOutputFile;

  std::string m_factorDelimiter; //! by default, |, but it can be changed

  XmlInputType m_xmlInputType; //! method for handling sentence XML input
  std::pair<std::string,std::string> m_xmlBrackets; //! strings to use as XML tags' opening and closing brackets. Default are "<" and ">"

  bool m_mbr; //! use MBR decoder
  bool m_useLatticeMBR; //! use MBR decoder
  bool m_mira; // do mira training
  bool m_useConsensusDecoding; //! Use Consensus decoding  (DeNero et al 2009)
  size_t m_mbrSize; //! number of translation candidates considered
  float m_mbrScale; //! scaling factor for computing marginal probability of candidate translation
  size_t m_lmbrPruning; //! average number of nodes per word wanted in pruned lattice
  std::vector<float> m_lmbrThetas; //! theta(s) for lattice mbr calculation
  bool m_useLatticeHypSetForLatticeMBR; //! to use nbest as hypothesis set during lattice MBR
  float m_lmbrPrecision; //! unigram precision theta - see Tromble et al 08 for more details
  float m_lmbrPRatio; //! decaying factor for ngram thetas - see Tromble et al 08 for more details
  float m_lmbrMapWeight; //! Weight given to the map solution. See Kumar et al 09 for details

  size_t m_lmcache_cleanup_threshold; //! number of translations after which LM claenup is performed (0=never, N=after N translations; default is 1)
  bool m_lmEnableOOVFeature;

  bool m_timeout; //! use timeout
  size_t m_timeout_threshold; //! seconds after which time out is activated

  bool m_isAlwaysCreateDirectTranslationOption;
  //! constructor. only the 1 static variable can be created

  bool m_outputWordGraph; //! whether to output word graph
  bool m_outputSearchGraph; //! whether to output search graph
  bool m_outputSearchGraphExtended; //! ... in extended format
  bool m_outputSearchGraphSLF; //! whether to output search graph in HTK standard lattice format (SLF)
  bool m_outputSearchGraphHypergraph; //! whether to output search graph in hypergraph
#ifdef HAVE_PROTOBUF
  bool m_outputSearchGraphPB; //! whether to output search graph as a protobuf
#endif
  bool m_unprunedSearchGraph; //! do not exclude dead ends (chart decoder only)
  bool m_includeLHSInSearchGraph; //! include LHS of rules in search graph
  std::string m_outputUnknownsFile; //! output unknowns in this file

  size_t m_cubePruningPopLimit;
  size_t m_cubePruningDiversity;
  bool m_cubePruningLazyScoring;
  size_t m_ruleLimit;

  // Whether to load compact phrase table and reordering table into memory
  bool m_minphrMemory;
  bool m_minlexrMemory;

  // Initial = 0 = can be used when creating poss trans
  // Other = 1 = used to calculate LM score once all steps have been processed
  Word m_inputDefaultNonTerminal, m_outputDefaultNonTerminal;
  SourceLabelOverlap m_sourceLabelOverlap;
  UnknownLHSList m_unknownLHS;
  WordAlignmentSort m_wordAlignmentSort;

  int m_threadCount;
  long m_startTranslationId;

  // alternate weight settings
  mutable std::string m_currentWeightSetting;
  std::map< std::string, ScoreComponentCollection* > m_weightSetting; // core weights
  std::map< std::string, std::set< std::string > > m_weightSettingIgnoreFF; // feature function
  std::map< std::string, std::set< size_t > > m_weightSettingIgnoreDP; // decoding path

  FactorType m_placeHolderFactor;

  StaticData();

  void LoadChartDecodingParameters();
  void LoadNonTerminals();

  //! helper fn to set bool param from ini file/command line
  void SetBooleanParameter(bool *paramter, std::string parameterName, bool defaultValue);

  //! load decoding steps
  bool LoadDecodeGraphs();

  bool m_continuePartialTranslation;
  std::string m_binPath;

public:

  bool IsAlwaysCreateDirectTranslationOption() const {
    return m_isAlwaysCreateDirectTranslationOption;
  }
  //! destructor
  ~StaticData();

  //! return static instance for use like global variable
  static const StaticData& Instance() {
    return s_instance;
  }

  //! do NOT call unless you know what you're doing
  static StaticData& InstanceNonConst() {
    return s_instance;
  }

  /** delete current static instance and replace with another.
  	* Used by gui front end
  	*/
#ifdef WIN32
  static void Reset() {
    s_instance = StaticData();
  }
#endif

  //! Load data into static instance. This function is required as LoadData() is not const
  static bool LoadDataStatic(Parameter *parameter, const std::string &execPath);

  //! Main function to load everything. Also initialize the Parameter object
  bool LoadData(Parameter *parameter);
  void ClearData();

  const PARAM_VEC &GetParam(const std::string &paramName) const {
    return m_parameter->GetParam(paramName);
  }

  const std::vector<FactorType> &GetInputFactorOrder() const {
    return m_inputFactorOrder;
  }
  const std::vector<FactorType> &GetOutputFactorOrder() const {
    return m_outputFactorOrder;
  }

  inline bool GetSourceStartPosMattersForRecombination() const {
    return m_sourceStartPosMattersForRecombination;
  }
  inline bool GetDropUnknown() const {
    return m_dropUnknown;
  }
  inline bool GetMarkUnknown() const {
    return m_markUnknown;
  }
  inline bool GetDisableDiscarding() const {
    return m_disableDiscarding;
  }
  inline size_t GetMaxNoTransOptPerCoverage() const {
    return m_maxNoTransOptPerCoverage;
  }
  inline size_t GetMaxNoPartTransOpt() const {
    return m_maxNoPartTransOpt;
  }
  inline size_t GetMaxPhraseLength() const {
    return m_maxPhraseLength;
  }
  bool IsWordDeletionEnabled() const {
    return m_wordDeletionEnabled;
  }
  size_t GetMaxHypoStackSize() const {
    return m_maxHypoStackSize;
  }
  size_t GetMinHypoStackDiversity() const {
    return m_minHypoStackDiversity;
  }
  size_t GetCubePruningPopLimit() const {
    return m_cubePruningPopLimit;
  }
  size_t GetCubePruningDiversity() const {
    return m_cubePruningDiversity;
  }
  bool GetCubePruningLazyScoring() const {
    return m_cubePruningLazyScoring;
  }
  size_t IsPathRecoveryEnabled() const {
    return m_recoverPath;
  }
  int GetMaxDistortion() const {
    return m_maxDistortion;
  }
  bool UseReorderingConstraint() const {
    return m_reorderingConstraint;
  }
  float GetBeamWidth() const {
    return m_beamWidth;
  }
  float GetEarlyDiscardingThreshold() const {
    return m_earlyDiscardingThreshold;
  }
  bool UseEarlyDiscarding() const {
    return m_earlyDiscardingThreshold != -std::numeric_limits<float>::infinity();
  }
  bool UseEarlyDistortionCost() const {
    return m_useEarlyDistortionCost;
  }
  float GetTranslationOptionThreshold() const {
    return m_translationOptionThreshold;
  }

  size_t GetVerboseLevel() const {
    return m_verboseLevel;
  }
  void SetVerboseLevel(int x) const {
    m_verboseLevel = x;
  }
  char GetReportSegmentation() const {
    if (m_reportSegmentation) return 1;
    if (m_reportSegmentationEnriched) return 2;
    return 0;
  }
  bool GetReportAllFactors() const {
    return m_reportAllFactors;
  }
  bool GetReportAllFactorsNBest() const {
    return m_reportAllFactorsNBest;
  }
  bool IsDetailedTranslationReportingEnabled() const {
    return !m_detailedTranslationReportingFilePath.empty();
  }

  bool IsDetailedAllTranslationReportingEnabled() const {
    return !m_detailedAllTranslationReportingFilePath.empty();
  }

  const std::string &GetDetailedTranslationReportingFilePath() const {
    return m_detailedTranslationReportingFilePath;
  }
  bool IsDetailedTreeFragmentsTranslationReportingEnabled() const {
    return !m_detailedTreeFragmentsTranslationReportingFilePath.empty();
  }
  const std::string &GetDetailedTreeFragmentsTranslationReportingFilePath() const {
    return m_detailedTreeFragmentsTranslationReportingFilePath;
  }
  bool IsLabeledNBestList() const {
    return m_labeledNBestList;
  }

  bool UseMinphrInMemory() const {
    return m_minphrMemory;
  }

  bool UseMinlexrInMemory() const {
    return m_minlexrMemory;
  }

  const std::vector<std::string> &GetDescription() const {
    return m_parameter->GetParam("description");
  }

  // for mert
  size_t GetNBestSize() const {
    return m_nBestSize;
  }
  const std::string &GetNBestFilePath() const {
    return m_nBestFilePath;
  }
  bool IsNBestEnabled() const {
    return (!m_nBestFilePath.empty()) || m_mbr || m_useLatticeMBR || m_mira || m_outputSearchGraph || m_outputSearchGraphSLF || m_outputSearchGraphHypergraph || m_useConsensusDecoding || !m_latticeSamplesFilePath.empty()
#ifdef HAVE_PROTOBUF
           || m_outputSearchGraphPB
#endif
           ;
  }
  size_t GetLatticeSamplesSize() const {
    return m_latticeSamplesSize;
  }

  const std::string& GetLatticeSamplesFilePath() const {
    return m_latticeSamplesFilePath;
  }

  size_t GetNBestFactor() const {
    return m_nBestFactor;
  }
  bool GetOutputWordGraph() const {
    return m_outputWordGraph;
  }

  //! Sets the global score vector weights for a given FeatureFunction.
  InputTypeEnum GetInputType() const {
    return m_inputType;
  }
  ParsingAlgorithm GetParsingAlgorithm() const {
    return m_parsingAlgorithm;
  }
  SearchAlgorithm GetSearchAlgorithm() const {
    return m_searchAlgorithm;
  }
  bool IsChart() const {
    return m_searchAlgorithm == ChartDecoding || m_searchAlgorithm == ChartIncremental;
  }
  WordPenaltyProducer *GetWordPenaltyProducer() { // for mira
    return m_wpProducer;
  }

  const UnknownWordPenaltyProducer *GetUnknownWordPenaltyProducer() const {
    return m_unknownWordPenaltyProducer;
  }

  const InputFeature *GetInputFeature() const {
    return m_inputFeature;
  }

  const ScoreComponentCollection& GetAllWeights() const {
    return m_allWeights;
  }

  void SetAllWeights(const ScoreComponentCollection& weights) {
    m_allWeights = weights;
  }

  //Weight for a single-valued feature
  float GetWeight(const FeatureFunction* sp) const {
    return m_allWeights.GetScoreForProducer(sp);
  }

  //Weight for a single-valued feature
  void SetWeight(const FeatureFunction* sp, float weight) ;


  //Weights for feature with fixed number of values
  std::vector<float> GetWeights(const FeatureFunction* sp) const {
    return m_allWeights.GetScoresForProducer(sp);
  }

  float GetSparseWeight(const FName& featureName) const {
    return m_allWeights.GetSparseWeight(featureName);
  }

  //Weights for feature with fixed number of values
  void SetWeights(const FeatureFunction* sp, const std::vector<float>& weights);

  bool GetDistinctNBest() const {
    return m_onlyDistinctNBest;
  }
  const std::string& GetFactorDelimiter() const {
    return m_factorDelimiter;
  }
  bool UseMBR() const {
    return m_mbr;
  }
  bool UseLatticeMBR() const {
    return m_useLatticeMBR ;
  }
  bool UseConsensusDecoding() const {
    return m_useConsensusDecoding;
  }
  void SetUseLatticeMBR(bool flag) {
    m_useLatticeMBR = flag;
  }
  size_t GetMBRSize() const {
    return m_mbrSize;
  }
  float GetMBRScale() const {
    return m_mbrScale;
  }
  void SetMBRScale(float scale) {
    m_mbrScale = scale;
  }
  size_t GetLatticeMBRPruningFactor() const {
    return m_lmbrPruning;
  }
  void SetLatticeMBRPruningFactor(size_t prune) {
    m_lmbrPruning = prune;
  }
  const std::vector<float>& GetLatticeMBRThetas() const {
    return m_lmbrThetas;
  }
  bool  UseLatticeHypSetForLatticeMBR() const {
    return m_useLatticeHypSetForLatticeMBR;
  }
  float GetLatticeMBRPrecision() const {
    return m_lmbrPrecision;
  }
  void SetLatticeMBRPrecision(float p) {
    m_lmbrPrecision = p;
  }
  float GetLatticeMBRPRatio() const {
    return m_lmbrPRatio;
  }
  void SetLatticeMBRPRatio(float r) {
    m_lmbrPRatio = r;
  }

  float GetLatticeMBRMapWeight() const {
    return m_lmbrMapWeight;
  }

  bool UseTimeout() const {
    return m_timeout;
  }
  size_t GetTimeoutThreshold() const {
    return m_timeout_threshold;
  }

  size_t GetLMCacheCleanupThreshold() const {
    return m_lmcache_cleanup_threshold;
  }

  bool GetLMEnableOOVFeature() const {
    return m_lmEnableOOVFeature;
  }

  bool GetOutputSearchGraph() const {
    return m_outputSearchGraph;
  }
  void SetOutputSearchGraph(bool outputSearchGraph) {
    m_outputSearchGraph = outputSearchGraph;
  }
  bool GetOutputSearchGraphExtended() const {
    return m_outputSearchGraphExtended;
  }
  bool GetOutputSearchGraphSLF() const {
    return m_outputSearchGraphSLF;
  }
  bool GetOutputSearchGraphHypergraph() const {
    return m_outputSearchGraphHypergraph;
  }
#ifdef HAVE_PROTOBUF
  bool GetOutputSearchGraphPB() const {
    return m_outputSearchGraphPB;
  }
#endif
  const std::string& GetOutputUnknownsFile() const {
    return m_outputUnknownsFile;
  }

  bool GetUnprunedSearchGraph() const {
    return m_unprunedSearchGraph;
  }

  bool GetIncludeLHSInSearchGraph() const {
    return m_includeLHSInSearchGraph;
  }

  XmlInputType GetXmlInputType() const {
    return m_xmlInputType;
  }

  std::pair<std::string,std::string> GetXmlBrackets() const {
    return m_xmlBrackets;
  }

  bool PrintAllDerivations() const {
    return m_printAllDerivations;
  }

  const UnknownLHSList &GetUnknownLHS() const {
    return m_unknownLHS;
  }

  const Word &GetInputDefaultNonTerminal() const {
    return m_inputDefaultNonTerminal;
  }
  const Word &GetOutputDefaultNonTerminal() const {
    return m_outputDefaultNonTerminal;
  }

  SourceLabelOverlap GetSourceLabelOverlap() const {
    return m_sourceLabelOverlap;
  }

  bool GetOutputHypoScore() const {
    return m_outputHypoScore;
  }
  size_t GetRuleLimit() const {
    return m_ruleLimit;
  }
  float GetRuleCountThreshold() const {
    return 999999; /* TODO wtf! */
  }

  bool ContinuePartialTranslation() const {
    return m_continuePartialTranslation;
  }

  void ReLoadParameter();
  void ReLoadBleuScoreFeatureParameter(float weight);

  Parameter* GetParameter() {
    return m_parameter;
  }

  int ThreadCount() const {
    return m_threadCount;
  }

  long GetStartTranslationId() const {
    return m_startTranslationId;
  }

  void SetExecPath(const std::string &path);
  const std::string &GetBinDirectory() const;

  bool NeedAlignmentInfo() const {
    return m_needAlignmentInfo;
  }
  const std::string &GetAlignmentOutputFile() const {
    return m_alignmentOutputFile;
  }
  bool PrintAlignmentInfo() const {
    return m_PrintAlignmentInfo;
  }
  bool PrintAlignmentInfoInNbest() const {
    return m_PrintAlignmentInfoNbest;
  }
  WordAlignmentSort GetWordAlignmentSort() const {
    return m_wordAlignmentSort;
  }

  bool NBestIncludesSegmentation() const {
    return m_nBestIncludesSegmentation;
  }

  bool GetHasAlternateWeightSettings() const {
    return m_weightSetting.size() > 0;
  }

  /** Alternate weight settings allow the wholesale ignoring of
      feature functions. This function checks if a feature function
      should be evaluated given the current weight setting */
  bool IsFeatureFunctionIgnored( const FeatureFunction &ff ) const {
    if (!GetHasAlternateWeightSettings()) {
      return false;
    }
    std::map< std::string, std::set< std::string > >::const_iterator lookupIgnoreFF
    =  m_weightSettingIgnoreFF.find( m_currentWeightSetting );
    if (lookupIgnoreFF == m_weightSettingIgnoreFF.end()) {
      return false;
    }
    const std::string &ffName = ff.GetScoreProducerDescription();
    const std::set< std::string > &ignoreFF = lookupIgnoreFF->second;
    return ignoreFF.count( ffName );
  }

  /** Alternate weight settings allow the wholesale ignoring of
      decoding graphs (typically a translation table). This function
      checks if a feature function should be evaluated given the
      current weight setting */
  bool IsDecodingGraphIgnored( const size_t id ) const {
    if (!GetHasAlternateWeightSettings()) {
      return false;
    }
    std::map< std::string, std::set< size_t > >::const_iterator lookupIgnoreDP
    =  m_weightSettingIgnoreDP.find( m_currentWeightSetting );
    if (lookupIgnoreDP == m_weightSettingIgnoreDP.end()) {
      return false;
    }
    const std::set< size_t > &ignoreDP = lookupIgnoreDP->second;
    return ignoreDP.count( id );
  }

  /** process alternate weight settings
    * (specified with [alternate-weight-setting] in config file) */
  void SetWeightSetting(const std::string &settingName) const {

    // if no change in weight setting, do nothing
    if (m_currentWeightSetting == settingName) {
      return;
    }

    // model must support alternate weight settings
    if (!GetHasAlternateWeightSettings()) {
      UserMessage::Add("Warning: Input specifies weight setting, but model does not support alternate weight settings.");
      return;
    }

    // find the setting
    m_currentWeightSetting = settingName;
    std::map< std::string, ScoreComponentCollection* >::const_iterator i =
      m_weightSetting.find( settingName );

    // if not found, resort to default
    if (i == m_weightSetting.end()) {
      std::stringstream strme;
      strme << "Warning: Specified weight setting " << settingName
            << " does not exist in model, using default weight setting instead";
      UserMessage::Add(strme.str());
      i = m_weightSetting.find( "default" );
      m_currentWeightSetting = "default";
    }

    // set weights
    m_allWeights = *(i->second);
  }

  float GetWeightWordPenalty() const;
  float GetWeightUnknownWordPenalty() const;

  const std::vector<PhraseDictionary*>& GetPhraseDictionaries() const {
    return m_phraseDictionary;
  }
  const std::vector<const GenerationDictionary*>& GetGenerationDictionaries() const {
    return m_generationDictionary;
  }
  const PhraseDictionary*GetTranslationScoreProducer(size_t index) const {
    return GetPhraseDictionaries().at(index);
  }
  std::vector<float> GetTranslationWeights(size_t index) const {
    std::vector<float> weights = GetWeights(GetTranslationScoreProducer(index));
    return weights;
  }

  const std::vector<DecodeGraph*>& GetDecodeGraphs() const {
    return m_decodeGraphs;
  }
  const std::vector<size_t>& GetDecodeGraphBackoff() const {
    return m_decodeGraphBackoff;
  }

  //sentence (and thread) specific initialisationn and cleanup
  void InitializeForInput(const InputType& source) const;
  void CleanUpAfterSentenceProcessing(const InputType& source) const;

  void LoadFeatureFunctions();
  bool CheckWeights() const;
  bool LoadWeightSettings();
  bool LoadAlternateWeightSettings();

  void OverrideFeatures();

  FactorType GetPlaceholderFactor() const {
    return m_placeHolderFactor;
  }
};

}
#endif<|MERGE_RESOLUTION|>--- conflicted
+++ resolved
@@ -132,14 +132,11 @@
   bool m_reportAllFactors;
   bool m_reportAllFactorsNBest;
   std::string m_detailedTranslationReportingFilePath;
-<<<<<<< HEAD
   std::string m_detailedTreeFragmentsTranslationReportingFilePath;
-=======
 
   //DIMw
   std::string m_detailedAllTranslationReportingFilePath;
 
->>>>>>> e497dc48
   bool m_onlyDistinctNBest;
   bool m_PrintAlignmentInfo;
   bool m_needAlignmentInfo;
