--- conflicted
+++ resolved
@@ -766,13 +766,12 @@
   bool GetDefaultNonTermOnlyForEmptyRange() const
   { return m_defaultNonTermOnlyForEmptyRange; }
 
-<<<<<<< HEAD
   bool RequireSortingAfterSourceContext() const
   { return m_requireSortingAfterSourceContext; }
 
   bool PrintNBestTrees() const
   { return m_printNBestTrees; }
-=======
+
   bool UseS2TDecoder() const {
     return m_useS2TDecoder;
   }
@@ -780,10 +779,6 @@
     return m_s2tParsingAlgorithm;
   }
 
-  bool PrintNBestTrees() const {
-    return m_printNBestTrees;
-  }
->>>>>>> ae8b9cbf
 
 };
 
