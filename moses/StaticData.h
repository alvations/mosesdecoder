// $Id$

/***********************************************************************
Moses - factored phrase-based language decoder
Copyright (C) 2006 University of Edinburgh

This library is free software; you can redistribute it and/or
modify it under the terms of the GNU Lesser General Public
License as published by the Free Software Foundation; either
version 2.1 of the License, or (at your option) any later version.

This library is distributed in the hope that it will be useful,
but WITHOUT ANY WARRANTY; without even the implied warranty of
MERCHANTABILITY or FITNESS FOR A PARTICULAR PURPOSE.  See the GNU
Lesser General Public License for more details.

You should have received a copy of the GNU Lesser General Public
License along with this library; if not, write to the Free Software
Foundation, Inc., 51 Franklin Street, Fifth Floor, Boston, MA  02110-1301  USA
***********************************************************************/

#ifndef moses_StaticData_h
#define moses_StaticData_h

#include <stdexcept>
#include <limits>
#include <list>
#include <vector>
#include <map>
#include <memory>
#include <utility>
#include <fstream>
#include <string>

#ifdef WITH_THREADS
#include <boost/thread/mutex.hpp>
#endif

#include "TypeDef.h"
#include "FactorCollection.h"
#include "Parameter.h"
#include "LM/Base.h"
#include "LMList.h"
#include "SentenceStats.h"
#include "DecodeGraph.h"
#include "TranslationOptionList.h"
#include "TranslationSystem.h"
#include "ScoreComponentCollection.h"

namespace Moses
{

class InputType;
<<<<<<< HEAD
class LexicalReordering;
=======
>>>>>>> 9d454f81
class GlobalLexicalModelUnlimited;
class PhraseDictionaryFeature;
class SparsePhraseDictionaryFeature;
class GenerationDictionary;
class DistortionScoreProducer;
class DecodeStep;
class UnknownWordPenaltyProducer;
class MetaScoreProducer;
class MetaFeatureProducer;

#ifdef HAVE_SYNLM
class SyntacticLanguageModel;
#endif
class TranslationSystem;

typedef std::pair<std::string, float> UnknownLHSEntry;
typedef std::vector<UnknownLHSEntry>  UnknownLHSList;

/** Contains global variables and contants.
 *  Only 1 object of this class should be instantiated.
 *  A const object of this class is accessible by any function during decoding by calling StaticData::Instance();
 */
class StaticData
{
private:
  static StaticData									s_instance;
protected:

  std::map<long,Phrase> m_constraints;
  std::vector<PhraseDictionaryFeature*>	m_phraseDictionary;
  std::vector<SparsePhraseDictionaryFeature*>	m_sparsePhraseDictionary;
  std::vector<const GenerationDictionary*>	m_generationDictionary;
  Parameter *m_parameter;
  std::vector<FactorType>	m_inputFactorOrder, m_outputFactorOrder;
  LMList									m_languageModel;
  ScoreComponentCollection m_allWeights;
<<<<<<< HEAD
  std::vector<LexicalReordering*>                   m_reorderModels;
=======
>>>>>>> 9d454f81
#ifdef HAVE_SYNLM
	SyntacticLanguageModel* m_syntacticLanguageModel;
#endif

  std::vector<DecodeGraph*> m_decodeGraphs;
  std::vector<size_t> m_decodeGraphBackoff;
  // Initial	= 0 = can be used when creating poss trans
  // Other		= 1 = used to calculate LM score once all steps have been processed
  TranslationSystem m_translationSystem;
  float
  m_beamWidth,
  m_earlyDiscardingThreshold,
  m_translationOptionThreshold,
  m_wordDeletionWeight;

  
  // PhraseTrans, Generation & LanguageModelScore has multiple weights.
  int				m_maxDistortion;
  // do it differently from old pharaoh
  // -ve	= no limit on distortion
  // 0		= no disortion (monotone in old pharaoh)
  bool m_reorderingConstraint; //! use additional reordering constraints
  bool m_useEarlyDistortionCost;
  size_t
  m_maxHypoStackSize //! hypothesis-stack size that triggers pruning
  , m_minHypoStackDiversity //! minimum number of hypothesis in stack for each source word coverage
  , m_nBestSize
  , m_latticeSamplesSize
  , m_nBestFactor
  , m_maxNoTransOptPerCoverage
  , m_maxNoPartTransOpt
  , m_maxPhraseLength
  , m_numRealWordsInInput;

  std::string
  m_constraintFileName;

  std::string									m_nBestFilePath, m_latticeSamplesFilePath;
  bool                        m_fLMsLoaded, m_labeledNBestList,m_nBestIncludesSegmentation;
  bool m_dropUnknown; //! false = treat unknown words as unknowns, and translate them as themselves; true = drop (ignore) them
  bool m_wordDeletionEnabled;

  bool m_disableDiscarding;
  bool m_printAllDerivations;

  bool m_sourceStartPosMattersForRecombination;
  bool m_recoverPath;
  bool m_outputHypoScore;

  ParsingAlgorithm m_parsingAlgorithm;
  SearchAlgorithm m_searchAlgorithm;
  InputTypeEnum m_inputType;
  size_t m_numInputScores;

  mutable size_t m_verboseLevel;
  WordPenaltyProducer* m_wpProducer;
  DistortionScoreProducer* m_distortionScoreProducer;
  UnknownWordPenaltyProducer *m_unknownWordPenaltyProducer;

  MetaFeatureProducer *m_metaFeatureProducer;
  bool m_reportSegmentation;
  bool m_reportAllFactors;
  bool m_reportAllFactorsNBest;
  std::string m_detailedTranslationReportingFilePath;
  bool m_onlyDistinctNBest;
  bool m_needAlignmentInfo;
  bool m_PrintAlignmentInfoNbest;

  std::string m_alignmentOutputFile;

  std::string m_factorDelimiter; //! by default, |, but it can be changed
  size_t m_maxFactorIdx[2];  //! number of factors on source and target side
  size_t m_maxNumFactors;  //! max number of factors on both source and target sides

  XmlInputType m_xmlInputType; //! method for handling sentence XML input
  std::pair<std::string,std::string> m_xmlBrackets; //! strings to use as XML tags' opening and closing brackets. Default are "<" and ">"

  bool m_mbr; //! use MBR decoder
  bool m_useLatticeMBR; //! use MBR decoder
  bool m_mira; // do mira training
  bool m_useConsensusDecoding; //! Use Consensus decoding  (DeNero et al 2009)
  size_t m_mbrSize; //! number of translation candidates considered
  float m_mbrScale; //! scaling factor for computing marginal probability of candidate translation
  size_t m_lmbrPruning; //! average number of nodes per word wanted in pruned lattice
  std::vector<float> m_lmbrThetas; //! theta(s) for lattice mbr calculation
  bool m_useLatticeHypSetForLatticeMBR; //! to use nbest as hypothesis set during lattice MBR
  float m_lmbrPrecision; //! unigram precision theta - see Tromble et al 08 for more details
  float m_lmbrPRatio; //! decaying factor for ngram thetas - see Tromble et al 08 for more details
  float m_lmbrMapWeight; //! Weight given to the map solution. See Kumar et al 09 for details

  size_t m_lmcache_cleanup_threshold; //! number of translations after which LM claenup is performed (0=never, N=after N translations; default is 1)
  bool m_lmEnableOOVFeature;

  bool m_timeout; //! use timeout
  size_t m_timeout_threshold; //! seconds after which time out is activated

  bool m_useTransOptCache; //! flag indicating, if the persistent translation option cache should be used
  mutable std::map<std::pair<size_t, Phrase>, std::pair<TranslationOptionList*,clock_t> > m_transOptCache; //! persistent translation option cache
  size_t m_transOptCacheMaxSize; //! maximum size for persistent translation option cache
  //FIXME: Single lock for cache not most efficient. However using a
  //reader-writer for LRU cache is tricky - how to record last used time?
#ifdef WITH_THREADS
  mutable boost::mutex m_transOptCacheMutex;
#endif
  bool m_isAlwaysCreateDirectTranslationOption;
  //! constructor. only the 1 static variable can be created

  bool m_outputWordGraph; //! whether to output word graph
  bool m_outputSearchGraph; //! whether to output search graph
  bool m_outputSearchGraphExtended; //! ... in extended format
#ifdef HAVE_PROTOBUF
  bool m_outputSearchGraphPB; //! whether to output search graph as a protobuf
#endif
  bool m_unprunedSearchGraph; //! do not exclude dead ends (chart decoder only)
  bool m_includeLHSInSearchGraph; //! include LHS of rules in search graph
  std::string m_outputUnknownsFile; //! output unknowns in this file

  size_t m_cubePruningPopLimit;
  size_t m_cubePruningDiversity;
  bool m_cubePruningLazyScoring;
  size_t m_ruleLimit;

  // Whether to load compact phrase table and reordering table into memory
  bool m_minphrMemory;
  bool m_minlexrMemory;

  // Initial = 0 = can be used when creating poss trans
  // Other = 1 = used to calculate LM score once all steps have been processed
  Word m_inputDefaultNonTerminal, m_outputDefaultNonTerminal;
  SourceLabelOverlap m_sourceLabelOverlap;
  UnknownLHSList m_unknownLHS;
  WordAlignmentSort m_wordAlignmentSort;

  int m_threadCount;
  long m_startTranslationId;
  
  StaticData();



  void LoadPhraseBasedParameters();
  void LoadChartDecodingParameters();
  void LoadNonTerminals();

  //! helper fn to set bool param from ini file/command line
  void SetBooleanParameter(bool *paramter, std::string parameterName, bool defaultValue);
#ifdef HAVE_SYNLM
  //! load syntactic language model
	bool LoadSyntacticLanguageModel();
#endif
  //! load not only the main phrase table but also any auxiliary tables that depend on which features are being used (e.g., word-deletion, word-insertion tables)
  bool LoadPhraseTables();
  //! load decoding steps
  bool LoadDecodeGraphs();
<<<<<<< HEAD
  bool LoadLexicalReorderingModel();
  //References used for scoring feature (eg BleuScoreFeature) for online training
  bool LoadReferences();
  bool LoadDiscrimLMFeature();
  bool LoadPhrasePairFeature();
=======
  //References used for scoring feature (eg BleuScoreFeature) for online training
  bool LoadReferences();
>>>>>>> 9d454f81

  void ReduceTransOptCache() const;
  bool m_continuePartialTranslation;

  std::string m_binPath;
  
public:

  bool IsAlwaysCreateDirectTranslationOption() const {
    return m_isAlwaysCreateDirectTranslationOption;
  }
  //! destructor
  ~StaticData();

  //! return static instance for use like global variable
  static const StaticData& Instance() {
    return s_instance;
  }

  //! do NOT call unless you know what you're doing
  static StaticData& InstanceNonConst() {
    return s_instance;
  }

  /** delete current static instance and replace with another.
  	* Used by gui front end
  	*/
#ifdef WIN32
  static void Reset() {
    s_instance = StaticData();
  }
#endif

  //! Load data into static instance. This function is required as LoadData() is not const
  static bool LoadDataStatic(Parameter *parameter, const std::string &execPath);

  //! Main function to load everything. Also initialize the Parameter object
  bool LoadData(Parameter *parameter);
  void ClearData();

  const PARAM_VEC &GetParam(const std::string &paramName) const {
    return m_parameter->GetParam(paramName);
  }

  const std::vector<FactorType> &GetInputFactorOrder() const {
    return m_inputFactorOrder;
  }
  const std::vector<FactorType> &GetOutputFactorOrder() const {
    return m_outputFactorOrder;
  }

  inline bool GetSourceStartPosMattersForRecombination() const {
    return m_sourceStartPosMattersForRecombination;
  }
  inline bool GetDropUnknown() const {
    return m_dropUnknown;
  }
  inline bool GetDisableDiscarding() const {
    return m_disableDiscarding;
  }
  inline size_t GetMaxNoTransOptPerCoverage() const {
    return m_maxNoTransOptPerCoverage;
  }
  inline size_t GetMaxNoPartTransOpt() const {
    return m_maxNoPartTransOpt;
  }
  inline const Phrase* GetConstrainingPhrase(long sentenceID) const {
    std::map<long,Phrase>::const_iterator iter = m_constraints.find(sentenceID);
    if (iter != m_constraints.end()) {
      const Phrase& phrase = iter->second;
      return &phrase;
    } else {
      return NULL;
    }
  }
  inline size_t GetMaxPhraseLength() const {
    return m_maxPhraseLength;
  }
  bool IsWordDeletionEnabled() const {
    return m_wordDeletionEnabled;
  }
  size_t GetMaxHypoStackSize() const {
    return m_maxHypoStackSize;
  }
  size_t GetMinHypoStackDiversity() const {
    return m_minHypoStackDiversity;
  }
  size_t GetCubePruningPopLimit() const {
    return m_cubePruningPopLimit;
  }
  size_t GetCubePruningDiversity() const {
    return m_cubePruningDiversity;
  }
  bool GetCubePruningLazyScoring() const {
    return m_cubePruningLazyScoring;
  }
  size_t IsPathRecoveryEnabled() const {
    return m_recoverPath;
  }
  int GetMaxDistortion() const {
    return m_maxDistortion;
  }
  bool UseReorderingConstraint() const {
    return m_reorderingConstraint;
  }
  float GetBeamWidth() const {
    return m_beamWidth;
  }
  float GetEarlyDiscardingThreshold() const {
    return m_earlyDiscardingThreshold;
  }
  bool UseEarlyDiscarding() const {
    return m_earlyDiscardingThreshold != -std::numeric_limits<float>::infinity();
  }
  bool UseEarlyDistortionCost() const {
    return m_useEarlyDistortionCost;
  }
  float GetTranslationOptionThreshold() const {
    return m_translationOptionThreshold;
  }

  const TranslationSystem& GetTranslationSystem(std::string id) const {
    return m_translationSystem;
  }
  size_t GetVerboseLevel() const {
    return m_verboseLevel;
  }
  void SetVerboseLevel(int x) const {
    m_verboseLevel = x;
  }
  bool GetReportSegmentation() const {
    return m_reportSegmentation;
  }
  bool GetReportAllFactors() const {
    return m_reportAllFactors;
  }
  bool GetReportAllFactorsNBest() const {
    return m_reportAllFactorsNBest;
  }
  bool IsDetailedTranslationReportingEnabled() const {
    return !m_detailedTranslationReportingFilePath.empty();
  }
  const std::string &GetDetailedTranslationReportingFilePath() const {
    return m_detailedTranslationReportingFilePath;
  }
  bool IsLabeledNBestList() const {
    return m_labeledNBestList;
  }
  
  bool UseMinphrInMemory() const {
     return m_minphrMemory;
  }

  bool UseMinlexrInMemory() const {
     return m_minlexrMemory;
  }
  
  size_t GetNumRealWordsInInput() const {
    return m_numRealWordsInInput;
  }
  const std::vector<std::string> &GetDescription() const {
    return m_parameter->GetParam("description");
  }

  // for mert
  size_t GetNBestSize() const {
    return m_nBestSize;
  }
  const std::string &GetNBestFilePath() const {
    return m_nBestFilePath;
  }
  bool IsNBestEnabled() const {
    return (!m_nBestFilePath.empty()) || m_mbr || m_useLatticeMBR || m_mira || m_outputSearchGraph || m_useConsensusDecoding || !m_latticeSamplesFilePath.empty()
#ifdef HAVE_PROTOBUF
           || m_outputSearchGraphPB
#endif
           ;
  }
  size_t GetLatticeSamplesSize() const {
    return m_latticeSamplesSize;
  }

  const std::string& GetLatticeSamplesFilePath() const {
    return m_latticeSamplesFilePath;
  }

  size_t GetNBestFactor() const {
    return m_nBestFactor;
  }
  bool GetOutputWordGraph() const {
    return m_outputWordGraph;
  }

  //! Sets the global score vector weights for a given ScoreProducer.
  InputTypeEnum GetInputType() const {
    return m_inputType;
  }
  ParsingAlgorithm GetParsingAlgorithm() const {
    return m_parsingAlgorithm;
  }
  SearchAlgorithm GetSearchAlgorithm() const {
    return m_searchAlgorithm;
  }
  bool IsChart() const {
    return m_searchAlgorithm == ChartDecoding || m_searchAlgorithm == ChartIncremental;
  }
<<<<<<< HEAD
  const LMList &GetLMList() const {
    return m_languageModel; 
  }
=======
  const LMList &GetLMList() const
  { return m_languageModel;  }
>>>>>>> 9d454f81
  const WordPenaltyProducer *GetWordPenaltyProducer() const
  { return m_wpProducer; }
  WordPenaltyProducer *GetWordPenaltyProducer() // for mira
  { return m_wpProducer; }

  const UnknownWordPenaltyProducer *GetUnknownWordPenaltyProducer() const
  { return m_unknownWordPenaltyProducer; }

  DistortionScoreProducer* GetDistortionProducer() const {
    assert(m_distortionScoreProducer);
    return m_distortionScoreProducer;
  }
  MetaFeatureProducer* GetMetaFeatureProducer() const {
    return m_metaFeatureProducer;
  }
<<<<<<< HEAD
  std::vector<LexicalReordering*> GetReorderModels() const {
    return m_reorderModels;
  } 
=======
>>>>>>> 9d454f81
  std::vector<PhraseDictionaryFeature*> GetPhraseDictionaryModels() const {
    return m_phraseDictionary;
  }
  size_t GetNumInputScores() const {
    return m_numInputScores;
  }

  const ScoreComponentCollection& GetAllWeights() const {
    return m_allWeights;
  }

  void SetAllWeights(const ScoreComponentCollection& weights) {
    m_allWeights = weights;
  }

  //Weight for a single-valued feature
  float GetWeight(const ScoreProducer* sp) const {
    return m_allWeights.GetScoreForProducer(sp);
  }

  //Weight for a single-valued feature
  void SetWeight(const ScoreProducer* sp, float weight) ;


  //Weights for feature with fixed number of values
  std::vector<float> GetWeights(const ScoreProducer* sp) const {
    return m_allWeights.GetScoresForProducer(sp);
  }

  float GetSparseWeight(const FName& featureName) const {
    return m_allWeights.GetSparseWeight(featureName);
  }
  
  //Weights for feature with fixed number of values
  void SetWeights(const ScoreProducer* sp, const std::vector<float>& weights);

  bool GetDistinctNBest() const {
    return m_onlyDistinctNBest;
  }
  const std::string& GetFactorDelimiter() const {
    return m_factorDelimiter;
  }
  size_t GetMaxNumFactors(FactorDirection direction) const {
    return m_maxFactorIdx[(size_t)direction]+1;
  }
  size_t GetMaxNumFactors() const {
    return m_maxNumFactors;
  }
  bool UseMBR() const {
    return m_mbr;
  }
  bool UseLatticeMBR() const {
    return m_useLatticeMBR ;
  }
  bool UseConsensusDecoding() const {
    return m_useConsensusDecoding;
  }
  void SetUseLatticeMBR(bool flag) {
    m_useLatticeMBR = flag;
  }
  size_t GetMBRSize() const {
    return m_mbrSize;
  }
  float GetMBRScale() const {
    return m_mbrScale;
  }
  void SetMBRScale(float scale) {
    m_mbrScale = scale;
  }
  size_t GetLatticeMBRPruningFactor() const {
    return m_lmbrPruning;
  }
  void SetLatticeMBRPruningFactor(size_t prune) {
    m_lmbrPruning = prune;
  }
  const std::vector<float>& GetLatticeMBRThetas() const {
    return m_lmbrThetas;
  }
  bool  UseLatticeHypSetForLatticeMBR() const {
    return m_useLatticeHypSetForLatticeMBR;
  }
  float GetLatticeMBRPrecision() const {
    return m_lmbrPrecision;
  }
  void SetLatticeMBRPrecision(float p) {
    m_lmbrPrecision = p;
  }
  float GetLatticeMBRPRatio() const {
    return m_lmbrPRatio;
  }
  void SetLatticeMBRPRatio(float r) {
    m_lmbrPRatio = r;
  }

  float GetLatticeMBRMapWeight() const {
    return m_lmbrMapWeight;
  }

  bool UseTimeout() const {
    return m_timeout;
  }
  size_t GetTimeoutThreshold() const {
    return m_timeout_threshold;
  }

  size_t GetLMCacheCleanupThreshold() const {
    return m_lmcache_cleanup_threshold;
  }

  bool GetLMEnableOOVFeature() const {
    return m_lmEnableOOVFeature;
  }

  bool GetOutputSearchGraph() const {
    return m_outputSearchGraph;
  }
  void SetOutputSearchGraph(bool outputSearchGraph) {
    m_outputSearchGraph = outputSearchGraph;
  }
  bool GetOutputSearchGraphExtended() const {
    return m_outputSearchGraphExtended;
  }
#ifdef HAVE_PROTOBUF
  bool GetOutputSearchGraphPB() const {
    return m_outputSearchGraphPB;
  }
#endif
  const std::string& GetOutputUnknownsFile() const {
    return m_outputUnknownsFile;
  }

  bool GetUnprunedSearchGraph() const {
    return m_unprunedSearchGraph;
  }

  bool GetIncludeLHSInSearchGraph() const {
    return m_includeLHSInSearchGraph;
  }

  XmlInputType GetXmlInputType() const {
    return m_xmlInputType;
  }

  std::pair<std::string,std::string> GetXmlBrackets() const {
    return m_xmlBrackets;
  }

  bool GetUseTransOptCache() const {
    return m_useTransOptCache;
  }

  void AddTransOptListToCache(const DecodeGraph &decodeGraph, const Phrase &sourcePhrase, const TranslationOptionList &transOptList) const;

  void ClearTransOptionCache() const;


  const TranslationOptionList* FindTransOptListInCache(const DecodeGraph &decodeGraph, const Phrase &sourcePhrase) const;

  bool PrintAllDerivations() const {
    return m_printAllDerivations;
  }

  const UnknownLHSList &GetUnknownLHS() const {
    return m_unknownLHS;
  }

  const Word &GetInputDefaultNonTerminal() const {
    return m_inputDefaultNonTerminal;
  }
  const Word &GetOutputDefaultNonTerminal() const {
    return m_outputDefaultNonTerminal;
  }

  SourceLabelOverlap GetSourceLabelOverlap() const {
    return m_sourceLabelOverlap;
  }

  bool GetOutputHypoScore() const {
    return m_outputHypoScore;
  }
  size_t GetRuleLimit() const {
    return m_ruleLimit;
  }
  float GetRuleCountThreshold() const {
    return 999999; /* TODO wtf! */
  }

  bool ContinuePartialTranslation() const {
    return m_continuePartialTranslation;
  }

  void ReLoadParameter();
  void ReLoadBleuScoreFeatureParameter(float weight);

  Parameter* GetParameter() {
    return m_parameter;
  }

  int ThreadCount() const {
    return m_threadCount;
  }
  
  long GetStartTranslationId() const
  { return m_startTranslationId; }
  
  void SetExecPath(const std::string &path);
  const std::string &GetBinDirectory() const;

  bool NeedAlignmentInfo() const {
    return m_needAlignmentInfo; }
  const std::string &GetAlignmentOutputFile() const {
    return m_alignmentOutputFile;
  }
  bool PrintAlignmentInfoInNbest() const {
    return m_PrintAlignmentInfoNbest;
  }
  WordAlignmentSort GetWordAlignmentSort() const {
    return m_wordAlignmentSort;
  }

  bool NBestIncludesSegmentation() const {
    return m_nBestIncludesSegmentation;
  }

  const std::vector<const FeatureFunction*>& GetSparseProducers() const {return m_sparseProducers;}

  void AddSparseProducer(const FeatureFunction* ff) {
    m_sparseProducers.push_back(ff);
  }

  //All sparse producers that have an activated global weight
	std::vector<const FeatureFunction*> m_sparseProducers;

  float GetWeightWordPenalty() const;
  float GetWeightUnknownWordPenalty() const;
  float GetWeightDistortion() const;

  const std::vector<PhraseDictionaryFeature*>& GetPhraseDictionaries() const
  { return m_phraseDictionary;}
<<<<<<< HEAD
  const std::vector<GenerationDictionary*>& GetGenerationDictionaries() const
=======
  const std::vector<const GenerationDictionary*>& GetGenerationDictionaries() const
>>>>>>> 9d454f81
  { return m_generationDictionary;}
  const PhraseDictionaryFeature *GetTranslationScoreProducer(size_t index) const
  { return GetPhraseDictionaries().at(index); }
  std::vector<float> GetTranslationWeights(size_t index) const {
    std::vector<float> weights = GetWeights(GetTranslationScoreProducer(index));
    return weights;
  }

  const std::vector<DecodeGraph*>& GetDecodeGraphs() const {return m_decodeGraphs;}
  const std::vector<size_t>& GetDecodeGraphBackoff() const {return m_decodeGraphBackoff;}

  //Called after adding the tables in order to set up the dictionaries
  void ConfigDictionaries();

  //sentence (and thread) specific initialisationn and cleanup
  void InitializeForInput(const InputType& source) const;
  void CleanUpAfterSentenceProcessing(const InputType& source) const;
<<<<<<< HEAD
=======

  void CollectFeatureFunctions();
>>>>>>> 9d454f81
};

}
#endif<|MERGE_RESOLUTION|>--- conflicted
+++ resolved
@@ -51,10 +51,6 @@
 {
 
 class InputType;
-<<<<<<< HEAD
-class LexicalReordering;
-=======
->>>>>>> 9d454f81
 class GlobalLexicalModelUnlimited;
 class PhraseDictionaryFeature;
 class SparsePhraseDictionaryFeature;
@@ -91,10 +87,6 @@
   std::vector<FactorType>	m_inputFactorOrder, m_outputFactorOrder;
   LMList									m_languageModel;
   ScoreComponentCollection m_allWeights;
-<<<<<<< HEAD
-  std::vector<LexicalReordering*>                   m_reorderModels;
-=======
->>>>>>> 9d454f81
 #ifdef HAVE_SYNLM
 	SyntacticLanguageModel* m_syntacticLanguageModel;
 #endif
@@ -249,16 +241,8 @@
   bool LoadPhraseTables();
   //! load decoding steps
   bool LoadDecodeGraphs();
-<<<<<<< HEAD
-  bool LoadLexicalReorderingModel();
   //References used for scoring feature (eg BleuScoreFeature) for online training
   bool LoadReferences();
-  bool LoadDiscrimLMFeature();
-  bool LoadPhrasePairFeature();
-=======
-  //References used for scoring feature (eg BleuScoreFeature) for online training
-  bool LoadReferences();
->>>>>>> 9d454f81
 
   void ReduceTransOptCache() const;
   bool m_continuePartialTranslation;
@@ -465,14 +449,8 @@
   bool IsChart() const {
     return m_searchAlgorithm == ChartDecoding || m_searchAlgorithm == ChartIncremental;
   }
-<<<<<<< HEAD
-  const LMList &GetLMList() const {
-    return m_languageModel; 
-  }
-=======
   const LMList &GetLMList() const
   { return m_languageModel;  }
->>>>>>> 9d454f81
   const WordPenaltyProducer *GetWordPenaltyProducer() const
   { return m_wpProducer; }
   WordPenaltyProducer *GetWordPenaltyProducer() // for mira
@@ -488,12 +466,6 @@
   MetaFeatureProducer* GetMetaFeatureProducer() const {
     return m_metaFeatureProducer;
   }
-<<<<<<< HEAD
-  std::vector<LexicalReordering*> GetReorderModels() const {
-    return m_reorderModels;
-  } 
-=======
->>>>>>> 9d454f81
   std::vector<PhraseDictionaryFeature*> GetPhraseDictionaryModels() const {
     return m_phraseDictionary;
   }
@@ -733,11 +705,7 @@
 
   const std::vector<PhraseDictionaryFeature*>& GetPhraseDictionaries() const
   { return m_phraseDictionary;}
-<<<<<<< HEAD
-  const std::vector<GenerationDictionary*>& GetGenerationDictionaries() const
-=======
   const std::vector<const GenerationDictionary*>& GetGenerationDictionaries() const
->>>>>>> 9d454f81
   { return m_generationDictionary;}
   const PhraseDictionaryFeature *GetTranslationScoreProducer(size_t index) const
   { return GetPhraseDictionaries().at(index); }
@@ -755,11 +723,8 @@
   //sentence (and thread) specific initialisationn and cleanup
   void InitializeForInput(const InputType& source) const;
   void CleanUpAfterSentenceProcessing(const InputType& source) const;
-<<<<<<< HEAD
-=======
 
   void CollectFeatureFunctions();
->>>>>>> 9d454f81
 };
 
 }
