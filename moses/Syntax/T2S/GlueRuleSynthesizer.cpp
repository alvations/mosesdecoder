--- conflicted
+++ resolved
@@ -12,11 +12,7 @@
 namespace T2S
 {
 
-<<<<<<< HEAD
-void 
-=======
 void
->>>>>>> 739165c2
 GlueRuleSynthesizer::
 SynthesizeRule(const InputTree::Node &node)
 {
