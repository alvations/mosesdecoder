#pragma once

#include <boost/smart_ptr/shared_ptr.hpp>
#include "moses/ThreadPool.h"
#include "moses/TranslationOptionCollection.h"
#include "moses/IOWrapper.h"

namespace Moses
{
class InputType;
class OutputCollector;


class TrainingTask : public Moses::Task
{

public:

  TrainingTask(Moses::InputType* source, Moses::IOWrapper &ioWrapper)
    : m_source(source)
    , m_ioWrapper(ioWrapper) {
  }

  ~TrainingTask() {
  }

  void Run() {
    StaticData::Instance().InitializeForInput(*m_source);
<<<<<<< HEAD
    
    //std::cerr << *m_source << std::endl;
    
=======

    std::cerr << *m_source << std::endl;

>>>>>>> 05ead45e
    TranslationOptionCollection *transOptColl = m_source->CreateTranslationOptionCollection();
    transOptColl->CreateTranslationOptions();
    delete transOptColl;

    StaticData::Instance().CleanUpAfterSentenceProcessing(*m_source);
  }


private:
  Moses::InputType* m_source;
  Moses::IOWrapper &m_ioWrapper;

};


} //namespace<|MERGE_RESOLUTION|>--- conflicted
+++ resolved
@@ -26,15 +26,6 @@
 
   void Run() {
     StaticData::Instance().InitializeForInput(*m_source);
-<<<<<<< HEAD
-    
-    //std::cerr << *m_source << std::endl;
-    
-=======
-
-    std::cerr << *m_source << std::endl;
-
->>>>>>> 05ead45e
     TranslationOptionCollection *transOptColl = m_source->CreateTranslationOptionCollection();
     transOptColl->CreateTranslationOptions();
     delete transOptColl;
