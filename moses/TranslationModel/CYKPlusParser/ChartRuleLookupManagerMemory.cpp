--- conflicted
+++ resolved
@@ -43,6 +43,7 @@
   , m_ruleTable(ruleTable)
   , m_softMatchingMap(StaticData::Instance().GetSoftMatches())
 {
+
   size_t sourceSize = parser.GetSize();
 
   m_completedRules.resize(sourceSize);
@@ -71,18 +72,7 @@
 
   // all rules starting with terminal
   if (startPos == absEndPos) {
-<<<<<<< HEAD
-    const Word &sourceWord = GetSourceAt(absEndPos).GetLabel();
-    const PhraseDictionaryNodeMemory *child = rootNode.GetChild(sourceWord);
-
-    // if we found a new rule -> directly add it to the out collection
-    if (child != NULL) {
-      const TargetPhraseCollection &tpc = child->GetTargetPhraseCollection();
-      outColl.Add(tpc, m_stackVec, range);
-    }
-=======
     GetTerminalExtension(&rootNode, startPos);
->>>>>>> a0b6b6a3
   }
   // all rules starting with nonterminal
   else if (absEndPos > startPos) {
@@ -172,40 +162,6 @@
 
 // if a (partial) rule matches, add it to list completed rules (if non-unary and non-empty), and try find expansions that have this partial rule as prefix.
 void ChartRuleLookupManagerMemory::AddAndExtend(
-<<<<<<< HEAD
-  const PhraseDictionaryNodeMemory *node,
-  size_t endPos,
-  const ChartCellLabel *cellLabel)
-{
-
-  // add backpointer
-  if (cellLabel != NULL) {
-    m_stackVec.push_back(cellLabel);
-  }
-
-  const TargetPhraseCollection &tpc = node->GetTargetPhraseCollection();
-  // add target phrase collection (except if rule is empty or unary)
-  if (!tpc.IsEmpty() && endPos != m_unaryPos) {
-    m_completedRules[endPos].Add(tpc, m_stackVec, *m_outColl);
-  }
-
-  // get all further extensions of rule (until reaching end of sentence or max-chart-span)
-  if (endPos < m_lastPos) {
-    if (!node->GetTerminalMap().empty()) {
-      GetTerminalExtension(node, endPos+1);
-    }
-    if (!node->GetNonTerminalMap().empty()) {
-      for (size_t newEndPos = endPos+1; newEndPos <= m_lastPos; newEndPos++) {
-        GetNonTerminalExtension(node, endPos+1, newEndPos);
-      }
-    }
-  }
-
-  // remove backpointer
-  if (cellLabel != NULL) {
-    m_stackVec.pop_back();
-  }
-=======
     const PhraseDictionaryNodeMemory *node,
     size_t endPos) {
 
@@ -224,29 +180,12 @@
           GetNonTerminalExtension(node, endPos+1);
       }
     }
->>>>>>> a0b6b6a3
 }
 
 
 // search all possible terminal extensions of a partial rule (pointed at by node) at a given position
 // recursively try to expand partial rules into full rules up to m_lastPos.
 void ChartRuleLookupManagerMemory::GetTerminalExtension(
-<<<<<<< HEAD
-  const PhraseDictionaryNodeMemory *node,
-  size_t pos)
-{
-
-  const Word &sourceWord = GetSourceAt(pos).GetLabel();
-  const PhraseDictionaryNodeMemory::TerminalMap & terminals = node->GetTerminalMap();
-
-  // if node has small number of terminal edges, test word equality for each.
-  if (terminals.size() < 5) {
-    for (PhraseDictionaryNodeMemory::TerminalMap::const_iterator iter = terminals.begin(); iter != terminals.end(); ++iter) {
-      const Word & word = iter->first;
-      if (word == sourceWord) {
-        const PhraseDictionaryNodeMemory *child = & iter->second;
-        AddAndExtend(child, pos, NULL);
-=======
     const PhraseDictionaryNodeMemory *node,
     size_t pos) {
 
@@ -269,62 +208,21 @@
       const PhraseDictionaryNodeMemory *child = node->GetChild(sourceWord);
       if (child != NULL) {
         AddAndExtend(child, pos);
->>>>>>> a0b6b6a3
-      }
-    }
-  }
-  // else, do hash lookup
-  else {
-    const PhraseDictionaryNodeMemory *child = node->GetChild(sourceWord);
-    if (child != NULL) {
-      AddAndExtend(child, pos, NULL);
-    }
-  }
+      }
+    }
 }
 
 // search all nonterminal possible nonterminal extensions of a partial rule (pointed at by node) for a variable span (starting from startPos).
 // recursively try to expand partial rules into full rules up to m_lastPos.
 void ChartRuleLookupManagerMemory::GetNonTerminalExtension(
-<<<<<<< HEAD
-  const PhraseDictionaryNodeMemory *node,
-  size_t startPos,
-  size_t endPos)
-{
-
-  // target non-terminal labels for the span
-  const ChartCellLabelSet &targetNonTerms = GetTargetLabelSet(startPos, endPos);
-
-  if (targetNonTerms.GetSize() == 0) {
-    return;
-  }
-
-#if !defined(UNLABELLED_SOURCE)
-  // source non-terminal labels for the span
-  const InputPath &inputPath = GetParser().GetInputPath(startPos, endPos);
-  const std::vector<bool> &sourceNonTermArray = inputPath.GetNonTerminalArray();
-
-  // can this ever be true? Moses seems to pad the non-terminal set of the input with [X]
-  if (inputPath.GetNonTerminalSet().size() == 0) {
-    return;
-  }
-#endif
-=======
     const PhraseDictionaryNodeMemory *node,
     size_t startPos) {
 
     const CompressedMatrix &compressedMatrix = m_compressedMatrixVec[startPos];
->>>>>>> a0b6b6a3
-
-  // non-terminal labels in phrase dictionary node
-  const PhraseDictionaryNodeMemory::NonTerminalMap & nonTermMap = node->GetNonTerminalMap();
-
-<<<<<<< HEAD
-  // loop over possible expansions of the rule
-  PhraseDictionaryNodeMemory::NonTerminalMap::const_iterator p;
-  PhraseDictionaryNodeMemory::NonTerminalMap::const_iterator end = nonTermMap.end();
-  for (p = nonTermMap.begin(); p != end; ++p) {
-    // does it match possible source and target non-terminals?
-=======
+
+    // non-terminal labels in phrase dictionary node
+    const PhraseDictionaryNodeMemory::NonTerminalMap & nonTermMap = node->GetNonTerminalMap();
+
     // make room for back pointer
     m_stackVec.push_back(NULL);
     m_stackScores.push_back(0);
@@ -334,42 +232,9 @@
     PhraseDictionaryNodeMemory::NonTerminalMap::const_iterator end = nonTermMap.end();
     for (p = nonTermMap.begin(); p != end; ++p) {
       // does it match possible source and target non-terminals?
->>>>>>> a0b6b6a3
 #if defined(UNLABELLED_SOURCE)
-    const Word &targetNonTerm = p->first;
+      const Word &targetNonTerm = p->first;
 #else
-<<<<<<< HEAD
-    const PhraseDictionaryNodeMemory::NonTerminalMapKey &key = p->first;
-    const Word &sourceNonTerm = key.first;
-    // check if source label matches
-    if (! sourceNonTermArray[sourceNonTerm[0]->GetId()]) {
-      continue;
-    }
-    const Word &targetNonTerm = key.second;
-#endif
-    //soft matching of NTs
-    if (m_isSoftMatching && !m_softMatchingMap[targetNonTerm[0]->GetId()].empty()) {
-      const std::vector<Word>& softMatches = m_softMatchingMap[targetNonTerm[0]->GetId()];
-      for (std::vector<Word>::const_iterator softMatch = softMatches.begin(); softMatch != softMatches.end(); ++softMatch) {
-        const ChartCellLabel *cellLabel = targetNonTerms.Find(*softMatch);
-        if (cellLabel == NULL) {
-          continue;
-        }
-        // create new rule
-        const PhraseDictionaryNodeMemory &child = p->second;
-        AddAndExtend(&child, endPos, cellLabel);
-      }
-    } // end of soft matches lookup
-
-    const ChartCellLabel *cellLabel = targetNonTerms.Find(targetNonTerm);
-    if (cellLabel == NULL) {
-      continue;
-    }
-    // create new rule
-    const PhraseDictionaryNodeMemory &child = p->second;
-    AddAndExtend(&child, endPos, cellLabel);
-  }
-=======
       const Word &targetNonTerm = p->first.second;
 #endif
       const PhraseDictionaryNodeMemory *child = &p->second;
@@ -396,7 +261,6 @@
     // remove last back pointer
     m_stackVec.pop_back();
     m_stackScores.pop_back();
->>>>>>> a0b6b6a3
 }
 
 }  // namespace Moses