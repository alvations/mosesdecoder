--- conflicted
+++ resolved
@@ -18,7 +18,6 @@
  ***********************************************************************/
 
 #include <iostream>
-#include <sstream>
 #include "ChartRuleLookupManagerSkeleton.h"
 #include "DotChartInMemory.h"
 
@@ -40,13 +39,8 @@
   const ChartParser &parser,
   const ChartCellCollectionBase &cellColl,
   const SkeletonPT &skeletonPt)
-<<<<<<< HEAD
-: ChartRuleLookupManager(parser, cellColl)
-, m_skeletonPT(skeletonPt)
-=======
-  : ChartRuleLookupManagerCYKPlus(parser, cellColl)
+  : ChartRuleLookupManager(parser, cellColl)
   , m_skeletonPT(skeletonPt)
->>>>>>> 31ce9b51
 {
 }
 
@@ -61,20 +55,15 @@
   const ChartCellLabel &sourceWordLabel = GetSourceAt(range.GetStartPos());
   const Word &sourceWord = sourceWordLabel.GetLabel();
 
-<<<<<<< HEAD
-	TargetPhrase *tp = CreateTargetPhrase(sourceWord);
-	TargetPhraseCollection *tpColl = new TargetPhraseCollection();
-	tpColl->Add(tp);
+  // almost the same as for SkeletonPT::GetTargetPhraseCollectionBatch()
+  TargetPhraseCollection *tpColl = new TargetPhraseCollection();
 
-	outColl.Add(*tpColl, m_stackVec, range);
-=======
-  // almost the same as for SkeletonPT::GetTargetPhraseCollectionBatch()
-  TargetPhrase *tp = CreateTargetPhrase(sourceWord);
-  TargetPhraseCollection *tpColl = new TargetPhraseCollection();
-  tpColl->Add(tp);
+  if (range.GetStartPos() > 0) {
+	  TargetPhrase *tp = CreateTargetPhrase(sourceWord);
+	  tpColl->Add(tp);
+  }
 
-  //outColl.Add(*tpColl, )
->>>>>>> 31ce9b51
+  outColl.Add(*tpColl, m_stackVec, range);
 }
 
 TargetPhrase *ChartRuleLookupManagerSkeleton::CreateTargetPhrase(const Word &sourceWord) const
@@ -82,10 +71,16 @@
   // create a target phrase from the 1st word of the source, prefix with 'ChartManagerSkeleton:'
   string str = sourceWord.GetFactor(0)->GetString().as_string();
   str = "ChartManagerSkeleton:" + str;
-
+cerr << "str=" << str << endl;
   TargetPhrase *tp = new TargetPhrase();
   Word &word = tp->AddWord();
   word.CreateFromString(Output, m_skeletonPT.GetOutput(), str, false);
+
+  Word *targetLHS = new Word();
+  targetLHS->CreateFromString(Output, m_skeletonPT.GetOutput(), "[X]", true);
+  tp->SetTargetLHS(targetLHS);
+
+  tp->SetAlignmentInfo("0-0");
 
   // score for this phrase table
   vector<float> scores(m_skeletonPT.GetNumScoreComponents(), 1.3);
