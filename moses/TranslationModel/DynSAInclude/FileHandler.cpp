#include "FileHandler.h"
#include <stdio.h>

#ifdef WIN32
#define popen(A, B) _popen(A, B)
#define pclose(A) _pclose(A)
#endif

namespace Moses
{

// FileHandler class
const std::string FileHandler::kStdInDescriptor = "___stdin___";
const std::string FileHandler::kStdOutDescriptor = "___stdout___";
// compression commands
const FileExtension FileHandler::kGzipped = ".gz";
const FileExtension FileHandler::kBzipped2 = ".bz2";

const std::string FileHandler::kCatCommand = "cat";
const std::string FileHandler::kGzipCommand = "gzip -f";
const std::string FileHandler::kGunzipCommand = "gunzip -f";
const std::string FileHandler::kBzip2Command = "bzip2 -f";
const std::string FileHandler::kBunzip2Command = "bunzip2 -f";

FileHandler::FileHandler(const std::string & path, std::ios_base::openmode flags, bool /* checkExists */)
  : std::fstream((const char*) NULL), path_(path), flags_(flags), buffer_(NULL), fp_(NULL)
{
  if( !(flags^(std::ios::in|std::ios::out)) ) {
    fprintf(stderr, "ERROR: FileHandler does not support bidirectional files (%s).\n", path_.c_str());
    exit(EXIT_FAILURE);
  } else {
    bool ret = setStreamBuffer(flags & std::ios::in);
    UTIL_THROW_IF2(!ret, "Unable to set stream buffer");
  }
  this->precision(32);
}

FileHandler::~FileHandler()
{
#ifndef NO_PIPES
  if( fp_ != 0 )
    pclose(fp_);
#endif
  if( path_ != FileHandler::kStdInDescriptor &&
      path_ != FileHandler::kStdOutDescriptor )
    delete buffer_;
  if( this->is_open() )
    this->close();
}

fdstreambuf * FileHandler::openCompressedFile(const char * cmd)
{
  //bool isInput = (flags_ & std::ios::in);
  //open pipe to file with compression/decompression command
  const char * p_type = (flags_ & std::ios::in ? "r" : "w");
#ifndef NO_PIPES
  fp_ = popen(cmd, p_type);
#else
  fp_ = NULL;
#endif
  if( fp_ == NULL ) {
    //fprintf(stderr, "ERROR:Failed to open compressed file at %s\n", path_.c_str());
    perror("openCompressedFile: ");
    exit(EXIT_FAILURE);
  }
  //open streambuf with file descriptor
  return new fdstreambuf(fileno(fp_));
}

bool FileHandler::setStreamBuffer(bool checkExists)
{
  // redirect stdin or stdout if necesary
  if (path_ == FileHandler::kStdInDescriptor) {
<<<<<<< HEAD
    UTIL_THROW_IF2(flags_ & std::ios::in == 0,
                   "Incorrect flags: " << flags_);
    std::streambuf* sb = std::cin.rdbuf();
    buffer_ = sb;
  } else if (path_ == FileHandler::kStdOutDescriptor) {
    UTIL_THROW_IF2(flags_ & std::ios::out == 0,
                   "Incorrect flags: " << flags_);
=======
    UTIL_THROW_IF2((flags_ & std::ios::in) == 0,
		   "Incorrect flags: " << flags_);
    std::streambuf* sb = std::cin.rdbuf();
    buffer_ = sb;
  } else if (path_ == FileHandler::kStdOutDescriptor) {
    UTIL_THROW_IF2((flags_ & std::ios::out) == 0,
		   "Incorrect flags: " << flags_);
>>>>>>> a0b6b6a3
    std::streambuf* sb = std::cout.rdbuf();
    buffer_ = sb;
  } else {
    // real file
    if( checkExists && ! fileExists() ) {
      fprintf(stderr, "ERROR: Failed to find file at %s\n", path_.c_str());
      exit(EXIT_FAILURE);
    }
    std::string cmd = "";
    if( isCompressedFile(cmd) && (! cmd.empty()) ) {
      buffer_ = openCompressedFile(cmd.c_str());
    } else {
      // open underlying filebuf
      std::filebuf* fb = new std::filebuf();
      fb->open(path_.c_str(), flags_);
      buffer_ = fb;
    }
  }
  if (!buffer_) {
    fprintf(stderr, "ERROR:Failed to open file at %s\n", path_.c_str());
    exit(EXIT_FAILURE);
  }
  this->init(buffer_);
  return true;
}

/*
 * Checks for compression via file extension. Currently checks for
 * ".gz" and ".bz2".
 */
bool FileHandler::isCompressedFile(std::string & cmd)
{
  bool compressed = false, isInput = (flags_ & std::ios::in);
  cmd = "";
  unsigned int len = path_.size();
  if( len > kGzipped.size()
      && path_.find(kGzipped) == len - kGzipped.size()) {
    //gzip file command to compress or decompress
    compressed = true;
    //			cmd = (isInput ? "exec gunzip -cf " : "exec gzip -c > ") + path_;
    cmd = (isInput ? "exec " + kGunzipCommand + "c "
           : "exec " + kGzipCommand + "c > ") + path_;
  } else if( len > kBzipped2.size() &&
             path_.find(kBzipped2) == len - kBzipped2.size()) {
    //do bzipped2 file command
    compressed = true;
    cmd = (isInput ? "exec " + kBunzip2Command + "c "
           : "exec " + kBzip2Command + "c > ") + path_;
  }
  return compressed;
}

bool FileHandler::fileExists()
{
  bool exists = false;
  struct stat f_info;
  if( stat(path_.c_str(), &f_info) == 0 ) //if stat() returns no errors
    exists = true;
  return( exists );
}

// static method used during preprocessing compressed files without
// opening fstream objects.
bool FileHandler::getCompressionCmds(const std::string & filepath, std::string & compressionCmd,
                                     std::string & decompressionCmd,
                                     std::string & compressionSuffix)
{
  // determine what compression and decompression cmds are suitable from filepath
  compressionCmd = kCatCommand;
  decompressionCmd = kCatCommand;
  if (filepath.length() > kGzipped.size() &&
      filepath.find(kGzipped) == filepath.length()
      - kGzipped.length()) {
    compressionCmd = kGzipCommand;
    decompressionCmd = kGunzipCommand;
    compressionSuffix = kGzipped;
  } else if (filepath.length() > kBzipped2.size() &&
             filepath.find(kBzipped2) == filepath.length()
             - kBzipped2.length() ) {
    compressionCmd = kBzip2Command;
    decompressionCmd = kBunzip2Command;
    compressionSuffix = kBzipped2;;
  }
  return (compressionCmd != kCatCommand && decompressionCmd != kCatCommand);
}

bool FileHandler::reset()
{
#ifndef NO_PIPES
  // move to beginning of file
  if (fp_ != 0) {
    //can't seek on a pipe so reopen
    pclose(fp_);
    std::string cmd = "";
    if (isCompressedFile(cmd) && ! cmd.empty())
      buffer_ = openCompressedFile(cmd.c_str());
    //reinitialize
    this->init(buffer_);
  } else
#endif
    buffer_->pubseekoff(0, std::ios_base::beg); //sets both get and put pointers to beginning of stream
  return true;
}
} //end namespace<|MERGE_RESOLUTION|>--- conflicted
+++ resolved
@@ -71,15 +71,6 @@
 {
   // redirect stdin or stdout if necesary
   if (path_ == FileHandler::kStdInDescriptor) {
-<<<<<<< HEAD
-    UTIL_THROW_IF2(flags_ & std::ios::in == 0,
-                   "Incorrect flags: " << flags_);
-    std::streambuf* sb = std::cin.rdbuf();
-    buffer_ = sb;
-  } else if (path_ == FileHandler::kStdOutDescriptor) {
-    UTIL_THROW_IF2(flags_ & std::ios::out == 0,
-                   "Incorrect flags: " << flags_);
-=======
     UTIL_THROW_IF2((flags_ & std::ios::in) == 0,
 		   "Incorrect flags: " << flags_);
     std::streambuf* sb = std::cin.rdbuf();
@@ -87,7 +78,6 @@
   } else if (path_ == FileHandler::kStdOutDescriptor) {
     UTIL_THROW_IF2((flags_ & std::ios::out) == 0,
 		   "Incorrect flags: " << flags_);
->>>>>>> a0b6b6a3
     std::streambuf* sb = std::cout.rdbuf();
     buffer_ = sb;
   } else {
