--- conflicted
+++ resolved
@@ -47,11 +47,7 @@
 class WordsRange;
 class ChartCellCollectionBase;
 class ChartRuleLookupManager;
-<<<<<<< HEAD
-class InputLatticeNode;
-=======
 class InputPath;
->>>>>>> fad88a14
 
 /**
   * Abstract base class for phrase dictionaries (tables).
@@ -98,11 +94,7 @@
 
   void SetParameter(const std::string& key, const std::string& value);
 
-<<<<<<< HEAD
-  virtual void SetTargetPhraseFromPtMatrix(const std::vector<InputLatticeNode*> &phraseDictionaryQueue) const;
-=======
   virtual void SetTargetPhraseFromPtMatrix(const std::vector<InputPath*> &phraseDictionaryQueue) const;
->>>>>>> fad88a14
 
 protected:
   size_t m_tableLimit;
