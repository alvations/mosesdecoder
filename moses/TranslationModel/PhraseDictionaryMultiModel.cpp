--- conflicted
+++ resolved
@@ -211,11 +211,7 @@
       raw_weights.push_back(1.0/m_numModels); //uniform weights created online
     }
   } else if(weights_ptr->size() != m_numModels && weights_ptr->size() != m_numModels * numWeights) {
-<<<<<<< HEAD
-	util::StringStream strme;
-=======
     util::StringStream strme;
->>>>>>> 173d958f
     strme << "Must have either one multimodel weight per model (" << m_numModels << "), or one per weighted feature and model (" << numWeights << "*" << m_numModels << "). You have " << weights_ptr->size() << ".";
     UTIL_THROW(util::Exception, strme.str());
   } else {
