--- conflicted
+++ resolved
@@ -57,11 +57,7 @@
     else if (m_mode == "interpolate")
       m_combineFunction = LinearInterpolationFromCounts;
     else {
-<<<<<<< HEAD
-	  util::StringStream msg;
-=======
       util::StringStream msg;
->>>>>>> 173d958f
       msg << "combination mode unknown: " << m_mode;
       throw runtime_error(msg.str());
     }
