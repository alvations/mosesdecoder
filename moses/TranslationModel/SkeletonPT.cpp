// vim:tabstop=2
#include "SkeletonPT.h"
#include "moses/TranslationModel/CYKPlusParser/ChartRuleLookupManagerSkeleton.h"

using namespace std;

namespace Moses
{
SkeletonPT::SkeletonPT(const std::string &line)
  : PhraseDictionary("SkeletonPT", line)
{
  ReadParameters();
}

<<<<<<< HEAD
void 
SkeletonPT::
GetTargetPhraseCollectionBatch(const InputPathList &phraseDictionaryQueue) const
=======
void SkeletonPT::CleanUpAfterSentenceProcessing(const InputType& source)
{
	RemoveAllInColl(m_allTPColl);
}

void SkeletonPT::GetTargetPhraseCollectionBatch(const InputPathList &phraseDictionaryQueue) const
>>>>>>> 429a195c
{
#if 0
  InputPathList::const_iterator iter;
  for (iter = phraseDictionaryQueue.begin(); iter != phraseDictionaryQueue.end(); ++iter) {
    InputPath &inputPath = **iter;

    TargetPhrase *tp = CreateTargetPhrase(inputPath.GetPhrase());
    TargetPhraseCollection *tpColl = new TargetPhraseCollection();
    tpColl->Add(tp);

    m_allTPColl.push_back(tpColl);
    inputPath.SetTargetPhrases(*this, tpColl, NULL);
  }
#endif
}

<<<<<<< HEAD
ChartRuleLookupManager* 
SkeletonPT::
CreateRuleLookupManager(const ChartParser&, const ChartCellCollectionBase&)
=======
TargetPhrase *SkeletonPT::CreateTargetPhrase(const Phrase &sourcePhrase) const
>>>>>>> 429a195c
{
	// create a target phrase from the 1st word of the source, prefix with 'SkeletonPT:'
	CHECK(sourcePhrase.GetSize());
	CHECK(m_output.size() == 1);

	string str = sourcePhrase.GetWord(0).GetFactor(0)->GetString().as_string();
	str = "SkeletonPT:" + str;

	TargetPhrase *tp = new TargetPhrase();
	Word &word = tp->AddWord();
	word.CreateFromString(Output, m_output, str, false);

	// score for this phrase table
	vector<float> scores(m_numScoreComponents, 1.3);
	tp->GetScoreBreakdown().PlusEquals(this, scores);

	// score of all other ff when this rule is being loaded
	tp->Evaluate(sourcePhrase, GetFeaturesToApply());

	return tp;
}

ChartRuleLookupManager* SkeletonPT::CreateRuleLookupManager(const ChartParser &parser,
															const ChartCellCollectionBase &cellCollection)
{
  return new ChartRuleLookupManagerSkeleton(parser, cellCollection, *this);
}

TO_STRING_BODY(SkeletonPT);

// friend
ostream& operator<<(ostream& out, const SkeletonPT& phraseDict)
{
  return out;
}

}<|MERGE_RESOLUTION|>--- conflicted
+++ resolved
@@ -12,20 +12,13 @@
   ReadParameters();
 }
 
-<<<<<<< HEAD
-void 
-SkeletonPT::
-GetTargetPhraseCollectionBatch(const InputPathList &phraseDictionaryQueue) const
-=======
 void SkeletonPT::CleanUpAfterSentenceProcessing(const InputType& source)
 {
 	RemoveAllInColl(m_allTPColl);
 }
 
 void SkeletonPT::GetTargetPhraseCollectionBatch(const InputPathList &phraseDictionaryQueue) const
->>>>>>> 429a195c
 {
-#if 0
   InputPathList::const_iterator iter;
   for (iter = phraseDictionaryQueue.begin(); iter != phraseDictionaryQueue.end(); ++iter) {
     InputPath &inputPath = **iter;
@@ -37,16 +30,9 @@
     m_allTPColl.push_back(tpColl);
     inputPath.SetTargetPhrases(*this, tpColl, NULL);
   }
-#endif
 }
 
-<<<<<<< HEAD
-ChartRuleLookupManager* 
-SkeletonPT::
-CreateRuleLookupManager(const ChartParser&, const ChartCellCollectionBase&)
-=======
 TargetPhrase *SkeletonPT::CreateTargetPhrase(const Phrase &sourcePhrase) const
->>>>>>> 429a195c
 {
 	// create a target phrase from the 1st word of the source, prefix with 'SkeletonPT:'
 	CHECK(sourcePhrase.GetSize());
