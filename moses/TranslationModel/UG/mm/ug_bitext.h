--- conflicted
+++ resolved
@@ -154,17 +154,10 @@
 	size_t const stop,   // last position of source phrase
 	size_t & s1, size_t & s2, // beginning and end of target start
 	size_t & e1, size_t & e2, // beginning and end of target end
-<<<<<<< HEAD
 	int& po_fwd, int& po_bwd, // phrase orientations
-	std::vector<uchar> * core_alignment, // stores the core alignment
-      	bitvector* full_alignment, // stores full word alignment for this sent.
-      	bool const flip) const;   // flip source and target (reverse lookup)
-=======
-        int& po_fwd, int& po_bwd, // phrase orientations
 	std::vector<unsigned char> * core_alignment, // stores the core alignment
 	bitvector* full_alignment, // stores full word alignment for this sent.
 	bool const flip) const;   // flip source and target (reverse lookup)
->>>>>>> 9dae3eb7
 
       // prep2 launches sampling and returns immediately.
       // lookup (below) waits for the job to finish before it returns
@@ -258,7 +251,7 @@
       size_t i = 0;
       float v; while (in>>v) (*ret)[i++] = v;
       UTIL_THROW_IF2(i != T1->size(),
-		     "Mismatch between bias std::vector size and corpus size at "
+		     "Mismatch between bias vector size and corpus size at "
 		     << HERE);
       return ret;
     }
@@ -364,7 +357,6 @@
     bool
     Bitext<Token>::
     find_trg_phr_bounds
-<<<<<<< HEAD
     ( size_t const sid,    // sentence to investigate
       size_t const start,  // start of source phrase
       size_t const stop,   // last position of source phrase
@@ -377,18 +369,6 @@
     {
       // if (core_alignment) cout << "HAVE CORE ALIGNMENT" << endl;
       // a word on the core_alignment (core_alignment):
-=======
-    (size_t const sid,
-     size_t const start, size_t const stop,
-     size_t & s1, size_t & s2, size_t & e1, size_t & e2,
-     int & po_fwd, int & po_bwd,
-     std::vector<unsigned char>* core_alignment, bitvector* full_alignment,
-     bool const flip) const
-    {
-      // if (core_alignment) cout << "HAVE CORE ALIGNMENT" << std::endl;
-
-      // a word on the core_alignment:
->>>>>>> 9dae3eb7
       //
       // Since fringe words ([s1,...,s2),[e1,..,e2) if s1 < s2, or e1
       // < e2, respectively) are be definition unaligned, we store
@@ -504,7 +484,7 @@
     sptr<DocumentBias>
     Bitext<Token>::
     SetupDocumentBias
-    ( map<string,float> context_weights, std::ostream* log ) const
+    ( std::map<std::string,float> context_weights, std::ostream* log ) const
     {
       sptr<DocumentBias> ret;
       UTIL_THROW_IF2(m_sid2docid == NULL,
@@ -606,7 +586,7 @@
 
 	m_pp.init(m_pid1, m_is_inverse, m_token,m_len,m_pstats.get(),0);
 
-	// convert pstats entries to phrase std::pairs
+	// convert pstats entries to phrase pairs
 	pstats::trg_map_t::iterator a;
 	for (a = m_pstats->trg.begin(); a != m_pstats->trg.end(); ++a)
 	  {
