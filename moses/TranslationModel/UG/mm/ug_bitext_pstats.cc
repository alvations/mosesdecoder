--- conflicted
+++ resolved
@@ -66,13 +66,8 @@
 
     bool
     pstats::
-<<<<<<< HEAD
     add(uint64_t pid, float const w, float const b,
-	vector<uchar> const& a,
-=======
-    add(uint64_t pid, float const w,
 	std::vector<unsigned char> const& a,
->>>>>>> 9dae3eb7
 	uint32_t const cnt2,
 	uint32_t fwd_o,
 	uint32_t bwd_o, int const docid)
