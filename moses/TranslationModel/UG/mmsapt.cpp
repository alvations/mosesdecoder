// -*- mode: c++; indent-tabs-mode: nil; tab-width:2  -*-
// #ifdef HAVE_CURLPP
// #include <curlpp/Options.hpp>
// #include <curlpp/cURLpp.hpp>
// #include <curlpp/Easy.hpp>
// #endif

#include "mmsapt.h"
#include <boost/foreach.hpp>
#include <boost/scoped_ptr.hpp>
#include <boost/intrusive_ptr.hpp>
#include <boost/tokenizer.hpp>
#include <boost/thread/locks.hpp>
#include <algorithm>
#include "util/exception.hh"
#include <set>
#include "util/usage.hh"

namespace Moses
{
  using namespace bitext;
  using namespace std;
  using namespace boost;

  void
  fillIdSeq(Phrase const& mophrase, std::vector<FactorType> const& ifactors,
            TokenIndex const& V, vector<id_type>& dest)
  {
    dest.resize(mophrase.GetSize());
    for (size_t i = 0; i < mophrase.GetSize(); ++i)
      {
        // Factor const* f = mophrase.GetFactor(i,ifactor);
        dest[i] = V[mophrase.GetWord(i).GetString(ifactors, false)]; // f->ToString()];
      }
  }

  void
  parseLine(string const& line, map<string,string> & param)
  {
    char_separator<char> sep("; ");
    tokenizer<char_separator<char> > tokens(line,sep);
    BOOST_FOREACH(string const& t,tokens)
      {
        size_t i = t.find_first_not_of(" =");
        size_t j = t.find_first_of(" =",i+1);
        size_t k = t.find_first_not_of(" =",j+1);
        UTIL_THROW_IF2(i == string::npos || k == string::npos,
                       "[" << HERE << "] "
                       << "Parameter specification error near '"
                       << t << "' in moses ini line\n"
                       << line);
        assert(i != string::npos);
        assert(k != string::npos);
        param[t.substr(i,j)] = t.substr(k);
      }
  }

  vector<string> const&
  Mmsapt::
  GetFeatureNames() const
  {
    return m_feature_names;
  }

  Mmsapt::
  Mmsapt(string const& line)
    : PhraseDictionary(line, false)
    , btfix(new mmbitext)
    , m_bias_log(NULL)
    , m_bias_loglevel(0)
    , m_lr_func(NULL)
    , m_sampling_method(random_sampling)
    , bias_key(((char*)this)+3)
    , cache_key(((char*)this)+2)
    , context_key(((char*)this)+1)
      // , m_tpc_ctr(0)
      // , m_ifactor(1,0)
      // , m_ofactor(1,0)
  {
    init(line);
    setup_local_feature_functions();
    Register();
  }

  void
  Mmsapt::
  read_config_file(string fname, map<string,string>& param)
  {
    string line;
    ifstream config(fname.c_str());
    while (getline(config,line))
      {
        if (line[0] == '#') continue;
        char_separator<char> sep(" \t");
        tokenizer<char_separator<char> > tokens(line,sep);
        tokenizer<char_separator<char> >::const_iterator t = tokens.begin();
        if (t == tokens.end()) continue;
        string& foo = param[*t++];
        if (t == tokens.end() || foo.size()) continue;
        // second condition: do not overwrite settings from the line in moses.ini
        UTIL_THROW_IF2(*t++ != "=" || t == tokens.end(),
                       "Syntax error in Mmsapt config file '" << fname << "'.");
        for (foo = *t++; t != tokens.end(); foo += " " + *t++);
      }
  }

  void
  Mmsapt::
  register_ff(SPTR<pscorer> const& ff, vector<SPTR<pscorer> > & registry)
  {
    registry.push_back(ff);
    ff->setIndex(m_feature_names.size());
    for (int i = 0; i < ff->fcnt(); ++i)
      {
        m_feature_names.push_back(ff->fname(i));
        m_is_logval.push_back(ff->isLogVal(i));
        m_is_integer.push_back(ff->isIntegerValued(i));
      }
  }

  bool Mmsapt::isLogVal(int i) const { return m_is_logval.at(i); }
  bool Mmsapt::isInteger(int i) const { return m_is_integer.at(i); }

  void Mmsapt::init(string const& line)
  {
    map<string,string>::const_iterator m;
    parseLine(line,this->param);

    this->m_numScoreComponents = atoi(param["num-features"].c_str());

    m = param.find("config");
    if (m != param.end())
      read_config_file(m->second,param);

    m = param.find("base");
    if (m != param.end())
      {
        m_bname = m->second;
        m = param.find("path");
        UTIL_THROW_IF2((m != param.end() && m->second != m_bname),
                       "Conflicting aliases for path:\n"
                       << "path=" << string(m->second) << "\n"
                       << "base=" << m_bname.c_str() );
      }
    else m_bname = param["path"];
    L1    = param["L1"];
    L2    = param["L2"];

    UTIL_THROW_IF2(m_bname.size() == 0, "Missing corpus base name at " << HERE);
    UTIL_THROW_IF2(L1.size() == 0, "Missing L1 tag at " << HERE);
    UTIL_THROW_IF2(L2.size() == 0, "Missing L2 tag at " << HERE);

    // set defaults for all parameters if not specified so far
    pair<string,string> dflt("input-factor","0");
    string ifactors = param.insert(dflt).first->second;
    size_t p = 0;
    for (size_t q = ifactors.find(','); q < ifactors.size(); q = ifactors.find(',', p=q+1))
      m_ifactor.push_back(atoi(ifactors.substr(p, q-p).c_str()));
    m_ifactor.push_back(atoi(ifactors.substr(p).c_str()));
    
    dflt = pair<string,string> ("output-factor","0");
    string ofactors = param.insert(dflt).first->second;
    for (size_t q = ofactors.find(',', p=0); q < ifactors.size(); q = ifactors.find(',', p=q+1))
      m_ofactor.push_back(atoi(ifactors.substr(p, q-p).c_str()));
    m_ofactor.push_back(atoi(ofactors.substr(p).c_str()));

    dflt = pair<string,string> ("smooth",".01");
    m_lbop_conf = atof(param.insert(dflt).first->second.c_str());

    dflt = pair<string,string> ("lexalpha","0");
    m_lex_alpha = atof(param.insert(dflt).first->second.c_str());

    dflt = pair<string,string> ("sample","1000");
    m_default_sample_size = atoi(param.insert(dflt).first->second.c_str());

    dflt = pair<string,string>("workers","8");
    m_workers = atoi(param.insert(dflt).first->second.c_str());
    m_workers = min(m_workers,24UL);

    dflt = pair<string,string>("bias-loglevel","0");
    m_bias_loglevel = atoi(param.insert(dflt).first->second.c_str());

    dflt = pair<string,string>("table-limit","20");
    m_tableLimit = atoi(param.insert(dflt).first->second.c_str());

    dflt = pair<string,string>("cache","10000");
    m_cache_size = max(1000,atoi(param.insert(dflt).first->second.c_str()));
    m_cache.reset(new TPCollCache(m_cache_size));
    // m_history.reserve(hsize);
    // in plain language: cache size is at least 1000, and 10,000 by default
    // this cache keeps track of the most frequently used target
    // phrase collections even when not actively in use

    // Feature functions are initialized  in function Load();
    param.insert(pair<string,string>("pfwd",   "g"));
    param.insert(pair<string,string>("pbwd",   "g"));
    param.insert(pair<string,string>("lenrat", "1"));
    param.insert(pair<string,string>("rare",   "1"));
    param.insert(pair<string,string>("logcnt", "0"));
    param.insert(pair<string,string>("coh",    "0"));
    param.insert(pair<string,string>("prov",   "0"));
    param.insert(pair<string,string>("cumb",   "0"));

    poolCounts = true;

    // this is for pre-comuted sentence-level bias; DEPRECATED!
    if ((m = param.find("bias")) != param.end())
      m_bias_file = m->second;

    if ((m = param.find("bias-server")) != param.end())
      m_bias_server = m->second;
    if (m_bias_loglevel)
      {
        dflt = pair<string,string>("bias-logfile","/dev/stderr");
        param.insert(dflt);
      }
    if ((m = param.find("bias-logfile")) != param.end())
      {
        m_bias_logfile = m->second;
        if (m_bias_logfile == "/dev/stderr")
          m_bias_log = &std::cerr;
        else if (m_bias_logfile == "/dev/stdout")
          m_bias_log = &std::cout;
        else
          {
            m_bias_logger.reset(new ofstream(m_bias_logfile.c_str()));
            m_bias_log = m_bias_logger.get();
          }
      }

    if ((m = param.find("lr-func")) != param.end())
      m_lr_func_name = m->second;

    if ((m = param.find("extra")) != param.end())
      m_extra_data = m->second;

    if ((m = param.find("method")) != param.end())
      {
        if (m->second == "random")
          m_sampling_method = random_sampling;
        else if (m->second == "full")
          m_sampling_method = full_coverage;
        else UTIL_THROW2("unrecognized specification 'method='" << m->second
                         << "' in line:\n" << line);
      }
    
    dflt = pair<string,string>("tuneable","true");
    m_tuneable = Scan<bool>(param.insert(dflt).first->second.c_str());

    dflt = pair<string,string>("feature-sets","standard");
    m_feature_set_names = Tokenize(param.insert(dflt).first->second.c_str(), ",");
    m = param.find("name");
    if (m != param.end()) m_name = m->second;

    // check for unknown parameters
    vector<string> known_parameters; known_parameters.reserve(50);
    known_parameters.push_back("L1");
    known_parameters.push_back("L2");
    known_parameters.push_back("Mmsapt");
    known_parameters.push_back("PhraseDictionaryBitextSampling");
    // alias for Mmsapt
    known_parameters.push_back("base"); // alias for path
    known_parameters.push_back("bias");
    known_parameters.push_back("bias-server");
    known_parameters.push_back("bias-logfile");
    known_parameters.push_back("bias-loglevel");
    known_parameters.push_back("cache");
    known_parameters.push_back("coh");
    known_parameters.push_back("config");
    known_parameters.push_back("cumb");
    known_parameters.push_back("extra");
    known_parameters.push_back("feature-sets");
    known_parameters.push_back("input-factor");
    known_parameters.push_back("lenrat");
    known_parameters.push_back("lexalpha");
    // known_parameters.push_back("limit"); // replaced by "table-limit"
    known_parameters.push_back("logcnt");
    known_parameters.push_back("lr-func"); // associated lexical reordering function
    known_parameters.push_back("method");
    known_parameters.push_back("name");
    known_parameters.push_back("num-features");
    known_parameters.push_back("output-factor");
    known_parameters.push_back("path");
    known_parameters.push_back("pbwd");
    known_parameters.push_back("pfwd");
    known_parameters.push_back("prov");
    known_parameters.push_back("rare");
    known_parameters.push_back("sample");
    known_parameters.push_back("smooth");
    known_parameters.push_back("table-limit");
    known_parameters.push_back("tuneable");
    known_parameters.push_back("unal");
    known_parameters.push_back("workers");
    sort(known_parameters.begin(),known_parameters.end());
    for (map<string,string>::iterator m = param.begin(); m != param.end(); ++m)
      {
        UTIL_THROW_IF2(!binary_search(known_parameters.begin(),
                                      known_parameters.end(), m->first),
                       HERE << ": Unknown parameter specification for Mmsapt: "
                       << m->first);
      }
  }

  void
  Mmsapt::
  load_bias(string const fname)
  {
    m_bias = btfix->loadSentenceBias(fname);
  }

  void
  Mmsapt::
  load_extra_data(string bname, bool locking = true)
  {
    using namespace boost;
    using namespace ugdiss;
    // TO DO: ADD CHECKS FOR ROBUSTNESS
    // - file existence?
    // - same number of lines?
    // - sane word alignment?
    vector<string> text1,text2,symal;
    string line;
    filtering_istream in1,in2,ina;

    open_input_stream(bname+L1+".txt.gz",in1);
    open_input_stream(bname+L2+".txt.gz",in2);
    open_input_stream(bname+L1+"-"+L2+".symal.gz",ina);

    while(getline(in1,line)) text1.push_back(line);
    while(getline(in2,line)) text2.push_back(line);
    while(getline(ina,line)) symal.push_back(line);

    scoped_ptr<boost::unique_lock<shared_mutex> > guard;
    if (locking) guard.reset(new boost::unique_lock<shared_mutex>(m_lock));
    btdyn = btdyn->add(text1,text2,symal);
    assert(btdyn);
    cerr << "Loaded " << btdyn->T1->size() << " sentence pairs" << endl;
  }

  template<typename fftype>
  void
  Mmsapt::
  check_ff(string const ffname, vector<SPTR<pscorer> >* registry)
  {
    string const& spec = param[ffname];
    if (spec == "" || spec == "0") return;
    if (registry)
      {
<<<<<<< HEAD
        SPTR<fftype> ff(new fftype(spec));
        register_ff(ff, *registry);
      }
    else if (spec[spec.size()-1] == '+') // corpus specific
      {
        SPTR<fftype> ff(new fftype(spec));
        register_ff(ff, m_active_ff_fix);
        ff.reset(new fftype(spec));
        register_ff(ff, m_active_ff_dyn);
      }
    else
      {
        SPTR<fftype> ff(new fftype(spec));
        register_ff(ff, m_active_ff_common);
=======
	SPTR<fftype> ff(new fftype(spec));
	register_ff(ff, *registry);
      }
    else if (spec[spec.size()-1] == '+') // corpus specific
      {
	SPTR<fftype> ff(new fftype(spec));
	register_ff(ff, m_active_ff_fix);
	ff.reset(new fftype(spec));
	register_ff(ff, m_active_ff_dyn);
      }
    else
      {
	SPTR<fftype> ff(new fftype(spec));
	register_ff(ff, m_active_ff_common);
>>>>>>> 83ef1389
      }
  }

  template<typename fftype>
  void
  Mmsapt::
  check_ff(string const ffname, float const xtra,
<<<<<<< HEAD
           vector<SPTR<pscorer> >* registry)
=======
	   vector<SPTR<pscorer> >* registry)
>>>>>>> 83ef1389
  {
    string const& spec = param[ffname];
    if (spec == "" || spec == "0") return;
    if (registry)
      {
<<<<<<< HEAD
        SPTR<fftype> ff(new fftype(xtra,spec));
        register_ff(ff, *registry);
      }
    else if (spec[spec.size()-1] == '+') // corpus specific
      {
        SPTR<fftype> ff(new fftype(xtra,spec));
        register_ff(ff, m_active_ff_fix);
        ff.reset(new fftype(xtra,spec));
        register_ff(ff, m_active_ff_dyn);
      }
    else
      {
        SPTR<fftype> ff(new fftype(xtra,spec));
        register_ff(ff, m_active_ff_common);
      }
  }
  
=======
	SPTR<fftype> ff(new fftype(xtra,spec));
	register_ff(ff, *registry);
      }
    else if (spec[spec.size()-1] == '+') // corpus specific
      {
	SPTR<fftype> ff(new fftype(xtra,spec));
	register_ff(ff, m_active_ff_fix);
	ff.reset(new fftype(xtra,spec));
	register_ff(ff, m_active_ff_dyn);
      }
    else
      {
	SPTR<fftype> ff(new fftype(xtra,spec));
	register_ff(ff, m_active_ff_common);
      }
  }

  // void
  // Mmsapt::
  // add_corpus_specific_features(vector<SPTR<pscorer > >& registry)
  // {
  //   check_ff<PScorePbwd<Token> >("pbwd",m_lbop_conf,registry);
  //   check_ff<PScoreLogCnt<Token> >("logcnt",registry);
  // }

>>>>>>> 83ef1389
  void
  Mmsapt::
  Load()
  {
    Load(true);
  }
  
  void
  Mmsapt
  ::setup_local_feature_functions()
  {
    boost::unique_lock<boost::shared_mutex> lock(m_lock);
    // load feature sets
    BOOST_FOREACH(string const& fsname, m_feature_set_names)
      {
<<<<<<< HEAD
        // standard (default) feature set
        if (fsname == "standard")
          {
            // lexical scores
            string lexfile = m_bname + L1 + "-" + L2 + ".lex";
            SPTR<PScoreLex1<Token> >
              ff(new PScoreLex1<Token>(param["lex_alpha"],lexfile));
            register_ff(ff,m_active_ff_common);
            
            // these are always computed on pooled data
            check_ff<PScoreRareness<Token> > ("rare", &m_active_ff_common);
            check_ff<PScoreUnaligned<Token> >("unal", &m_active_ff_common);
            check_ff<PScoreCoherence<Token> >("coh",  &m_active_ff_common);
            check_ff<PScoreCumBias<Token> >("cumb",  &m_active_ff_common);
            check_ff<PScoreLengthRatio<Token> > ("lenrat", &m_active_ff_common);
            
            // for these ones either way is possible (specification ends with '+'
            // if corpus-specific
            check_ff<PScorePfwd<Token> >("pfwd", m_lbop_conf);
            check_ff<PScorePbwd<Token> >("pbwd", m_lbop_conf);
            check_ff<PScoreLogCnt<Token> >("logcnt");
            
            // These are always corpus-specific
            check_ff<PScoreProvenance<Token> >("prov", &m_active_ff_fix);
            check_ff<PScoreProvenance<Token> >("prov", &m_active_ff_dyn);
          }
        
        // data source features (copies of phrase and word count specific to
        // this translation model)
        else if (fsname == "datasource")
          {
            SPTR<PScorePC<Token> > ffpcnt(new PScorePC<Token>("pcnt"));
            register_ff(ffpcnt,m_active_ff_common);
            SPTR<PScoreWC<Token> > ffwcnt(new PScoreWC<Token>("wcnt"));
            register_ff(ffwcnt,m_active_ff_common);
          }
=======
	// standard (default) feature set
	if (fsname == "standard")
	  {
	    // lexical scores
	    string lexfile = m_bname + L1 + "-" + L2 + ".lex";
	    SPTR<PScoreLex1<Token> >
	      ff(new PScoreLex1<Token>(param["lex_alpha"],lexfile));
	    register_ff(ff,m_active_ff_common);

	    // these are always computed on pooled data
	    check_ff<PScoreRareness<Token> > ("rare", &m_active_ff_common);
	    check_ff<PScoreUnaligned<Token> >("unal", &m_active_ff_common);
	    check_ff<PScoreCoherence<Token> >("coh",  &m_active_ff_common);

	    // for these ones either way is possible (specification ends with '+'
	    // if corpus-specific
	    check_ff<PScorePfwd<Token> >("pfwd", m_lbop_conf);
	    check_ff<PScorePbwd<Token> >("pbwd", m_lbop_conf);
	    check_ff<PScoreLogCnt<Token> >("logcnt");

	    // These are always corpus-specific
	    check_ff<PScoreProvenance<Token> >("prov", &m_active_ff_fix);
	    check_ff<PScoreProvenance<Token> >("prov", &m_active_ff_dyn);
	  }

	// data source features (copies of phrase and word count specific to
	// this translation model)
	else if (fsname == "datasource")
	  {
	    SPTR<PScorePC<Token> > ffpcnt(new PScorePC<Token>("pcnt"));
	    register_ff(ffpcnt,m_active_ff_common);
	    SPTR<PScoreWC<Token> > ffwcnt(new PScoreWC<Token>("wcnt"));
	    register_ff(ffwcnt,m_active_ff_common);
	  }
>>>>>>> 83ef1389
      }
    // cerr << "Features: " << Join("|",m_feature_names) << endl;
    this->m_numScoreComponents = this->m_feature_names.size();
    this->m_numTuneableComponents  = this->m_numScoreComponents;
  }

  void
  Mmsapt::
  Load(bool with_checks)
  {
    boost::unique_lock<boost::shared_mutex> lock(m_lock);
    // load feature functions (i.e., load underlying data bases, if any)
    BOOST_FOREACH(SPTR<pscorer>& ff, m_active_ff_fix) ff->load();
    BOOST_FOREACH(SPTR<pscorer>& ff, m_active_ff_dyn) ff->load();
    BOOST_FOREACH(SPTR<pscorer>& ff, m_active_ff_common) ff->load();
#if 0
    if (with_checks)
      {
        UTIL_THROW_IF2(this->m_feature_names.size() != this->m_numScoreComponents,
                       "At " << HERE << ": number of feature values provided by "
                       << "Phrase table (" << this->m_feature_names.size()
                       << ") does not match number specified in Moses config file ("
                       << this->m_numScoreComponents << ")!\n";);
      }
#endif

    m_thread_pool.reset(new ug::ThreadPool(max(m_workers,size_t(1))));

    // Load corpora. For the time being, we can have one memory-mapped static
    // corpus and one in-memory dynamic corpus

    btfix->m_num_workers = this->m_workers;
    btfix->open(m_bname, L1, L2);
    btfix->setDefaultSampleSize(m_default_sample_size);

    btdyn.reset(new imbitext(btfix->V1, btfix->V2, m_default_sample_size, m_workers));
    if (m_bias_file.size())
      load_bias(m_bias_file);

    if (m_extra_data.size())
      load_extra_data(m_extra_data, false);

#if 0
    // currently not used
    LexicalPhraseScorer2<Token>::table_t & COOC = calc_lex.scorer.COOC;
    typedef LexicalPhraseScorer2<Token>::table_t::Cell cell_t;
    wlex21.resize(COOC.numCols);
    for (size_t r = 0; r < COOC.numRows; ++r)
      for (cell_t const* c = COOC[r].start; c < COOC[r].stop; ++c)
        wlex21[c->id].push_back(r);
    COOCraw.open(m_bname + L1 + "-" + L2 + ".coc");
#endif
    assert(btdyn);
    // cerr << "LOADED " << HERE << endl;
  }

  void
  Mmsapt::
  add(string const& s1, string const& s2, string const& a)
  {
    vector<string> S1(1,s1);
    vector<string> S2(1,s2);
    vector<string> ALN(1,a);
    boost::unique_lock<boost::shared_mutex> guard(m_lock);
    btdyn = btdyn->add(S1,S2,ALN);
  }


  TargetPhrase*
  Mmsapt::
  mkTPhrase(ttasksptr const& ttask,
            Phrase const& src,
<<<<<<< HEAD
            PhrasePair<Token>* fix,
            PhrasePair<Token>* dyn,
            SPTR<Bitext<Token> > const& dynbt) const
=======
	    PhrasePair<Token>* fix,
	    PhrasePair<Token>* dyn,
	    SPTR<Bitext<Token> > const& dynbt) const
>>>>>>> 83ef1389
  {
    UTIL_THROW_IF2(!fix && !dyn, HERE <<
                   ": Can't create target phrase from nothing.");
    vector<float> fvals(this->m_numScoreComponents);
    PhrasePair<Token> pool = fix ? *fix : *dyn;
    if (fix)
      {
<<<<<<< HEAD
        BOOST_FOREACH(SPTR<pscorer> const& ff, m_active_ff_fix)
          (*ff)(*btfix, *fix, &fvals);
      }
    if (dyn)
      {
        BOOST_FOREACH(SPTR<pscorer> const& ff, m_active_ff_dyn)
          (*ff)(*dynbt, *dyn, &fvals);
=======
	BOOST_FOREACH(SPTR<pscorer> const& ff, m_active_ff_fix)
	  (*ff)(btfix, *fix, &fvals);
      }
    if (dyn)
      {
	BOOST_FOREACH(SPTR<pscorer> const& ff, m_active_ff_dyn)
	  (*ff)(*dynbt, *dyn, &fvals);
>>>>>>> 83ef1389
      }

    if (fix && dyn) { pool += *dyn; }
    else if (fix)
      {
<<<<<<< HEAD
        PhrasePair<Token> zilch; zilch.init();
        TSA<Token>::tree_iterator m(dynbt->I2.get(), fix->start2, fix->len2);
        if (m.size() == fix->len2)
          zilch.raw2 = m.approxOccurrenceCount();
        pool += zilch;
        BOOST_FOREACH(SPTR<pscorer> const& ff, m_active_ff_dyn)
          (*ff)(*dynbt, ff->allowPooling() ? pool : zilch, &fvals);
      }
    else if (dyn)
      {
        PhrasePair<Token> zilch; zilch.init();
        TSA<Token>::tree_iterator m(btfix->I2.get(), dyn->start2, dyn->len2);
        if (m.size() == dyn->len2)
          zilch.raw2 = m.approxOccurrenceCount();
        pool += zilch;
        BOOST_FOREACH(SPTR<pscorer> const& ff, m_active_ff_fix)
          (*ff)(*dynbt, ff->allowPooling() ? pool : zilch, &fvals);
      }
    if (fix)
      {
        BOOST_FOREACH(SPTR<pscorer> const& ff, m_active_ff_common)
          (*ff)(*btfix, pool, &fvals);
      }
    else
      {
        BOOST_FOREACH(SPTR<pscorer> const& ff, m_active_ff_common)
          (*ff)(*dynbt, pool, &fvals);
=======
	PhrasePair<Token> zilch; zilch.init();
	TSA<Token>::tree_iterator m(dynbt->I2.get(), fix->start2, fix->len2);
	if (m.size() == fix->len2)
	  zilch.raw2 = m.approxOccurrenceCount();
	pool += zilch;
	BOOST_FOREACH(SPTR<pscorer> const& ff, m_active_ff_dyn)
	  (*ff)(*dynbt, ff->allowPooling() ? pool : zilch, &fvals);
      }
    else if (dyn)
      {
	PhrasePair<Token> zilch; zilch.init();
	TSA<Token>::tree_iterator m(btfix.I2.get(), dyn->start2, dyn->len2);
	if (m.size() == dyn->len2)
	  zilch.raw2 = m.approxOccurrenceCount();
	pool += zilch;
	BOOST_FOREACH(SPTR<pscorer> const& ff, m_active_ff_fix)
	  (*ff)(*dynbt, ff->allowPooling() ? pool : zilch, &fvals);
      }
    if (fix)
      {
 	BOOST_FOREACH(SPTR<pscorer> const& ff, m_active_ff_common)
	  (*ff)(btfix, pool, &fvals);
      }
    else
      {
 	BOOST_FOREACH(SPTR<pscorer> const& ff, m_active_ff_common)
	  (*ff)(*dynbt, pool, &fvals);
>>>>>>> 83ef1389
      }

    TargetPhrase* tp = new TargetPhrase(const_cast<ttasksptr&>(ttask), this);
    Token const* x = fix ? fix->start2 : dyn->start2;
    uint32_t len = fix ? fix->len2 : dyn->len2;
    for (uint32_t k = 0; k < len; ++k, x = x->next())
      {
        StringPiece wrd = (*(btfix->V2))[x->id()];
        Word w; 
        w.CreateFromString(Output, m_ofactor, wrd, false);
        tp->AddWord(w);
      }
    tp->SetAlignTerm(pool.aln);
    tp->GetScoreBreakdown().Assign(this, fvals);
    tp->EvaluateInIsolation(src);

    if (m_lr_func)
      {
<<<<<<< HEAD
        LRModel::ModelType mdl = m_lr_func->GetModel().GetModelType();
        LRModel::Direction dir = m_lr_func->GetModel().GetDirection();
        SPTR<Scores> scores(new Scores());
        pool.fill_lr_vec(dir, mdl, *scores);
        tp->SetExtraScores(m_lr_func, scores);
=======
	LRModel::ModelType mdl = m_lr_func->GetModel().GetModelType();
	LRModel::Direction dir = m_lr_func->GetModel().GetDirection();
	SPTR<Scores> scores(new Scores());
	pool.fill_lr_vec(dir, mdl, *scores);
	tp->SetExtraScores(m_lr_func, scores);
>>>>>>> 83ef1389
      }

    return tp;
  }

  void
  Mmsapt::
  GetTargetPhraseCollectionBatch(ttasksptr const& ttask,
                                 const InputPathList &inputPathQueue) const
  {
    InputPathList::const_iterator iter;
    for (iter = inputPathQueue.begin(); iter != inputPathQueue.end(); ++iter)
      {
        InputPath &inputPath = **iter;
        const Phrase &phrase = inputPath.GetPhrase();
        PrefixExists(ttask, phrase); // launches parallel lookup
      }
    for (iter = inputPathQueue.begin(); iter != inputPathQueue.end(); ++iter)
      {
        InputPath &inputPath = **iter;
        const Phrase &phrase = inputPath.GetPhrase();
        const TargetPhraseCollection *targetPhrases
          = this->GetTargetPhraseCollectionLEGACY(ttask,phrase);
        inputPath.SetTargetPhrases(*this, targetPhrases, NULL);
      }
  }
  
  TargetPhraseCollection const*
  Mmsapt::
  GetTargetPhraseCollectionLEGACY(const Phrase& src) const
  {
    UTIL_THROW2("Don't call me without the translation task.");
  }

  // This is not the most efficient way of phrase lookup!
  TargetPhraseCollection const*
  Mmsapt::
  GetTargetPhraseCollectionLEGACY(ttasksptr const& ttask, const Phrase& src) const
  {
    // map from Moses Phrase to internal id sequence
    vector<id_type> sphrase;
    fillIdSeq(src, m_ifactor, *(btfix->V1), sphrase);
    if (sphrase.size() == 0) return NULL;

    // Reserve a local copy of the dynamic bitext in its current form. /btdyn/
    // is set to a new copy of the dynamic bitext every time a sentence pair
    // is added. /dyn/ keeps the old bitext around as long as we need it.
    SPTR<imBitext<Token> > dyn;
    { // braces are needed for scoping mutex lock guard!
      boost::unique_lock<boost::shared_mutex> guard(m_lock);
      assert(btdyn);
      dyn = btdyn;
    }
    assert(dyn);

    // lookup phrases in both bitexts
    TSA<Token>::tree_iterator mfix(btfix->I1.get(), &sphrase[0], sphrase.size());
    TSA<Token>::tree_iterator mdyn(dyn->I1.get());
    if (dyn->I1.get())
      for (size_t i = 0; mdyn.size() == i && i < sphrase.size(); ++i)
        mdyn.extend(sphrase[i]);

    if (mdyn.size() != sphrase.size() && mfix.size() != sphrase.size())
      return NULL; // phrase not found in either bitext

    // do we have cached results for this phrase?
    uint64_t phrasekey = (mfix.size() == sphrase.size()
                          ? (mfix.getPid()<<1) : (mdyn.getPid()<<1)+1);

    // get context-specific cache of items previously looked up
    SPTR<ContextScope> const& scope = ttask->GetScope();
    SPTR<TPCollCache> cache = scope->get<TPCollCache>(cache_key);
    if (!cache) cache = m_cache;
    TPCollWrapper* ret = cache->get(phrasekey, dyn->revision());
    // TO DO: we should revise the revision mechanism: we take the length
    // of the dynamic bitext (in sentences) at the time the PT entry
    // was stored as the time stamp. For each word in the
    // vocabulary, we also store its most recent occurrence in the
    // bitext. Only if the timestamp of each word in the phrase is
    // newer than the timestamp of the phrase itself we must update
    // the entry.

    if (ret) return ret; // yes, was cached => DONE

    // OK: pt entry NOT found or NOT up to date
    // lookup and expansion could be done in parallel threads,
    // but ppdyn is probably small anyway
    // TO DO: have Bitexts return lists of PhrasePairs instead of pstats
    // no need to expand pstats at every single lookup again, especially
    // for btfix.
    SPTR<pstats> sfix,sdyn;

    if (mfix.size() == sphrase.size()) 
      {
        SPTR<ContextForQuery> context = scope->get<ContextForQuery>(btfix.get());
        SPTR<pstats> const* foo = context->cache1->get(mfix.getPid());
        if (foo) { sfix = *foo; sfix->wait(); }
        else 
          {
            BitextSampler<Token> s(btfix.get(), mfix, context->bias, 
                                   m_default_sample_size, m_sampling_method);
            s();
            sfix = s.stats();
          }
      }
    if (mdyn.size() == sphrase.size()) sdyn = dyn->lookup(ttask, mdyn);

    vector<PhrasePair<Token> > ppfix,ppdyn;
    PhrasePair<Token>::SortByTargetIdSeq sort_by_tgt_id;
    if (sfix)
      {
        expand(mfix, *btfix, *sfix, ppfix, m_bias_log);
        sort(ppfix.begin(), ppfix.end(),sort_by_tgt_id);
      }
    if (sdyn)
      {
        expand(mdyn, *dyn, *sdyn, ppdyn, m_bias_log);
        sort(ppdyn.begin(), ppdyn.end(),sort_by_tgt_id);
      }
    // now we have two lists of Phrase Pairs, let's merge them
    ret = new TPCollWrapper(dyn->revision(), phrasekey);
    PhrasePair<Token>::SortByTargetIdSeq sorter;
    size_t i = 0; size_t k = 0;
    while (i < ppfix.size() && k < ppdyn.size())
      {
        int cmp = sorter.cmp(ppfix[i], ppdyn[k]);
        if      (cmp  < 0) ret->Add(mkTPhrase(ttask,src,&ppfix[i++],NULL,dyn));
        else if (cmp == 0) ret->Add(mkTPhrase(ttask,src,&ppfix[i++],&ppdyn[k++],dyn));
        else               ret->Add(mkTPhrase(ttask,src,NULL,&ppdyn[k++],dyn));
      }
    while (i < ppfix.size()) ret->Add(mkTPhrase(ttask,src,&ppfix[i++],NULL,dyn));
    while (k < ppdyn.size()) ret->Add(mkTPhrase(ttask,src,NULL,&ppdyn[k++],dyn));
    if (m_tableLimit) ret->Prune(true, m_tableLimit);
    else ret->Prune(true,ret->GetSize());

#if 1
    if (m_bias_log && m_lr_func && m_bias_loglevel > 3)
      {
        PhrasePair<Token>::SortDescendingByJointCount sorter;
        sort(ppfix.begin(), ppfix.end(),sorter);
        BOOST_FOREACH(PhrasePair<Token> const& pp, ppfix)
          {
            // if (&pp != &ppfix.front() && pp.joint <= 1) break;
            pp.print(*m_bias_log,*btfix->V1, *btfix->V2, m_lr_func->GetModel());
          }
      }
#endif
    cache->add(phrasekey, ret);
    return ret;
  }

  size_t
  Mmsapt::
  SetTableLimit(size_t limit)
  {
    std::swap(m_tableLimit,limit);
    return limit;
  }

  void
  Mmsapt::
  CleanUpAfterSentenceProcessing(ttasksptr const& ttask)
  { }


  ChartRuleLookupManager*
  Mmsapt::
  CreateRuleLookupManager(const ChartParser &, const ChartCellCollectionBase &)
  {
    throw "CreateRuleLookupManager is currently not supported in Mmsapt!";
  }

  ChartRuleLookupManager*
  Mmsapt::
  CreateRuleLookupManager(const ChartParser &, const ChartCellCollectionBase &,
                          size_t )
  {
    throw "CreateRuleLookupManager is currently not supported in Mmsapt!";
  }

  void
  Mmsapt::
  set_bias_via_server(ttasksptr const& ttask)
  {
    SPTR<ContextScope> const& scope = ttask->GetScope();
<<<<<<< HEAD
    SPTR<ContextForQuery> context = scope->get<ContextForQuery>(btfix.get(), true);
    if (m_bias_server.size() && context->bias == NULL && ttask->GetContextWindow())
=======
    SPTR<ContextForQuery> context
      = scope->get<ContextForQuery>(&btfix, true);
    if (m_bias_server.size() && context->bias == NULL)
>>>>>>> 83ef1389
      { // we need to create the bias
        boost::unique_lock<boost::shared_mutex> lock(context->lock);
        // string const& context_words = ttask->GetContextString();
        string context_words;
        BOOST_FOREACH(string const& line, *ttask->GetContextWindow())
          {
            if (context_words.size()) context_words += " ";
            context_words += line;
          }
        if (context_words.size())
          {
            if (m_bias_log)
              {
                *m_bias_log << HERE << endl << "BIAS LOOKUP CONTEXT: " 
                            << context_words << endl;
                context->bias_log = m_bias_log;
              }
            context->bias
              = btfix->SetupDocumentBias(m_bias_server, context_words, m_bias_log);
            context->bias->loglevel = m_bias_loglevel;
            context->bias->log = m_bias_log;
            //Reset the bias in the ttaskptr so that other functions
            //so that other functions can utilize the biases;
            ttask->ReSetContextWeights(context->bias->getBiasMap());
          }
        // if (!context->cache1) context->cache1.reset(new pstats::cache_t);
        // if (!context->cache2) context->cache2.reset(new pstats::cache_t);
      } 
    else if (!ttask->GetContextWeights().empty()) 
      {
        if (m_bias_log)
          {
            *m_bias_log << HERE << endl
                        << "BIAS FROM MAP LOOKUP" << endl;
            context->bias_log = m_bias_log;
          }
        context->bias
          = btfix->SetupDocumentBias(ttask->GetContextWeights(), m_bias_log);
        context->bias->loglevel = m_bias_loglevel;
        context->bias->log = m_bias_log;
        // if (!context->cache1) context->cache1.reset(new pstats::cache_t);
        // if (!context->cache2) context->cache2.reset(new pstats::cache_t);
      }
    if (!context->cache1) context->cache1.reset(new pstats::cache_t);
    if (!context->cache2) context->cache2.reset(new pstats::cache_t);
  }
  
  void
  Mmsapt::
  InitializeForInput(ttasksptr const& ttask)
  {
    SPTR<ContextScope> const& scope = ttask->GetScope();
    SPTR<ContextForQuery> context = scope->get<ContextForQuery>(btfix.get(), true);

    // set sampling bias, depending on sampling method specified
    if (m_sampling_method == random_sampling)
      set_bias_via_server(ttask);
    else UTIL_THROW2("Unknown sampling method: " << m_sampling_method);

    boost::unique_lock<boost::shared_mutex> mylock(m_lock);
    SPTR<TPCollCache> localcache = scope->get<TPCollCache>(cache_key);
    if (!localcache)
      {
        if (context->bias) localcache.reset(new TPCollCache(m_cache_size));
        else localcache = m_cache;
        scope->set<TPCollCache>(cache_key, localcache);
      }

    if (m_lr_func_name.size() && m_lr_func == NULL)
      {
        FeatureFunction* lr = &FeatureFunction::FindFeatureFunction(m_lr_func_name);
        m_lr_func = dynamic_cast<LexicalReordering*>(lr);
        UTIL_THROW_IF2(lr == NULL, "FF " << m_lr_func_name
                       << " does not seem to be a lexical reordering function!");
        // todo: verify that lr_func implements a hierarchical reordering model
      }
  }

  // bool
  // Mmsapt::
  // PrefixExists(Moses::Phrase const& phrase) const
  // {
  //   return PrefixExists(phrase,NULL);
  // }

  bool
  Mmsapt::
  PrefixExists(ttasksptr const& ttask, Moses::Phrase const& phrase) const
  {
    if (phrase.GetSize() == 0) return false;
    SPTR<ContextScope> const& scope = ttask->GetScope();

    vector<id_type> myphrase; 
    fillIdSeq(phrase, m_ifactor, *btfix->V1, myphrase);

    TSA<Token>::tree_iterator mfix(btfix->I1.get(),&myphrase[0],myphrase.size());
    if (mfix.size() == myphrase.size())
      {
<<<<<<< HEAD
        SPTR<ContextForQuery> context = scope->get<ContextForQuery>(btfix.get(), true);
        uint64_t pid = mfix.getPid();
        if (!context->cache1->get(pid))
          {
            BitextSampler<Token> s(btfix.get(), mfix, context->bias, 
                                   m_default_sample_size, m_sampling_method);
            if (*context->cache1->get(pid, s.stats()) == s.stats())
              m_thread_pool->add(s);
          }
        // btfix->prep(ttask, mfix);
        // cerr << phrase << " " << mfix.approxOccurrenceCount() << endl;
        return true;
=======
	btfix.prep(ttask, mfix);
	// cerr << phrase << " " << mfix.approxOccurrenceCount() << endl;
	return true;
>>>>>>> 83ef1389
      }

    SPTR<imBitext<Token> > dyn;
    { // braces are needed for scoping lock!
      boost::unique_lock<boost::shared_mutex> guard(m_lock);
      dyn = btdyn;
    }
    assert(dyn);
    TSA<Token>::tree_iterator mdyn(dyn->I1.get());
    if (dyn->I1.get())
      {
        for (size_t i = 0; mdyn.size() == i && i < myphrase.size(); ++i)
          mdyn.extend(myphrase[i]);
        // let's assume a uniform bias over the foreground corpus
        if (mdyn.size() == myphrase.size()) dyn->prep(ttask, mdyn);
      }
    return mdyn.size() == myphrase.size();
  }

  void
  Mmsapt
  ::Release(ttasksptr const& ttask, TargetPhraseCollection*& tpc) const
  {
    SPTR<TPCollCache> cache = ttask->GetScope()->get<TPCollCache>(cache_key);
    TPCollWrapper* foo = static_cast<TPCollWrapper*>(tpc);
    if (cache) cache->release(foo);
    tpc = NULL;
  }

  bool Mmsapt
  ::ProvidesPrefixCheck() const { return true; }

  string const& Mmsapt
  ::GetName() const { return m_name; }

  // SPTR<DocumentBias>
  // Mmsapt
  // ::setupDocumentBias(map<string,float> const& bias) const
  // {
  //   return btfix->SetupDocumentBias(bias);
  // }

  vector<float>
  Mmsapt
  ::DefaultWeights() const
  { return vector<float>(this->GetNumScoreComponents(), 1.); }

}<|MERGE_RESOLUTION|>--- conflicted
+++ resolved
@@ -346,7 +346,6 @@
     if (spec == "" || spec == "0") return;
     if (registry)
       {
-<<<<<<< HEAD
         SPTR<fftype> ff(new fftype(spec));
         register_ff(ff, *registry);
       }
@@ -361,22 +360,6 @@
       {
         SPTR<fftype> ff(new fftype(spec));
         register_ff(ff, m_active_ff_common);
-=======
-	SPTR<fftype> ff(new fftype(spec));
-	register_ff(ff, *registry);
-      }
-    else if (spec[spec.size()-1] == '+') // corpus specific
-      {
-	SPTR<fftype> ff(new fftype(spec));
-	register_ff(ff, m_active_ff_fix);
-	ff.reset(new fftype(spec));
-	register_ff(ff, m_active_ff_dyn);
-      }
-    else
-      {
-	SPTR<fftype> ff(new fftype(spec));
-	register_ff(ff, m_active_ff_common);
->>>>>>> 83ef1389
       }
   }
 
@@ -384,17 +367,12 @@
   void
   Mmsapt::
   check_ff(string const ffname, float const xtra,
-<<<<<<< HEAD
            vector<SPTR<pscorer> >* registry)
-=======
-	   vector<SPTR<pscorer> >* registry)
->>>>>>> 83ef1389
   {
     string const& spec = param[ffname];
     if (spec == "" || spec == "0") return;
     if (registry)
       {
-<<<<<<< HEAD
         SPTR<fftype> ff(new fftype(xtra,spec));
         register_ff(ff, *registry);
       }
@@ -412,40 +390,13 @@
       }
   }
   
-=======
-	SPTR<fftype> ff(new fftype(xtra,spec));
-	register_ff(ff, *registry);
-      }
-    else if (spec[spec.size()-1] == '+') // corpus specific
-      {
-	SPTR<fftype> ff(new fftype(xtra,spec));
-	register_ff(ff, m_active_ff_fix);
-	ff.reset(new fftype(xtra,spec));
-	register_ff(ff, m_active_ff_dyn);
-      }
-    else
-      {
-	SPTR<fftype> ff(new fftype(xtra,spec));
-	register_ff(ff, m_active_ff_common);
-      }
-  }
-
-  // void
-  // Mmsapt::
-  // add_corpus_specific_features(vector<SPTR<pscorer > >& registry)
-  // {
-  //   check_ff<PScorePbwd<Token> >("pbwd",m_lbop_conf,registry);
-  //   check_ff<PScoreLogCnt<Token> >("logcnt",registry);
-  // }
-
->>>>>>> 83ef1389
   void
   Mmsapt::
   Load()
   {
     Load(true);
   }
-  
+
   void
   Mmsapt
   ::setup_local_feature_functions()
@@ -454,7 +405,6 @@
     // load feature sets
     BOOST_FOREACH(string const& fsname, m_feature_set_names)
       {
-<<<<<<< HEAD
         // standard (default) feature set
         if (fsname == "standard")
           {
@@ -491,42 +441,6 @@
             SPTR<PScoreWC<Token> > ffwcnt(new PScoreWC<Token>("wcnt"));
             register_ff(ffwcnt,m_active_ff_common);
           }
-=======
-	// standard (default) feature set
-	if (fsname == "standard")
-	  {
-	    // lexical scores
-	    string lexfile = m_bname + L1 + "-" + L2 + ".lex";
-	    SPTR<PScoreLex1<Token> >
-	      ff(new PScoreLex1<Token>(param["lex_alpha"],lexfile));
-	    register_ff(ff,m_active_ff_common);
-
-	    // these are always computed on pooled data
-	    check_ff<PScoreRareness<Token> > ("rare", &m_active_ff_common);
-	    check_ff<PScoreUnaligned<Token> >("unal", &m_active_ff_common);
-	    check_ff<PScoreCoherence<Token> >("coh",  &m_active_ff_common);
-
-	    // for these ones either way is possible (specification ends with '+'
-	    // if corpus-specific
-	    check_ff<PScorePfwd<Token> >("pfwd", m_lbop_conf);
-	    check_ff<PScorePbwd<Token> >("pbwd", m_lbop_conf);
-	    check_ff<PScoreLogCnt<Token> >("logcnt");
-
-	    // These are always corpus-specific
-	    check_ff<PScoreProvenance<Token> >("prov", &m_active_ff_fix);
-	    check_ff<PScoreProvenance<Token> >("prov", &m_active_ff_dyn);
-	  }
-
-	// data source features (copies of phrase and word count specific to
-	// this translation model)
-	else if (fsname == "datasource")
-	  {
-	    SPTR<PScorePC<Token> > ffpcnt(new PScorePC<Token>("pcnt"));
-	    register_ff(ffpcnt,m_active_ff_common);
-	    SPTR<PScoreWC<Token> > ffwcnt(new PScoreWC<Token>("wcnt"));
-	    register_ff(ffwcnt,m_active_ff_common);
-	  }
->>>>>>> 83ef1389
       }
     // cerr << "Features: " << Join("|",m_feature_names) << endl;
     this->m_numScoreComponents = this->m_feature_names.size();
@@ -599,15 +513,9 @@
   Mmsapt::
   mkTPhrase(ttasksptr const& ttask,
             Phrase const& src,
-<<<<<<< HEAD
             PhrasePair<Token>* fix,
             PhrasePair<Token>* dyn,
             SPTR<Bitext<Token> > const& dynbt) const
-=======
-	    PhrasePair<Token>* fix,
-	    PhrasePair<Token>* dyn,
-	    SPTR<Bitext<Token> > const& dynbt) const
->>>>>>> 83ef1389
   {
     UTIL_THROW_IF2(!fix && !dyn, HERE <<
                    ": Can't create target phrase from nothing.");
@@ -615,7 +523,6 @@
     PhrasePair<Token> pool = fix ? *fix : *dyn;
     if (fix)
       {
-<<<<<<< HEAD
         BOOST_FOREACH(SPTR<pscorer> const& ff, m_active_ff_fix)
           (*ff)(*btfix, *fix, &fvals);
       }
@@ -623,21 +530,11 @@
       {
         BOOST_FOREACH(SPTR<pscorer> const& ff, m_active_ff_dyn)
           (*ff)(*dynbt, *dyn, &fvals);
-=======
-	BOOST_FOREACH(SPTR<pscorer> const& ff, m_active_ff_fix)
-	  (*ff)(btfix, *fix, &fvals);
-      }
-    if (dyn)
-      {
-	BOOST_FOREACH(SPTR<pscorer> const& ff, m_active_ff_dyn)
-	  (*ff)(*dynbt, *dyn, &fvals);
->>>>>>> 83ef1389
       }
 
     if (fix && dyn) { pool += *dyn; }
     else if (fix)
       {
-<<<<<<< HEAD
         PhrasePair<Token> zilch; zilch.init();
         TSA<Token>::tree_iterator m(dynbt->I2.get(), fix->start2, fix->len2);
         if (m.size() == fix->len2)
@@ -665,35 +562,6 @@
       {
         BOOST_FOREACH(SPTR<pscorer> const& ff, m_active_ff_common)
           (*ff)(*dynbt, pool, &fvals);
-=======
-	PhrasePair<Token> zilch; zilch.init();
-	TSA<Token>::tree_iterator m(dynbt->I2.get(), fix->start2, fix->len2);
-	if (m.size() == fix->len2)
-	  zilch.raw2 = m.approxOccurrenceCount();
-	pool += zilch;
-	BOOST_FOREACH(SPTR<pscorer> const& ff, m_active_ff_dyn)
-	  (*ff)(*dynbt, ff->allowPooling() ? pool : zilch, &fvals);
-      }
-    else if (dyn)
-      {
-	PhrasePair<Token> zilch; zilch.init();
-	TSA<Token>::tree_iterator m(btfix.I2.get(), dyn->start2, dyn->len2);
-	if (m.size() == dyn->len2)
-	  zilch.raw2 = m.approxOccurrenceCount();
-	pool += zilch;
-	BOOST_FOREACH(SPTR<pscorer> const& ff, m_active_ff_fix)
-	  (*ff)(*dynbt, ff->allowPooling() ? pool : zilch, &fvals);
-      }
-    if (fix)
-      {
- 	BOOST_FOREACH(SPTR<pscorer> const& ff, m_active_ff_common)
-	  (*ff)(btfix, pool, &fvals);
-      }
-    else
-      {
- 	BOOST_FOREACH(SPTR<pscorer> const& ff, m_active_ff_common)
-	  (*ff)(*dynbt, pool, &fvals);
->>>>>>> 83ef1389
       }
 
     TargetPhrase* tp = new TargetPhrase(const_cast<ttasksptr&>(ttask), this);
@@ -712,19 +580,11 @@
 
     if (m_lr_func)
       {
-<<<<<<< HEAD
         LRModel::ModelType mdl = m_lr_func->GetModel().GetModelType();
         LRModel::Direction dir = m_lr_func->GetModel().GetDirection();
         SPTR<Scores> scores(new Scores());
         pool.fill_lr_vec(dir, mdl, *scores);
         tp->SetExtraScores(m_lr_func, scores);
-=======
-	LRModel::ModelType mdl = m_lr_func->GetModel().GetModelType();
-	LRModel::Direction dir = m_lr_func->GetModel().GetDirection();
-	SPTR<Scores> scores(new Scores());
-	pool.fill_lr_vec(dir, mdl, *scores);
-	tp->SetExtraScores(m_lr_func, scores);
->>>>>>> 83ef1389
       }
 
     return tp;
@@ -910,14 +770,8 @@
   set_bias_via_server(ttasksptr const& ttask)
   {
     SPTR<ContextScope> const& scope = ttask->GetScope();
-<<<<<<< HEAD
     SPTR<ContextForQuery> context = scope->get<ContextForQuery>(btfix.get(), true);
     if (m_bias_server.size() && context->bias == NULL && ttask->GetContextWindow())
-=======
-    SPTR<ContextForQuery> context
-      = scope->get<ContextForQuery>(&btfix, true);
-    if (m_bias_server.size() && context->bias == NULL)
->>>>>>> 83ef1389
       { // we need to create the bias
         boost::unique_lock<boost::shared_mutex> lock(context->lock);
         // string const& context_words = ttask->GetContextString();
@@ -1016,7 +870,6 @@
     TSA<Token>::tree_iterator mfix(btfix->I1.get(),&myphrase[0],myphrase.size());
     if (mfix.size() == myphrase.size())
       {
-<<<<<<< HEAD
         SPTR<ContextForQuery> context = scope->get<ContextForQuery>(btfix.get(), true);
         uint64_t pid = mfix.getPid();
         if (!context->cache1->get(pid))
@@ -1029,11 +882,6 @@
         // btfix->prep(ttask, mfix);
         // cerr << phrase << " " << mfix.approxOccurrenceCount() << endl;
         return true;
-=======
-	btfix.prep(ttask, mfix);
-	// cerr << phrase << " " << mfix.approxOccurrenceCount() << endl;
-	return true;
->>>>>>> 83ef1389
       }
 
     SPTR<imBitext<Token> > dyn;
