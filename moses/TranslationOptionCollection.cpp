--- conflicted
+++ resolved
@@ -93,14 +93,13 @@
 
   if (m_maxNoTransOptPerCoverage == 0 && m_translationOptionThreshold == no_th)
     return;
-  
+
   // bookkeeping for how many options used, pruned
   size_t total = 0;
   size_t totalPruned = 0;
 
   // loop through all spans
   size_t size = m_source.GetSize();
-<<<<<<< HEAD
   for (size_t sPos = 0 ; sPos < size; ++sPos) 
     {
       BOOST_FOREACH(TranslationOptionList& fullList, m_collection[sPos])
@@ -108,55 +107,6 @@
 	  total       += fullList.size();
 	  totalPruned += fullList.SelectNBest(m_maxNoTransOptPerCoverage);
 	  totalPruned += fullList.PruneByThreshold(m_translationOptionThreshold);
-=======
-  for (size_t startPos = 0 ; startPos < size; ++startPos) {
-    size_t maxSize = size - startPos;
-    size_t maxSizePhrase = StaticData::Instance().GetMaxPhraseLength();
-    maxSize = std::min(maxSize, maxSizePhrase);
-
-    for (size_t endPos = startPos ; endPos < startPos + maxSize ; ++endPos) {
-      // consider list for a span
-      TranslationOptionList &fullList = GetTranslationOptionList(startPos, endPos);
-      total += fullList.size();
-
-      // size pruning
-      if (m_maxNoTransOptPerCoverage > 0 &&
-          fullList.size() > m_maxNoTransOptPerCoverage) {
-        // sort in vector
-        NTH_ELEMENT4(fullList.begin(), fullList.begin() + m_maxNoTransOptPerCoverage, fullList.end(), CompareTranslationOption);
-        totalPruned += fullList.size() - m_maxNoTransOptPerCoverage;
-
-        // delete the rest
-        for (size_t i = m_maxNoTransOptPerCoverage ; i < fullList.size() ; ++i) {
-          delete fullList.Get(i);
-        }
-        fullList.resize(m_maxNoTransOptPerCoverage);
-      }
-
-      // threshold pruning
-      if (fullList.size() > 1 && m_translationOptionThreshold != -std::numeric_limits<float>::infinity()) {
-        // first, find the best score
-        float bestScore = -std::numeric_limits<float>::infinity();
-        for (size_t i=0; i < fullList.size() ; ++i) {
-          if (fullList.Get(i)->GetFutureScore() > bestScore)
-            bestScore = fullList.Get(i)->GetFutureScore();
-        }
-        //std::cerr << "best score for span " << startPos << "-" << endPos << " is " << bestScore << "\n";
-        // then, remove items that are worse than best score + threshold
-        for (size_t i=0; i < fullList.size() ; ++i) {
-          if (fullList.Get(i)->GetFutureScore() < bestScore + m_translationOptionThreshold) {
-            //std::cerr << "\tremoving item " << i << ", score " << fullList.Get(i)->GetFutureScore() << ": " << fullList.Get(i)->GetTargetPhrase() << "\n";
-            delete fullList.Get(i);
-            fullList.Remove(i);
-            total--;
-            totalPruned++;
-            i--;
-          }
-          //else
-          //{
-          //	std::cerr << "\tkeeping item " << i << ", score " << fullList.Get(i)->GetFutureScore() << ": " << fullList.Get(i)->GetTargetPhrase() << "\n";
-          //}
->>>>>>> 8b61f396
         }
     }
   
@@ -438,41 +388,6 @@
 	    }
 	}
     }
-<<<<<<< HEAD
-=======
-
-    const DecodeGraph &decodeGraph = *decodeGraphList[graphInd];
-    size_t backoff = decodeGraph.GetBackoff();
-    // generate phrases that start at startPos ...
-//    VERBOSE(1,"TranslationOptionCollection::CreateTranslationOptions() graphInd:" << graphInd << endl);
-    for (size_t startPos = 0 ; startPos < size; startPos++) {
-//      VERBOSE(1,"TranslationOptionCollection::CreateTranslationOptions() startPos:" << startPos << endl);
-      size_t maxSize = size - startPos; // don't go over end of sentence
-      size_t maxSizePhrase = StaticData::Instance().GetMaxPhraseLength();
-      maxSize = std::min(maxSize, maxSizePhrase);
-
-      // ... and that end at endPos
-      for (size_t endPos = startPos ; endPos < startPos + maxSize ; endPos++) {
-//        VERBOSE(1,"TranslationOptionCollection::CreateTranslationOptions() endPos:" << endPos << endl);
-        if (graphInd > 0 && // only skip subsequent graphs
-            backoff != 0 && // use of backoff specified
-            (endPos-startPos+1 > backoff || // size exceeds backoff limit or ...
-             m_collection[startPos][endPos-startPos].size() > 0)) { // no phrases found so far
-          VERBOSE(3,"No backoff to graph " << graphInd << " for span [" << startPos << ";" << endPos << "]" << endl);
-          // do not create more options
-//          VERBOSE(1,"TranslationOptionCollection::CreateTranslationOptions() continue:" << endl);
-          continue;
-        }
-
-        // create translation options for that range
-//        VERBOSE(1,"TranslationOptionCollection::CreateTranslationOptions() before CreateTranslationOptionsForRange" << endl);
-        CreateTranslationOptionsForRange( decodeGraph, startPos, endPos, true, graphInd);
-//        VERBOSE(1,"TranslationOptionCollection::CreateTranslationOptions() after CreateTranslationOptionsForRange" << endl);
-      }
-    }
-  }
-
->>>>>>> 8b61f396
   VERBOSE(3,"Translation Option Collection\n " << *this << endl);
   ProcessUnknownWord();
   EvaluateWithSourceContext();
@@ -482,73 +397,6 @@
   CacheLexReordering(); // Cached lex reodering costs
 }
 
-<<<<<<< HEAD
-=======
-void TranslationOptionCollection::CreateTranslationOptionsForRange(
-  const DecodeGraph &decodeGraph
-  , size_t startPos
-  , size_t endPos
-  , bool adhereTableLimit
-  , size_t graphInd
-  , InputPath &inputPath)
-{
-//VERBOSE(1,"TranslationOptionCollection::CreateTranslationOptionsForRange() START startPos:" << startPos << " endPos:" << endPos << endl);
-  if ((StaticData::Instance().GetXmlInputType() != XmlExclusive) || !HasXmlOptionsOverlappingRange(startPos,endPos)) {
-
-    // partial trans opt stored in here
-    PartialTranslOptColl* oldPtoc = new PartialTranslOptColl;
-    size_t totalEarlyPruned = 0;
-
-    // initial translation step
-    list <const DecodeStep* >::const_iterator iterStep = decodeGraph.begin();
-    const DecodeStep &decodeStep = **iterStep;
-
-    const PhraseDictionary &phraseDictionary = *decodeStep.GetPhraseDictionaryFeature();
-    const TargetPhraseCollection *targetPhrases = inputPath.GetTargetPhrases(phraseDictionary);
-
-//    VERBOSE(1,"TranslationOptionCollection::CreateTranslationOptionsForRange() before ProcessInitialTranslation" << endl);
-    static_cast<const DecodeStepTranslation&>(decodeStep).ProcessInitialTranslation
-    (m_source, *oldPtoc
-     , startPos, endPos, adhereTableLimit
-     , inputPath, targetPhrases);
-//    VERBOSE(1,"TranslationOptionCollection::CreateTranslationOptionsForRange() after ProcessInitialTranslation" << endl);
-
-    SetInputScore(inputPath, *oldPtoc);
-
-    // do rest of decode steps
-    int indexStep = 0;
-
-    for (++iterStep ; iterStep != decodeGraph.end() ; ++iterStep) {
-
-      const DecodeStep *decodeStep = *iterStep;
-      PartialTranslOptColl* newPtoc = new PartialTranslOptColl;
-
-      // go thru each intermediate trans opt just created
-      const vector<TranslationOption*>& partTransOptList = oldPtoc->GetList();
-      vector<TranslationOption*>::const_iterator iterPartialTranslOpt;
-      for (iterPartialTranslOpt = partTransOptList.begin() ; iterPartialTranslOpt != partTransOptList.end() ; ++iterPartialTranslOpt) {
-        TranslationOption &inputPartialTranslOpt = **iterPartialTranslOpt;
-
-        if (const DecodeStepTranslation *translateStep = dynamic_cast<const DecodeStepTranslation*>(decodeStep) ) {
-          const PhraseDictionary &phraseDictionary = *translateStep->GetPhraseDictionaryFeature();
-          const TargetPhraseCollection *targetPhrases = inputPath.GetTargetPhrases(phraseDictionary);
-          translateStep->Process(inputPartialTranslOpt
-                                 , *decodeStep
-                                 , *newPtoc
-                                 , this
-                                 , adhereTableLimit
-                                 , targetPhrases);
-        } else {
-          const DecodeStepGeneration *genStep = dynamic_cast<const DecodeStepGeneration*>(decodeStep);
-          assert(genStep);
-          genStep->Process(inputPartialTranslOpt
-                           , *decodeStep
-                           , *newPtoc
-                           , this
-                           , adhereTableLimit);
-        }
-      }
->>>>>>> 8b61f396
 
 bool
 TranslationOptionCollection::
@@ -620,14 +468,12 @@
 	TranslationOption *transOpt = *iterColl;
 	if (StaticData::Instance().GetXmlInputType() != XmlConstraint || !ViolatesXmlOptionsConstraint(sPos,ePos,transOpt)) {
         Add(transOpt);
-	}
       }
       
     lastPartialTranslOptColl.DetachAll();
     totalEarlyPruned += oldPtoc->GetPrunedCount();
     delete oldPtoc;
     // TRACE_ERR( "Early translation options pruned: " << totalEarlyPruned << endl);
-<<<<<<< HEAD
     } // if ((StaticData::Instance().GetXmlInputType() != XmlExclusive) || !HasXmlOptionsOverlappingRange(sPos,ePos))
   
   if (gidx == 0 && StaticData::Instance().GetXmlInputType() != XmlPassThrough && HasXmlOptionsOverlappingRange(sPos,ePos)) {
@@ -635,15 +481,6 @@
   }
 
   return true;
-=======
-  } // if ((StaticData::Instance().GetXmlInputType() != XmlExclusive) || !HasXmlOptionsOverlappingRange(startPos,endPos))
-
-//  VERBOSE(1,"TranslationOptionCollection::CreateTranslationOptionsForRange() before CreateXmlOptionsForRange" << endl);
-  if (graphInd == 0 && StaticData::Instance().GetXmlInputType() != XmlPassThrough && HasXmlOptionsOverlappingRange(startPos,endPos)) {
-    CreateXmlOptionsForRange(startPos, endPos);
-  }
-//  VERBOSE(1,"TranslationOptionCollection::CreateTranslationOptionsForRange() after CreateXmlOptionsForRange" << endl);
->>>>>>> 8b61f396
 }
 
 void 
@@ -670,7 +507,6 @@
 EvaluateWithSourceContext()
 {
   const size_t size = m_source.GetSize();
-<<<<<<< HEAD
   for (size_t sPos = 0 ; sPos < size ; ++sPos) 
     {
       BOOST_FOREACH(TranslationOptionList& tol, m_collection[sPos])
@@ -680,41 +516,6 @@
 	    (*i)->EvaluateWithSourceContext(m_source);
 	}
     }
-=======
-
-  for (size_t startPos = 0 ; startPos < size ; ++startPos) {
-    size_t maxSize = m_source.GetSize() - startPos;
-    size_t maxSizePhrase = StaticData::Instance().GetMaxPhraseLength();
-    maxSize = std::min(maxSize, maxSizePhrase);
-
-    for (size_t endPos = startPos ; endPos < startPos + maxSize ; ++endPos) {
-      TranslationOptionList &transOptList = GetTranslationOptionList(startPos, endPos);
-
-      TranslationOptionList::const_iterator iterTransOpt;
-      for(iterTransOpt = transOptList.begin() ; iterTransOpt != transOptList.end() ; ++iterTransOpt) {
-        TranslationOption &transOpt = **iterTransOpt;
-        transOpt.EvaluateWithSourceContext(m_source);
-      }
-
-      EvaluateTranslatonOptionListWithSourceContext(transOptList);
-    }
-  }
-}
-
-void TranslationOptionCollection::EvaluateTranslatonOptionListWithSourceContext(
-  TranslationOptionList &translationOptionList)
-{
-
-  const std::vector<FeatureFunction*> &ffs = FeatureFunction::GetFeatureFunctions();
-  const StaticData &staticData = StaticData::Instance();
-  for (size_t i = 0; i < ffs.size(); ++i) {
-    const FeatureFunction &ff = *ffs[i];
-    if (! staticData.IsFeatureFunctionIgnored(ff)) {
-      ff.EvaluateTranslationOptionListWithSourceContext(m_source, translationOptionList);
-    }
-  }
-
->>>>>>> 8b61f396
 }
 
 void 
@@ -772,12 +573,12 @@
   const WordsRange &coverage = translationOption->GetSourceWordsRange();
 
   if (coverage.GetEndPos() - coverage.GetStartPos() >= m_collection[coverage.GetStartPos()].size()) {
-    cerr << "translationOption=" << *translationOption << endl;
-    cerr << "coverage=" << coverage << endl;
+	  cerr << "translationOption=" << *translationOption << endl;
+	  cerr << "coverage=" << coverage << endl;
   }
 
   UTIL_THROW_IF2(coverage.GetEndPos() - coverage.GetStartPos() >= m_collection[coverage.GetStartPos()].size(),
-                 "Out of bound access: " << coverage);
+		  "Out of bound access: " << coverage);
   m_collection[coverage.GetStartPos()][coverage.GetEndPos() - coverage.GetStartPos()].Add(translationOption);
 }
 
@@ -843,24 +644,12 @@
 TranslationOptionCollection::
 GetTranslationOptionList(size_t const sPos, size_t const ePos)
 {
-<<<<<<< HEAD
   UTIL_THROW_IF2(sPos >= m_collection.size(), "Out of bound access.");
   vector<TranslationOptionList>& tol = m_collection[sPos];
   size_t idx = ePos - sPos;
   return idx < tol.size() ? &tol[idx] : NULL;
-=======
-  size_t maxSize = endPos - startPos;
-  size_t maxSizePhrase = StaticData::Instance().GetMaxPhraseLength();
-  maxSize = std::min(maxSize, maxSizePhrase);
-
-  UTIL_THROW_IF2(maxSize >= m_collection[startPos].size(),
-                 "Out of bound access: " << maxSize);
-
-  return m_collection[startPos][maxSize];
->>>>>>> 8b61f396
-}
-
-<<<<<<< HEAD
+}
+
 TranslationOptionList const*
 TranslationOptionCollection::
 GetTranslationOptionList(size_t sPos, size_t ePos) const
@@ -869,11 +658,6 @@
   vector<TranslationOptionList>& tol = m_collection[sPos];
   size_t idx = ePos - sPos;
   return idx < tol.size() ? &tol[idx] : NULL;
-=======
-  UTIL_THROW_IF2(maxSize >= m_collection[startPos].size(),
-                 "Out of bound access: " << maxSize);
-  return m_collection[startPos][maxSize];
->>>>>>> 8b61f396
 }
 
 void 
