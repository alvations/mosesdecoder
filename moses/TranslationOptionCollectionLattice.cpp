--- conflicted
+++ resolved
@@ -134,21 +134,6 @@
     const TargetPhraseCollection *tpColl = path.GetTargetPhrases(phraseDictionary);
     const WordsRange &range = path.GetWordsRange();
 
-<<<<<<< HEAD
-    if (tpColl) {
-      TargetPhraseCollection::const_iterator iter;
-      for (iter = tpColl->begin(); iter != tpColl->end(); ++iter) {
-        const TargetPhrase &tp = **iter;
-        TranslationOption *transOpt = new TranslationOption(range, tp);
-        transOpt->SetInputPath(path);
-        transOpt->Evaluate(m_source);
-
-        Add(transOpt);
-      }
-    } else if (path.GetPhrase().GetSize() == 1) {
-      // unknown word processing
-      ProcessOneUnknownWord(path, path.GetWordsRange().GetEndPos(), 1, path.GetInputScore());
-=======
     if (tpColl && tpColl->GetSize()) {
     	TargetPhraseCollection::const_iterator iter;
     	for (iter = tpColl->begin(); iter != tpColl->end(); ++iter) {
@@ -157,13 +142,11 @@
     		transOpt->SetInputPath(path);
     		transOpt->Evaluate(m_source);
 
-    		Add(transOpt);
-    	}
-    }
-    else if (path.GetPhrase().GetSize() == 1) {
-    	// unknown word processing
-    	ProcessOneUnknownWord(path, path.GetWordsRange().GetEndPos(), 1, path.GetInputScore());
->>>>>>> 6182750b
+        Add(transOpt);
+      }
+    } else if (path.GetPhrase().GetSize() == 1) {
+      // unknown word processing
+      ProcessOneUnknownWord(path, path.GetWordsRange().GetEndPos(), 1, path.GetInputScore());
     }
   }
 
