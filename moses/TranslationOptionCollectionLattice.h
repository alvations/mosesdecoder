// $Id$
#pragma once

#include "TranslationOptionCollection.h"
#include "InputPath.h"

namespace Moses
{

class WordLattice;

/** Holds all translation options, for all spans, of a lattice input. NOT confusion networks
 * No legacy phrase-tables, CANNOT be used with Zen's binary phrase-table.
 */
class TranslationOptionCollectionLattice : public TranslationOptionCollection
{
protected:
  /* forcibly create translation option for a 1 word.
  	* call the base class' ProcessOneUnknownWord() for each possible word in the confusion network
  	* at a particular source position
  */
  void ProcessUnknownWord(size_t sourcePos); // do not implement

public:
  TranslationOptionCollectionLattice(const WordLattice &source, size_t maxNoTransOptPerCoverage, float translationOptionThreshold);

  void CreateTranslationOptions();

<<<<<<< HEAD
  bool 
  CreateTranslationOptionsForRange
  (const DecodeGraph &decodeStepList, size_t startPosition, size_t endPosition,
   bool adhereTableLimit, size_t graphInd); // do not implement
=======
  void CreateTranslationOptionsForRange(const DecodeGraph &decodeStepList
                                        , size_t startPosition
                                        , size_t endPosition
                                        , bool adhereTableLimit
                                        , size_t graphInd); // do not implement
>>>>>>> 8b61f396

protected:
  void Extend(const InputPath &prevPath, const WordLattice &input);

};

}
<|MERGE_RESOLUTION|>--- conflicted
+++ resolved
@@ -26,18 +26,10 @@
 
   void CreateTranslationOptions();
 
-<<<<<<< HEAD
   bool 
   CreateTranslationOptionsForRange
   (const DecodeGraph &decodeStepList, size_t startPosition, size_t endPosition,
    bool adhereTableLimit, size_t graphInd); // do not implement
-=======
-  void CreateTranslationOptionsForRange(const DecodeGraph &decodeStepList
-                                        , size_t startPosition
-                                        , size_t endPosition
-                                        , bool adhereTableLimit
-                                        , size_t graphInd); // do not implement
->>>>>>> 8b61f396
 
 protected:
   void Extend(const InputPath &prevPath, const WordLattice &input);
