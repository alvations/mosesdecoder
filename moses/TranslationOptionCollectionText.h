// $Id$

/***********************************************************************
Moses - factored phrase-based language decoder
Copyright (C) 2006 University of Edinburgh

This library is free software; you can redistribute it and/or
modify it under the terms of the GNU Lesser General Public
License as published by the Free Software Foundation; either
version 2.1 of the License, or (at your option) any later version.

This library is distributed in the hope that it will be useful,
but WITHOUT ANY WARRANTY; without even the implied warranty of
MERCHANTABILITY or FITNESS FOR A PARTICULAR PURPOSE.  See the GNU
Lesser General Public License for more details.

You should have received a copy of the GNU Lesser General Public
License along with this library; if not, write to the Free Software
Foundation, Inc., 51 Franklin Street, Fifth Floor, Boston, MA  02110-1301  USA
***********************************************************************/

#ifndef moses_TranslationOptionCollectionText_h
#define moses_TranslationOptionCollectionText_h

#include "TranslationOptionCollection.h"
<<<<<<< HEAD
#include "InputLatticeNode.h"
=======
#include "InputPath.h"
>>>>>>> fad88a14
#include <map>
#include <vector>

namespace Moses
{

class Sentence;

/** Holds all translation options, for all spans, of a particular sentence input
 * Inherited from TranslationOptionCollection.
 */
class TranslationOptionCollectionText : public TranslationOptionCollection
{
public:
<<<<<<< HEAD
  typedef std::vector< std::vector<InputLatticeNode*> > TargetPhraseMatrix;
=======
  typedef std::vector< std::vector<InputPath*> > TargetPhraseMatrix;
>>>>>>> fad88a14

protected:
  TargetPhraseMatrix	m_targetPhrasesfromPt; /*< contains translation options */

<<<<<<< HEAD
  InputLatticeNode &GetInputLatticeNode(size_t startPos, size_t endPos);
=======
  InputPath &GetInputPath(size_t startPos, size_t endPos);
>>>>>>> fad88a14

public:
  void ProcessUnknownWord(size_t sourcePos);

  TranslationOptionCollectionText(Sentence const& input, size_t maxNoTransOptPerCoverage, float translationOptionThreshold);

  bool HasXmlOptionsOverlappingRange(size_t startPosition, size_t endPosition) const;

  void CreateXmlOptionsForRange(size_t startPosition, size_t endPosition);

  void CreateTranslationOptions();

  void CreateTranslationOptionsForRange(const DecodeGraph &decodeStepList
                                        , size_t startPosition
                                        , size_t endPosition
                                        , bool adhereTableLimit
                                        , size_t graphInd);

};

}

#endif
<|MERGE_RESOLUTION|>--- conflicted
+++ resolved
@@ -23,11 +23,7 @@
 #define moses_TranslationOptionCollectionText_h
 
 #include "TranslationOptionCollection.h"
-<<<<<<< HEAD
-#include "InputLatticeNode.h"
-=======
 #include "InputPath.h"
->>>>>>> fad88a14
 #include <map>
 #include <vector>
 
@@ -42,20 +38,12 @@
 class TranslationOptionCollectionText : public TranslationOptionCollection
 {
 public:
-<<<<<<< HEAD
-  typedef std::vector< std::vector<InputLatticeNode*> > TargetPhraseMatrix;
-=======
   typedef std::vector< std::vector<InputPath*> > TargetPhraseMatrix;
->>>>>>> fad88a14
 
 protected:
   TargetPhraseMatrix	m_targetPhrasesfromPt; /*< contains translation options */
 
-<<<<<<< HEAD
-  InputLatticeNode &GetInputLatticeNode(size_t startPos, size_t endPos);
-=======
   InputPath &GetInputPath(size_t startPos, size_t endPos);
->>>>>>> fad88a14
 
 public:
   void ProcessUnknownWord(size_t sourcePos);
