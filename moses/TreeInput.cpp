// $Id$

#include "TreeInput.h"
#include "StaticData.h"
#include "Util.h"
#include "XmlOption.h"
#include "FactorCollection.h"
#include "moses/TranslationModel/PhraseDictionary.h"

using namespace std;

namespace Moses
{

/**
 * Process a sentence with xml annotation
 * Xml tags may specifiy additional/replacing translation options
 * and reordering constraints
 *
 * \param line in: sentence, out: sentence without the xml
 * \param res vector with translation options specified by xml
 * \param reorderingConstraint reordering constraint zones specified by xml
 * \param walls reordering constraint walls specified by xml
 */
bool
TreeInput::
ProcessAndStripXMLTags(AllOptions const& opts, string &line,
                       std::vector<XMLParseOutput> &sourceLabels,
                       std::vector<XmlOption const*> &xmlOptions)
{
  //parse XML markup in translation line

  vector<FactorType> const& oFactors = opts.output.factor_order;

  // no xml tag? we're done.
  if (line.find_first_of('<') == string::npos) {
    return true;
  }

  // hack. What pt should XML trans opt be assigned to?
  PhraseDictionary *firstPt = NULL;
  if (PhraseDictionary::GetColl().size() == 0) {
    firstPt = PhraseDictionary::GetColl()[0];
  }

  // break up input into a vector of xml tags and text
  // example: (this), (<b>), (is a), (</b>), (test .)
  vector<string> xmlTokens = TokenizeXml(line);

  // we need to store opened tags, until they are closed
  // tags are stored as tripled (tagname, startpos, contents)
  typedef pair< string, pair< size_t, string > > OpenedTag;
  vector< OpenedTag > tagStack; // stack that contains active opened tags

  string cleanLine; // return string (text without xml)
  size_t wordPos = 0; // position in sentence (in terms of number of words)

  // loop through the tokens
  for (size_t xmlTokenPos = 0 ; xmlTokenPos < xmlTokens.size() ; xmlTokenPos++) {
    // not a xml tag, but regular text (may contain many words)
    if(!isXmlTag(xmlTokens[xmlTokenPos])) {
      // add a space at boundary, if necessary
      if (cleanLine.size()>0 &&
          cleanLine[cleanLine.size() - 1] != ' ' &&
          xmlTokens[xmlTokenPos][0] != ' ') {
        cleanLine += " ";
      }
      cleanLine += xmlTokens[xmlTokenPos]; // add to output
      wordPos = Tokenize(cleanLine).size(); // count all the words
    }

    // process xml tag
    else {
      // *** get essential information about tag ***

      // strip extra boundary spaces and "<" and ">"
      string tag =  Trim(TrimXml(xmlTokens[xmlTokenPos]));
      VERBOSE(3,"XML TAG IS: " << tag << std::endl);

      if (tag.size() == 0) {
        TRACE_ERR("ERROR: empty tag name: " << line << endl);
        return false;
      }

      // check if unary (e.g., "<wall/>")
      bool isUnary = ( tag[tag.size() - 1] == '/' );

      // check if opening tag (e.g. "<a>", not "</a>")g
      bool isClosed = ( tag[0] == '/' );
      bool isOpen = !isClosed;

      if (isClosed && isUnary) {
        TRACE_ERR("ERROR: can't have both closed and unary tag <" << tag << ">: " << line << endl);
        return false;
      }

      if (isClosed)
        tag = tag.substr(1); // remove "/" at the beginning
      if (isUnary)
        tag = tag.substr(0,tag.size()-1); // remove "/" at the end

      // find the tag name and contents
      string::size_type endOfName = tag.find_first_of(' ');
      string tagName = tag;
      string tagContent = "";
      if (endOfName != string::npos) {
        tagName = tag.substr(0,endOfName);
        tagContent = tag.substr(endOfName+1);
      }

      // *** process new tag ***

      if (isOpen || isUnary) {
        // put the tag on the tag stack
        OpenedTag openedTag = make_pair( tagName, make_pair( wordPos, tagContent ) );
        tagStack.push_back( openedTag );
        VERBOSE(3,"XML TAG " << tagName << " (" << tagContent << ") added to stack, now size " << tagStack.size() << endl);
      }

      // *** process completed tag ***

      if (isClosed || isUnary) {
        // pop last opened tag from stack;
        if (tagStack.size() == 0) {
          TRACE_ERR("ERROR: tag " << tagName << " closed, but not opened" << ":" << line << endl);
          return false;
        }
        OpenedTag openedTag = tagStack.back();
        tagStack.pop_back();

        // tag names have to match
        if (openedTag.first != tagName) {
          TRACE_ERR("ERROR: tag " << openedTag.first << " closed by tag " << tagName << ": " << line << endl );
          return false;
        }

        // assemble remaining information about tag
        size_t startPos = openedTag.second.first;
        string tagContent = openedTag.second.second;
        size_t endPos = wordPos;

        // span attribute overwrites position
        string span = ParseXmlTagAttribute(tagContent,"span");
        if (! span.empty()) {
          vector<string> ij = Tokenize(span, "-");
          if (ij.size() != 1 && ij.size() != 2) {
            TRACE_ERR("ERROR: span attribute must be of the form \"i-j\" or \"i\": " << line << endl);
            return false;
          }
          startPos = atoi(ij[0].c_str());
          if (ij.size() == 1) endPos = startPos + 1;
          else endPos = atoi(ij[1].c_str()) + 1;
        }

        VERBOSE(3,"XML TAG " << tagName << " (" << tagContent << ") spanning " << startPos << " to " << (endPos-1) << " complete, commence processing" << endl);

        if (startPos == endPos) {
          TRACE_ERR("WARNING: tag " << tagName << " span is empty. Ignoring: " << line << endl);
          continue;
        } else if (startPos > endPos) {
          TRACE_ERR("ERROR: tag " << tagName << " startPos > endPos: " << line << endl);
          return false;
        }

        // may be either a input span label ("label"), or a specified output translation "translation"
        string label = ParseXmlTagAttribute(tagContent,"label");
        string translation = ParseXmlTagAttribute(tagContent,"translation");

        // specified label
        if (translation.length() == 0 && label.length() > 0) {
          Range range(startPos,endPos-1); // really?
          XMLParseOutput item(label, range);
          sourceLabels.push_back(item);
        }

        // specified translations -> vector of phrases, separated by "||"
        if (translation.length() > 0 && opts.input.xml_policy != XmlIgnore) {
          vector<string> altTexts = TokenizeMultiCharSeparator(translation, "||");
          vector<string> altLabel = TokenizeMultiCharSeparator(label, "||");
          vector<string> altProbs = TokenizeMultiCharSeparator(ParseXmlTagAttribute(tagContent,"prob"), "||");
          //TRACE_ERR("number of translations: " << altTexts.size() << endl);
          for (size_t i=0; i<altTexts.size(); ++i) {
            // set target phrase
            TargetPhrase targetPhrase(firstPt);
            targetPhrase.CreateFromString(Output, oFactors, altTexts[i], NULL);

            // set constituent label
            string targetLHSstr;
            if (altLabel.size() > i && altLabel[i].size() > 0) {
              targetLHSstr = altLabel[i];
            } else {
              const UnknownLHSList &lhsList = StaticData::Instance().GetUnknownLHS();
              UnknownLHSList::const_iterator iterLHS = lhsList.begin();
              targetLHSstr = iterLHS->first;
            }
            Word *targetLHS = new Word(true);
            targetLHS->CreateFromString(Output, oFactors, targetLHSstr, true);
            UTIL_THROW_IF2(targetLHS->GetFactor(0) == NULL,
                           "Null factor left-hand-side");
            targetPhrase.SetTargetLHS(targetLHS);

            // not tested
            Phrase sourcePhrase = this->GetSubString(Range(startPos,endPos-1));

            // get probability
            float probValue = 1;
            if (altProbs.size() > i && altProbs[i].size() > 0) {
              probValue = Scan<float>(altProbs[i]);
            }
            // convert from prob to log-prob
            float scoreValue = FloorScore(TransformScore(probValue));
            targetPhrase.SetXMLScore(scoreValue);
            targetPhrase.EvaluateInIsolation(sourcePhrase);

            // set span and create XmlOption
            Range range(startPos+1,endPos);
            XmlOption *option = new XmlOption(range,targetPhrase);
            assert(option);
            xmlOptions.push_back(option);

            VERBOSE(2,"xml translation = [" << range << "] " << targetLHSstr << " -> " << altTexts[i] << " prob: " << probValue << endl);
          }
          altTexts.clear();
          altProbs.clear();
        }
      }
    }
  }
  // we are done. check if there are tags that are still open
  if (tagStack.size() > 0) {
    TRACE_ERR("ERROR: some opened tags were never closed: " << line << endl);
    return false;
  }

  // return de-xml'ed sentence in line
  line = cleanLine;
  return true;
}

//! populate this InputType with data from in stream
int
TreeInput::
Read(std::istream& in)
{
  string line;
  if (getline(in, line, '\n').eof())
    return 0;
<<<<<<< HEAD
  
=======

>>>>>>> 739165c2
  m_labelledSpans.clear();
  ProcessAndStripXMLTags(*m_options, line, m_labelledSpans, m_xmlOptions);

  // do words 1st - hack
  stringstream strme;
  strme << line << endl;

<<<<<<< HEAD
  Sentence::Read(strme); 
=======
  Sentence::Read(strme);
>>>>>>> 739165c2

  // size input chart
  size_t sourceSize = GetSize();
  m_sourceChart.resize(sourceSize);

  for (size_t pos = 0; pos < sourceSize; ++pos) {
    m_sourceChart[pos].resize(sourceSize - pos);
  }

  // do source labels
  vector<XMLParseOutput>::const_iterator iterLabel;
<<<<<<< HEAD
  for (iterLabel = m_labelledSpans.begin(); 
=======
  for (iterLabel = m_labelledSpans.begin();
>>>>>>> 739165c2
       iterLabel != m_labelledSpans.end(); ++iterLabel) {
    const XMLParseOutput &labelItem = *iterLabel;
    const Range &range = labelItem.m_range;
    const string &label = labelItem.m_label;
    AddChartLabel(range.GetStartPos() + 1, range.GetEndPos() + 1, label);
  }

  // default label
  bool only4empty = m_options->syntax.default_non_term_only_for_empty_range;
  for (size_t startPos = 0; startPos < sourceSize; ++startPos) {
    for (size_t endPos = startPos; endPos < sourceSize; ++endPos) {
      NonTerminalSet &list = GetLabelSet(startPos, endPos);
      if (list.size() == 0 || ! only4empty ) {
<<<<<<< HEAD
        AddChartLabel(startPos, endPos, m_options->syntax.input_default_non_terminal); 
=======
        AddChartLabel(startPos, endPos, m_options->syntax.input_default_non_terminal);
>>>>>>> 739165c2
      }
    }
  }

  return 1;
}

//! Output debugging info to stream out
void TreeInput::Print(std::ostream &out) const
{
  out << *this << "\n";
}

//! create trans options specific to this InputType
TranslationOptionCollection* TreeInput::CreateTranslationOptionCollection() const
{

  return NULL;
}

<<<<<<< HEAD
void 
=======
void
>>>>>>> 739165c2
TreeInput::
AddChartLabel(size_t startPos, size_t endPos, const Word &label)
{
  UTIL_THROW_IF2(!label.IsNonTerminal(),
                 "Label must be a non-terminal");
  SourceLabelOverlap overlapType = m_options->syntax.source_label_overlap;
  NonTerminalSet &list = GetLabelSet(startPos, endPos);
  switch (overlapType) {
  case SourceLabelOverlapAdd:
    list.insert(label);
    break;
  case SourceLabelOverlapReplace:
    if (list.size() > 0) // replace existing label
      list.clear();
    list.insert(label);
    break;
  case SourceLabelOverlapDiscard:
    if (list.size() == 0)
      list.insert(label);
    break;
  }
}

<<<<<<< HEAD
void 
=======
void
>>>>>>> 739165c2
TreeInput::
AddChartLabel(size_t startPos, size_t endPos, const string &label)
{
  const std::vector<FactorType>& fOrder = m_options->input.factor_order;
  Word word(true);
<<<<<<< HEAD
  const Factor *factor 
    = FactorCollection::Instance().AddFactor(Input, fOrder[0], label, true); 
=======
  const Factor *factor
  = FactorCollection::Instance().AddFactor(Input, fOrder[0], label, true);
>>>>>>> 739165c2
  // TODO - no factors
  word.SetFactor(0, factor);
  AddChartLabel(startPos, endPos, word);
}

std::ostream& operator<<(std::ostream &out, const TreeInput &input)
{
  out<< static_cast<Phrase const&>(input) << " ||| ";

  size_t size = input.GetSize();
  for (size_t startPos = 0; startPos < size; ++startPos) {
    for (size_t endPos = startPos; endPos < size; ++endPos) {
      const NonTerminalSet &labelSet = input.GetLabelSet(startPos, endPos);
      NonTerminalSet::const_iterator iter;
      for (iter = labelSet.begin(); iter != labelSet.end(); ++iter) {
        const Word &word = *iter;
        UTIL_THROW_IF2(!word.IsNonTerminal(),
                       "Word must be a non-terminal");
        out << "[" << startPos <<"," << endPos << "]="
            << word << "(" << word.IsNonTerminal() << ") ";
      }
    }
  }

  return out;
}


} // namespace
<|MERGE_RESOLUTION|>--- conflicted
+++ resolved
@@ -245,11 +245,6 @@
   string line;
   if (getline(in, line, '\n').eof())
     return 0;
-<<<<<<< HEAD
-  
-=======
-
->>>>>>> 739165c2
   m_labelledSpans.clear();
   ProcessAndStripXMLTags(*m_options, line, m_labelledSpans, m_xmlOptions);
 
@@ -257,11 +252,7 @@
   stringstream strme;
   strme << line << endl;
 
-<<<<<<< HEAD
   Sentence::Read(strme); 
-=======
-  Sentence::Read(strme);
->>>>>>> 739165c2
 
   // size input chart
   size_t sourceSize = GetSize();
@@ -273,11 +264,7 @@
 
   // do source labels
   vector<XMLParseOutput>::const_iterator iterLabel;
-<<<<<<< HEAD
-  for (iterLabel = m_labelledSpans.begin(); 
-=======
   for (iterLabel = m_labelledSpans.begin();
->>>>>>> 739165c2
        iterLabel != m_labelledSpans.end(); ++iterLabel) {
     const XMLParseOutput &labelItem = *iterLabel;
     const Range &range = labelItem.m_range;
@@ -291,11 +278,7 @@
     for (size_t endPos = startPos; endPos < sourceSize; ++endPos) {
       NonTerminalSet &list = GetLabelSet(startPos, endPos);
       if (list.size() == 0 || ! only4empty ) {
-<<<<<<< HEAD
-        AddChartLabel(startPos, endPos, m_options->syntax.input_default_non_terminal); 
-=======
         AddChartLabel(startPos, endPos, m_options->syntax.input_default_non_terminal);
->>>>>>> 739165c2
       }
     }
   }
@@ -316,11 +299,7 @@
   return NULL;
 }
 
-<<<<<<< HEAD
-void 
-=======
 void
->>>>>>> 739165c2
 TreeInput::
 AddChartLabel(size_t startPos, size_t endPos, const Word &label)
 {
@@ -344,23 +323,14 @@
   }
 }
 
-<<<<<<< HEAD
-void 
-=======
 void
->>>>>>> 739165c2
 TreeInput::
 AddChartLabel(size_t startPos, size_t endPos, const string &label)
 {
   const std::vector<FactorType>& fOrder = m_options->input.factor_order;
   Word word(true);
-<<<<<<< HEAD
-  const Factor *factor 
-    = FactorCollection::Instance().AddFactor(Input, fOrder[0], label, true); 
-=======
   const Factor *factor
   = FactorCollection::Instance().AddFactor(Input, fOrder[0], label, true);
->>>>>>> 739165c2
   // TODO - no factors
   word.SetFactor(0, factor);
   AddChartLabel(startPos, endPos, word);
