--- conflicted
+++ resolved
@@ -541,21 +541,12 @@
 class UnorderedComparer
 {
 public:
-<<<<<<< HEAD
-  size_t operator()(const T &obj) const {
-	return obj.hash();
-  }
-
-  bool operator()(const T &a, const T &b) const {
-	return a == b;
-=======
   size_t operator()(const T& obj) const {
     return obj.hash();
   }
 
   bool operator()(const T& a, const T& b) const {
     return a == b;
->>>>>>> 6e36500f
   }
 
   size_t operator()(const T* obj) const {
