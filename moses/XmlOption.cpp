// -*- mode: c++; indent-tabs-mode: nil; tab-width:2  -*-
// vim:tabstop=2
/***********************************************************************
  Moses - factored phrase-based language decoder
  Copyright (C) 2006 University of Edinburgh

  This library is free software; you can redistribute it and/or
  modify it under the terms of the GNU Lesser General Public
  License as published by the Free Software Foundation; either
  version 2.1 of the License, or (at your option) any later version.

  This library is distributed in the hope that it will be useful,
  but WITHOUT ANY WARRANTY; without even the implied warranty of
  MERCHANTABILITY or FITNESS FOR A PARTICULAR PURPOSE.  See the GNU
  Lesser General Public License for more details.

  You should have received a copy of the GNU Lesser General Public
  License along with this library; if not, write to the Free Software
  Foundation, Inc., 51 Franklin Street, Fifth Floor, Boston, MA  02110-1301  USA
 ***********************************************************************/

#include "XmlOption.h"
#include <vector>
#include <string>
#include <iostream>
#include <boost/algorithm/string/predicate.hpp>
#include <boost/foreach.hpp>
#include <boost/unordered_map.hpp>
#include "Util.h"
#include "StaticData.h"
#include "Range.h"
#include "TargetPhrase.h"
#include "ReorderingConstraint.h"
#include "FactorCollection.h"
#include "moses/TranslationModel/PhraseDictionary.h"
#if PT_UG
#include "TranslationModel/UG/mmsapt.h"
#endif

namespace Moses
{
using namespace std;
using namespace boost::algorithm;

string ParseXmlTagAttribute(const string& tag,const string& attributeName)
{
  /*TODO deal with unescaping \"*/
  string tagOpen = attributeName + "=\"";
  size_t contentsStart = tag.find(tagOpen);
  if (contentsStart == string::npos) return "";
  contentsStart += tagOpen.size();
  size_t contentsEnd = tag.find_first_of('"',contentsStart+1);
  if (contentsEnd == string::npos) {
    TRACE_ERR("Malformed XML attribute: "<< tag);
    return "";
  }
  size_t possibleEnd;
  while (tag.at(contentsEnd-1) == '\\' && (possibleEnd = tag.find_first_of('"',contentsEnd+1)) != string::npos) {
    contentsEnd = possibleEnd;
  }
  return tag.substr(contentsStart,contentsEnd-contentsStart);
}

/**
 * Remove "<" and ">" from XML tag
 *
 * \param str xml token to be stripped
 * \param lbrackStr xml tag's left bracket string, typically "<"
 * \param rbrackStr xml tag's right bracket string, typically ">"
 */
string TrimXml(const string& str, const std::string& lbrackStr, const std::string& rbrackStr)
{
  // too short to be xml token -> do nothing
  if (str.size() < lbrackStr.length()+rbrackStr.length() ) return str;

  // strip first and last character
  if (starts_with(str, lbrackStr) && ends_with(str, rbrackStr)) {
    return str.substr(lbrackStr.length(), str.size()-lbrackStr.length()-rbrackStr.length());
  }
  // not an xml token -> do nothing
  else {
    return str;
  }
}

/**
 * Check if the token is an XML tag, i.e. starts with "<"
 *
 * \param tag token to be checked
 * \param lbrackStr xml tag's left bracket string, typically "<"
 * \param rbrackStr xml tag's right bracket string, typically ">"
 */
bool isXmlTag(const string& tag, const std::string& lbrackStr, const std::string& rbrackStr)
{
  return (tag.substr(0,lbrackStr.length()) == lbrackStr &&
          (tag[lbrackStr.length()] == '/' ||
           (tag[lbrackStr.length()] >= 'a' && tag[lbrackStr.length()] <= 'z') ||
           (tag[lbrackStr.length()] >= 'A' && tag[lbrackStr.length()] <= 'Z')));
}

/**
 * Split up the input character string into tokens made up of
 * either XML tags or text.
 * example: this <b> is a </b> test .
 *       => (this ), (<b>), ( is a ), (</b>), ( test .)
 *
 * \param str input string
 * \param lbrackStr xml tag's left bracket string, typically "<"
 * \param rbrackStr xml tag's right bracket string, typically ">"
 */
vector<string> TokenizeXml(const string& str, const std::string& lbrackStr, const std::string& rbrackStr)
{
  string lbrack = lbrackStr; // = "<";
  string rbrack = rbrackStr; // = ">";
  vector<string> tokens; // vector of tokens to be returned
  string::size_type cpos = 0; // current position in string
  string::size_type lpos = 0; // left start of xml tag
  string::size_type rpos = 0; // right end of xml tag

  // walk thorugh the string (loop vver cpos)
  while (cpos != str.size()) {
    // find the next opening "<" of an xml tag
    lpos = str.find(lbrack, cpos);			// lpos = str.find_first_of(lbrack, cpos);
    if (lpos != string::npos) {
      // find the end of the xml tag
      rpos = str.find(rbrack, lpos+lbrackStr.length()-1);			// rpos = str.find_first_of(rbrack, lpos);
      // sanity check: there has to be closing ">"
      if (rpos == string::npos) {
        TRACE_ERR("ERROR: malformed XML: " << str << endl);
        return tokens;
      }
    } else { // no more tags found
      // add the rest as token
      tokens.push_back(str.substr(cpos));
      break;
    }

    // add stuff before xml tag as token, if there is any
    if (lpos - cpos > 0)
      tokens.push_back(str.substr(cpos, lpos - cpos));

    // add xml tag as token
    tokens.push_back(str.substr(lpos, rpos-lpos+rbrackStr.length()));
    cpos = rpos + rbrackStr.length();
  }
  return tokens;
}

/**
 * Process a sentence with xml annotation
 * Xml tags may specifiy additional/replacing translation options
 * and reordering constraints
 *
 * \param line in: sentence, out: sentence without the xml
 * \param res vector with translation options specified by xml
 * \param reorderingConstraint reordering constraint zones specified by xml
 * \param walls reordering constraint walls specified by xml
 * \param lbrackStr xml tag's left bracket string, typically "<"
 * \param rbrackStr xml tag's right bracket string, typically ">"
 */
bool
<<<<<<< HEAD
ProcessAndStripXMLTags(AllOptions const& opts, string &line, 
=======
ProcessAndStripXMLTags(AllOptions const& opts, string &line,
>>>>>>> 739165c2
                       vector<XmlOption const*> &res,
                       ReorderingConstraint &reorderingConstraint,
                       vector< size_t > &walls,
                       std::vector< std::pair<size_t, std::string> > &placeholders)
{
  //parse XML markup in translation line

  const std::string& lbrackStr = opts.input.xml_brackets.first;
  const std::string& rbrackStr = opts.input.xml_brackets.second;
  int offset = is_syntax(opts.search.algo) ? 1 : 0;

  // const StaticData &staticData = StaticData::Instance();

  // hack. What pt should XML trans opt be assigned to?
  PhraseDictionary *firstPt = NULL;
  if (PhraseDictionary::GetColl().size() == 0) {
    firstPt = PhraseDictionary::GetColl()[0];
  }

  // no xml tag? we're done.
  if (line.find(lbrackStr) == string::npos) {
    return true;
  }

  // break up input into a vector of xml tags and text
  // example: (this), (<b>), (is a), (</b>), (test .)
  vector<string> xmlTokens = TokenizeXml(line, lbrackStr, rbrackStr);

  // we need to store opened tags, until they are closed
  // tags are stored as tripled (tagname, startpos, contents)
  typedef pair< string, pair< size_t, string > > OpenedTag;
  vector< OpenedTag > tagStack; // stack that contains active opened tags

  string cleanLine; // return string (text without xml)
  size_t wordPos = 0; // position in sentence (in terms of number of words)

  const vector<FactorType> &outputFactorOrder = opts.output.factor_order;

  // loop through the tokens
  for (size_t xmlTokenPos = 0 ; xmlTokenPos < xmlTokens.size() ; xmlTokenPos++) {
    // not a xml tag, but regular text (may contain many words)
    if(!isXmlTag(xmlTokens[xmlTokenPos], lbrackStr, rbrackStr)) {
      // add a space at boundary, if necessary
      if (cleanLine.size()>0 &&
          cleanLine[cleanLine.size() - 1] != ' ' &&
          xmlTokens[xmlTokenPos][0] != ' ') {
        cleanLine += " ";
      }
      cleanLine += xmlTokens[xmlTokenPos]; // add to output
      wordPos = Tokenize(cleanLine).size(); // count all the words
    }

    // process xml tag
    else {
      // *** get essential information about tag ***

      // strip extra boundary spaces and "<" and ">"
      string tag =  Trim(TrimXml(xmlTokens[xmlTokenPos], lbrackStr, rbrackStr));
      VERBOSE(3,"XML TAG IS: " << tag << std::endl);

      if (tag.size() == 0) {
        TRACE_ERR("ERROR: empty tag name: " << line << endl);
        return false;
      }

      // check if unary (e.g., "<wall/>")
      bool isUnary = ( tag[tag.size() - 1] == '/' );

      // check if opening tag (e.g. "<a>", not "</a>")g
      bool isClosed = ( tag[0] == '/' );
      bool isOpen = !isClosed;

      if (isClosed && isUnary) {
        TRACE_ERR("ERROR: can't have both closed and unary tag " << lbrackStr << tag << rbrackStr << ": " << line << endl);
        return false;
      }

      if (isClosed)
        tag = tag.substr(1); // remove "/" at the beginning
      if (isUnary)
        tag = tag.substr(0,tag.size()-1); // remove "/" at the end

      // find the tag name and contents
      string::size_type endOfName = tag.find_first_of(' ');
      string tagName = tag;
      string tagContent = "";
      if (endOfName != string::npos) {
        tagName = tag.substr(0,endOfName);
        tagContent = tag.substr(endOfName+1);
      }

      // *** process new tag ***

      if (isOpen || isUnary) {
        // put the tag on the tag stack
        OpenedTag openedTag = make_pair( tagName, make_pair( wordPos, tagContent ) );
        tagStack.push_back( openedTag );
        VERBOSE(3,"XML TAG " << tagName << " (" << tagContent << ") added to stack, now size " << tagStack.size() << endl);
      }

      // *** process completed tag ***

      if (isClosed || isUnary) {
        // pop last opened tag from stack;
        if (tagStack.size() == 0) {
          TRACE_ERR("ERROR: tag " << tagName << " closed, but not opened" << ":" << line << endl);
          return false;
        }
        OpenedTag openedTag = tagStack.back();
        tagStack.pop_back();

        // tag names have to match
        if (openedTag.first != tagName) {
          TRACE_ERR("ERROR: tag " << openedTag.first << " closed by tag " << tagName << ": " << line << endl );
          return false;
        }

        // assemble remaining information about tag
        size_t startPos = openedTag.second.first;
        string tagContent = openedTag.second.second;
        size_t endPos = wordPos;

        // span attribute overwrites position
        string span = ParseXmlTagAttribute(tagContent,"span");
        if (! span.empty()) {
          vector<string> ij = Tokenize(span, "-");
          if (ij.size() != 1 && ij.size() != 2) {
            TRACE_ERR("ERROR: span attribute must be of the form \"i-j\" or \"i\": " << line << endl);
            return false;
          }
          startPos = atoi(ij[0].c_str());
          if (ij.size() == 1) endPos = startPos + 1;
          else endPos = atoi(ij[1].c_str()) + 1;
        }

        VERBOSE(3,"XML TAG " << tagName << " (" << tagContent << ") spanning " << startPos << " to " << (endPos-1) << " complete, commence processing" << endl);

        // special tag: wall
        if (tagName == "wall") {
          size_t start = (startPos == 0) ? 0 : startPos-1;
          for(size_t pos = start; pos < endPos; pos++)
            walls.push_back( pos );
        }

        // special tag: zone
        else if (tagName == "zone") {
          if (startPos >= endPos) {
            TRACE_ERR("ERROR: zone must span at least one word: " << line << endl);
            return false;
          }
          reorderingConstraint.SetZone( startPos, endPos-1 );
        }

        // name-entity placeholder
        else if (tagName == "ne") {
          if (startPos != (endPos - 1)) {
            TRACE_ERR("ERROR: Placeholder must only span 1 word: " << line << endl);
            return false;
          }
          string entity = ParseXmlTagAttribute(tagContent,"entity");
          placeholders.push_back(std::pair<size_t, std::string>(startPos, entity));
        }

        // update: add new aligned sentence pair to Mmsapt identified by name
        else if (tagName == "update") {
#if PT_UG
          // get model name and aligned sentence pair
          string pdName = ParseXmlTagAttribute(tagContent,"name");
          string source = ParseXmlTagAttribute(tagContent,"source");
          string target = ParseXmlTagAttribute(tagContent,"target");
          string alignment = ParseXmlTagAttribute(tagContent,"alignment");
          // find PhraseDictionary by name
          const vector<PhraseDictionary*> &pds = PhraseDictionary::GetColl();
          PhraseDictionary* pd = NULL;
          for (vector<PhraseDictionary*>::const_iterator i = pds.begin(); i != pds.end(); ++i) {
            PhraseDictionary* curPd = *i;
            if (curPd->GetScoreProducerDescription() == pdName) {
              pd = curPd;
              break;
            }
          }
          if (pd == NULL) {
            TRACE_ERR("ERROR: No PhraseDictionary with name " << pdName << ", no update" << endl);
            return false;
          }
          // update model
          VERBOSE(3,"Updating " << pdName << " ||| " << source << " ||| " << target << " ||| " << alignment << endl);
          Mmsapt* pdsa = reinterpret_cast<Mmsapt*>(pd);
          pdsa->add(source, target, alignment);
#else
          TRACE_ERR("ERROR: recompile with --with-mm to update PhraseDictionary at runtime" << endl);
          return false;
#endif
        }

        // weight-overwrite: update feature weights, unspecified weights remain unchanged
        // IMPORTANT: translation models that cache phrases or apply table-limit during load
        // based on initial weights need to be reset.  Sending an empty update will do this
        // for PhraseDictionaryBitextSampling (Mmsapt) models:
        // <update name="TranslationModelName" source=" " target=" " alignment=" " />
        else if (tagName == "weight-overwrite") {

          // is a name->ff map stored anywhere so we don't have to build it every time?
          const vector<FeatureFunction*> &ffs = FeatureFunction::GetFeatureFunctions();
          boost::unordered_map<string, FeatureFunction*> map;
          BOOST_FOREACH(FeatureFunction* const& ff, ffs) {
            map[ff->GetScoreProducerDescription()] = ff;
          }

          // update each weight listed
          ScoreComponentCollection allWeights = StaticData::Instance().GetAllWeights();
          boost::unordered_map<string, FeatureFunction*>::iterator ffi;
          string ffName("");
          vector<float> ffWeights;
          vector<string> toks = Tokenize(ParseXmlTagAttribute(tagContent,"weights"));
          BOOST_FOREACH(string const& tok, toks) {
            if (ends_with(tok, "=")) {
              // start new feature
              if (ffName != "") {
                // set previous feature weights
                if (ffi != map.end()) {
                  allWeights.Assign(ffi->second, ffWeights);
                }
                ffWeights.clear();
              }
              ffName = tok.substr(0, tok.size() - 1);
              ffi = map.find(ffName);
              if (ffi == map.end()) {
                TRACE_ERR("ERROR: No FeatureFunction with name " << ffName << ", no weight update" << endl);
              }
            } else {
              // weight for current feature
              ffWeights.push_back(Scan<float>(tok));
            }
          }
          if (ffi != map.end()) {
            allWeights.Assign(ffi->second, ffWeights);
          }
          StaticData::InstanceNonConst().SetAllWeights(allWeights);
        }

        // default: opening tag that specifies translation options
        else {
          if (startPos > endPos) {
            TRACE_ERR("ERROR: tag " << tagName << " startPos > endPos: " << line << endl);
            return false;
          } else if (startPos == endPos) {
            TRACE_ERR("WARNING: tag " << tagName << " 0 span: " << line << endl);
            continue;
          }

          // specified translations -> vector of phrases
          // multiple translations may be specified, separated by "||"
          vector<string> altTexts = TokenizeMultiCharSeparator(ParseXmlTagAttribute(tagContent,"translation"), "||");
          if( altTexts.size() == 1 && altTexts[0] == "" )
            altTexts.pop_back(); // happens when nothing specified
          // deal with legacy annotations: "translation" was called "english"
          vector<string> moreAltTexts = TokenizeMultiCharSeparator(ParseXmlTagAttribute(tagContent,"english"), "||");
          if (moreAltTexts.size()>1 || moreAltTexts[0] != "") {
            for(vector<string>::iterator translation=moreAltTexts.begin();
                translation != moreAltTexts.end();
                translation++) {
              string t = *translation;
              altTexts.push_back( t );
            }
          }

          // specified probabilities for the translations -> vector of probs
          vector<string> altProbs = TokenizeMultiCharSeparator(ParseXmlTagAttribute(tagContent,"prob"), "||");
          if( altProbs.size() == 1 && altProbs[0] == "" )
            altProbs.pop_back(); // happens when nothing specified

          // report what we have processed so far
          VERBOSE(3,"XML TAG NAME IS: '" << tagName << "'" << endl);
          VERBOSE(3,"XML TAG TRANSLATION IS: '" << altTexts[0] << "'" << endl);
          VERBOSE(3,"XML TAG PROB IS: '" << altProbs[0] << "'" << endl);
          VERBOSE(3,"XML TAG SPAN IS: " << startPos << "-" << (endPos-1) << endl);
          if (altProbs.size() > 0 && altTexts.size() != altProbs.size()) {
            TRACE_ERR("ERROR: Unequal number of probabilities and translation alternatives: " << line << endl);
            return false;
          }

          // store translation options into members
          if (opts.input.xml_policy != XmlIgnore) {
            // only store options if we aren't ignoring them
            for (size_t i=0; i<altTexts.size(); ++i) {
              Phrase sourcePhrase; // TODO don't know what the source phrase is

              // set default probability
              float probValue = 1;
              if (altProbs.size() > 0) probValue = Scan<float>(altProbs[i]);
              // convert from prob to log-prob
              float scoreValue = FloorScore(TransformScore(probValue));

              Range range(startPos + offset,endPos-1 + offset); // span covered by phrase
              TargetPhrase targetPhrase(firstPt);
              // targetPhrase.CreateFromString(Output, outputFactorOrder,altTexts[i],factorDelimiter, NULL);
              targetPhrase.CreateFromString(Output, outputFactorOrder,altTexts[i], NULL);

              // lhs
              const UnknownLHSList &lhsList = opts.syntax.unknown_lhs; // staticData.GetUnknownLHS();
              if (!lhsList.empty()) {
                const Factor *factor = FactorCollection::Instance().AddFactor(lhsList[0].first, true);
                Word *targetLHS = new Word(true);
                targetLHS->SetFactor(0, factor); // TODO - other factors too?
                targetPhrase.SetTargetLHS(targetLHS);
              }

              targetPhrase.SetXMLScore(scoreValue);
              targetPhrase.EvaluateInIsolation(sourcePhrase);

              XmlOption *option = new XmlOption(range,targetPhrase);
              assert(option);

              res.push_back(option);
            }
            altTexts.clear();
            altProbs.clear();
          }
        }
      }
    }
  }
  // we are done. check if there are tags that are still open
  if (tagStack.size() > 0) {
    TRACE_ERR("ERROR: some opened tags were never closed: " << line << endl);
    return false;
  }

  // return de-xml'ed sentence in line
  line = cleanLine;
  return true;
}

}<|MERGE_RESOLUTION|>--- conflicted
+++ resolved
@@ -159,11 +159,7 @@
  * \param rbrackStr xml tag's right bracket string, typically ">"
  */
 bool
-<<<<<<< HEAD
-ProcessAndStripXMLTags(AllOptions const& opts, string &line, 
-=======
 ProcessAndStripXMLTags(AllOptions const& opts, string &line,
->>>>>>> 739165c2
                        vector<XmlOption const*> &res,
                        ReorderingConstraint &reorderingConstraint,
                        vector< size_t > &walls,
