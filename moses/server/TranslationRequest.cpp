#include "TranslationRequest.h"
#include "PackScores.h"
#include "moses/ContextScope.h"
#include <boost/foreach.hpp>
#include "moses/Util.h"
#include "moses/Hypothesis.h"

namespace MosesServer
{
using namespace std;
using Moses::Hypothesis;
using Moses::StaticData;
using Moses::Range;
using Moses::ChartHypothesis;
using Moses::Phrase;
using Moses::Manager;
using Moses::SearchGraphNode;
using Moses::TrellisPathList;
using Moses::TranslationOptionCollection;
using Moses::TranslationOptionList;
using Moses::TranslationOption;
using Moses::TargetPhrase;
using Moses::FValue;
using Moses::PhraseDictionaryMultiModel;
using Moses::FindPhraseDictionary;
using Moses::Sentence;

boost::shared_ptr<TranslationRequest>
TranslationRequest::
create(Translator* translator, xmlrpc_c::paramList const& paramList,
       boost::condition_variable& cond, boost::mutex& mut)
{
  boost::shared_ptr<TranslationRequest> ret;
  ret.reset(new TranslationRequest(paramList, cond, mut));
  ret->m_self = ret;
  ret->m_translator = translator;
  return ret;
}

void
SetContextWeights(Moses::ContextScope& s, xmlrpc_c::value const& w)
{
  SPTR<std::map<std::string,float> > M(new std::map<std::string, float>);
  typedef std::map<std::string,xmlrpc_c::value> tmap;
  tmap const tmp = static_cast<tmap>(xmlrpc_c::value_struct(w));
  for(tmap::const_iterator m = tmp.begin(); m != tmp.end(); ++m)
    (*M)[m->first] = xmlrpc_c::value_double(m->second);
  s.SetContextWeights(M);
}
  
void
TranslationRequest::
Run()
{
  typedef std::map<std::string,xmlrpc_c::value> param_t;
  param_t const& params = m_paramList.getStruct(0);
  parse_request(params);
  // cerr << "SESSION ID" << ret->m_session_id << endl;

  if (m_session_id)
    {
      Session const& S = m_translator->get_session(m_session_id);
      m_scope = S.scope;
      m_session_id = S.id;
      // cerr << "SESSION ID" << m_session_id << endl;
    }
  else m_scope.reset(new Moses::ContextScope);

  // settings within the session scope
  param_t::const_iterator si = params.find("context-weights");
  if (si != params.end()) SetContextWeights(*m_scope, si->second);
  
  Moses::StaticData const& SD = Moses::StaticData::Instance();

  //Make sure alternative paths are retained, if necessary
  // if (m_withGraphInfo || m_nbestSize>0)
  // why on earth is this a global variable? Is this even thread-safe???? UG
  // (const_cast<Moses::StaticData&>(SD)).SetOutputSearchGraph(true);
  // std::stringstream out, graphInfo, transCollOpts;
  
  if (SD.IsSyntax())
    run_chart_decoder();
  else
    run_phrase_decoder();

  // XVERBOSE(1,"Output: " << out.str() << endl);
  {
    boost::lock_guard<boost::mutex> lock(m_mutex);
    m_done = true;
  }
  m_cond.notify_one();

}

/// add phrase alignment information from a Hypothesis
void
TranslationRequest::
add_phrase_aln_info(Hypothesis const& h, vector<xmlrpc_c::value>& aInfo) const
{
  if (!m_withAlignInfo) return;
  Range const& trg = h.GetCurrTargetWordsRange();
  Range const& src = h.GetCurrSourceWordsRange();

  std::map<std::string, xmlrpc_c::value> pAlnInfo;
  pAlnInfo["tgt-start"] = xmlrpc_c::value_int(trg.GetStartPos());
  pAlnInfo["src-start"] = xmlrpc_c::value_int(src.GetStartPos());
  pAlnInfo["src-end"]   = xmlrpc_c::value_int(src.GetEndPos());
  aInfo.push_back(xmlrpc_c::value_struct(pAlnInfo));
}

void
TranslationRequest::
outputChartHypo(ostream& out, const ChartHypothesis* hypo)
{
  Phrase outPhrase(20);
  hypo->GetOutputPhrase(outPhrase);

  // delete 1st & last
  assert(outPhrase.GetSize() >= 2);
  outPhrase.RemoveWord(0);
  outPhrase.RemoveWord(outPhrase.GetSize() - 1);
  for (size_t pos = 0 ; pos < outPhrase.GetSize() ; pos++)
    out << *outPhrase.GetFactor(pos, 0) << " ";
}

bool
TranslationRequest::
compareSearchGraphNode(const Moses::SearchGraphNode& a,
                       const Moses::SearchGraphNode& b)
{
  return a.hypo->GetId() < b.hypo->GetId();
}

void
TranslationRequest::
insertGraphInfo(Manager& manager, map<string, xmlrpc_c::value>& retData)
{
  using xmlrpc_c::value_int;
  using xmlrpc_c::value_double;
  using xmlrpc_c::value_struct;
  using xmlrpc_c::value_string;
  vector<xmlrpc_c::value> searchGraphXml;
  vector<SearchGraphNode> searchGraph;
  manager.GetSearchGraph(searchGraph);
  std::sort(searchGraph.begin(), searchGraph.end());
  BOOST_FOREACH(Moses::SearchGraphNode const& n, searchGraph) {
    map<string, xmlrpc_c::value> x; // search graph xml node
    x["forward"] = value_double(n.forward);
    x["fscore"] = value_double(n.fscore);
    const Hypothesis* hypo = n.hypo;
    x["hyp"] = value_int(hypo->GetId());
    x["stack"] = value_int(hypo->GetWordsBitmap().GetNumWordsCovered());
    if (hypo->GetId() != 0) {
      const Hypothesis *prevHypo = hypo->GetPrevHypo();
      x["back"] = value_int(prevHypo->GetId());
      x["score"] = value_double(hypo->GetScore());
      x["transition"] = value_double(hypo->GetScore() - prevHypo->GetScore());
      if (n.recombinationHypo)
        x["recombined"] = value_int(n.recombinationHypo->GetId());
      x["cover-start"] = value_int(hypo->GetCurrSourceWordsRange().GetStartPos());
      x["cover-end"] = value_int(hypo->GetCurrSourceWordsRange().GetEndPos());
      x["out"] = value_string(hypo->GetCurrTargetPhrase().GetStringRep(StaticData::Instance().GetOutputFactorOrder()));
    }
    searchGraphXml.push_back(value_struct(x));
  }
  retData["sg"] = xmlrpc_c::value_array(searchGraphXml);
}
<<<<<<< HEAD
  
=======

// void
// TranslationRequest::
// output_phrase(ostream& out, Phrase const& phrase) const
// {
//   if (!m_options.output.ReportAllFactors) {
//     for (size_t i = 0 ; i < phrase.GetSize(); ++i)
//       out << *phrase.GetFactor(i, 0) << " ";
//   } else out << phrase;
// }

>>>>>>> a7f0a6b9
void
TranslationRequest::
outputNBest(const Manager& manager, map<string, xmlrpc_c::value>& retData)
{
  TrellisPathList nBestList;
  vector<xmlrpc_c::value> nBestXml;
  manager.CalcNBest(m_options.nbest.nbest_size, nBestList, 
		    m_options.nbest.only_distinct);
  
  StaticData const& SD = StaticData::Instance();
  manager.OutputNBest(cout, nBestList, 
		      SD.GetOutputFactorOrder(),
		      m_source->GetTranslationId(),
		      options().output.ReportSegmentation);

  BOOST_FOREACH(Moses::TrellisPath const* path, nBestList) {
    vector<const Hypothesis *> const& E = path->GetEdges();
    if (!E.size()) continue;
    std::map<std::string, xmlrpc_c::value> nBestXmlItem;
    pack_hypothesis(manager, E, "hyp", nBestXmlItem);
    if (m_withScoreBreakdown) {
      // should the score breakdown be reported in a more structured manner?
      ostringstream buf;
      bool with_labels = m_options.nbest.include_feature_labels;
      path->GetScoreBreakdown()->OutputAllFeatureScores(buf, with_labels);
      nBestXmlItem["fvals"] = xmlrpc_c::value_string(buf.str());

      nBestXmlItem["scores"] = PackScores(*path->GetScoreBreakdown());
    }

    // weighted score
    nBestXmlItem["totalScore"] = xmlrpc_c::value_double(path->GetFutureScore());
    nBestXml.push_back(xmlrpc_c::value_struct(nBestXmlItem));
  }
  retData["nbest"] = xmlrpc_c::value_array(nBestXml);
}

void
TranslationRequest::
insertTranslationOptions(Moses::Manager& manager,
                         std::map<std::string, xmlrpc_c::value>& retData)
{
  const TranslationOptionCollection* toptsColl
  = manager.getSntTranslationOptions();
  vector<xmlrpc_c::value> toptsXml;
  size_t const stop = toptsColl->GetSource().GetSize();
  TranslationOptionList const* tol;
  for (size_t s = 0 ; s < stop ; ++s) {
    for (size_t e = s;
         (tol = toptsColl->GetTranslationOptionList(s,e)) != NULL;
         ++e) {
      BOOST_FOREACH(TranslationOption const* topt, *tol) {
        std::map<std::string, xmlrpc_c::value> toptXml;
        TargetPhrase const& tp = topt->GetTargetPhrase();
        StaticData const& GLOBAL = StaticData::Instance();
        std::string tphrase = tp.GetStringRep(GLOBAL.GetOutputFactorOrder());
        toptXml["phrase"] = xmlrpc_c::value_string(tphrase);
        toptXml["fscore"] = xmlrpc_c::value_double(topt->GetFutureScore());
        toptXml["start"]  = xmlrpc_c::value_int(s);
        toptXml["end"]    = xmlrpc_c::value_int(e);
        vector<xmlrpc_c::value> scoresXml;
        const std::valarray<FValue> &scores
        = topt->GetScoreBreakdown().getCoreFeatures();
        for (size_t j = 0; j < scores.size(); ++j)
          scoresXml.push_back(xmlrpc_c::value_double(scores[j]));

        toptXml["scores"] = xmlrpc_c::value_array(scoresXml);
        toptsXml.push_back(xmlrpc_c::value_struct(toptXml));
      }
    }
  }
  retData["topt"] = xmlrpc_c::value_array(toptsXml);
}

TranslationRequest::
TranslationRequest(xmlrpc_c::paramList const& paramList,
                   boost::condition_variable& cond, boost::mutex& mut)
  : m_cond(cond), m_mutex(mut), m_done(false), m_paramList(paramList)
    // , m_nbestSize(0)
  , m_session_id(0)
{ 
  m_options = StaticData::Instance().options();
}

bool
check(std::map<std::string, xmlrpc_c::value> const& param, 
      std::string const key)
{
  std::map<std::string, xmlrpc_c::value>::const_iterator m = param.find(key);
  if(m == param.end()) return false;
  std::string val = string(xmlrpc_c::value_string(m->second));
  if(val == "true" || val == "True" || val == "TRUE" || val == "1") return true;
  return false;
}

void
TranslationRequest::
parse_request(std::map<std::string, xmlrpc_c::value> const& params)
{
  // parse XMLRPC request
  // params_t const params = m_paramList.getStruct(0);
  m_paramList.verifyEnd(1); // ??? UG

  m_options.update(params);

  // source text must be given, or we don't know what to translate
  typedef std::map<std::string, xmlrpc_c::value> params_t;
  params_t::const_iterator si = params.find("text");
  if (si == params.end())
    throw xmlrpc_c::fault("Missing source text", xmlrpc_c::fault::CODE_PARSE);
  m_source_string = xmlrpc_c::value_string(si->second);
  XVERBOSE(1,"Input: " << m_source_string << endl);

  si = params.find("session-id");
  if (si != params.end())
    m_session_id = xmlrpc_c::value_int(si->second);
  else
    m_session_id = 0;
  
  m_withAlignInfo       = check(params, "align");
  m_withWordAlignInfo   = check(params, "word-align");
  m_withGraphInfo       = check(params, "sg");
  m_withTopts           = check(params, "topt");
  m_withScoreBreakdown  = check(params, "add-score-breakdown");
  si = params.find("lambda");
  if (si != params.end()) 
    {
      // muMo = multiModel
      xmlrpc_c::value_array muMoArray = xmlrpc_c::value_array(si->second);
      vector<xmlrpc_c::value> muMoValVec(muMoArray.vectorValueValue());
      vector<float> w(muMoValVec.size());
      for (size_t i = 0; i < muMoValVec.size(); ++i)
	w[i] = xmlrpc_c::value_double(muMoValVec[i]);
      if (w.size() && (si = params.find("model_name")) != params.end()) 
	{
	  string const model_name = xmlrpc_c::value_string(si->second);
	  PhraseDictionaryMultiModel* pdmm
	    = (PhraseDictionaryMultiModel*) FindPhraseDictionary(model_name);
	  // Moses::PhraseDictionaryMultiModel* pdmm
	  // = FindPhraseDictionary(model_name);
	  pdmm->SetTemporaryMultiModelWeightsVector(w);
	}
    }
  
  // si = params.find("nbest");
  // if (si != params.end())
  //   m_nbestSize = xmlrpc_c::value_int(si->second);

  si = params.find("context");
  if (si != params.end()) 
    {
      string context = xmlrpc_c::value_string(si->second);
      VERBOSE(1,"CONTEXT " << context);
      m_context.reset(new std::vector<std::string>(1,context));
    }


  // // biased sampling for suffix-array-based sampling phrase table?
  // if ((si = params.find("bias")) != params.end())
  //   {
  // 	std::vector<xmlrpc_c::value> tmp
  // 	  = xmlrpc_c::value_array(si->second).cvalue();
  // 	for (size_t i = 1; i < tmp.size(); i += 2)
  // 	  m_bias[xmlrpc_c::value_int(tmp[i-1])] = xmlrpc_c::value_double(tmp[i]);
  //   }
  m_source.reset(new Sentence(0,m_source_string,m_options));
} // end of Translationtask::parse_request()


void
TranslationRequest::
run_chart_decoder()
{
  Moses::TreeInput tinput;
  istringstream buf(m_source_string + "\n");
  tinput.Read(buf, StaticData::Instance().GetInputFactorOrder(), m_options);
  
  Moses::ChartManager manager(this->self());
  manager.Decode();

  const Moses::ChartHypothesis *hypo = manager.GetBestHypothesis();
  ostringstream out;
  outputChartHypo(out,hypo);

  m_target_string = out.str();
  m_retData["text"] = xmlrpc_c::value_string(m_target_string);

  if (m_withGraphInfo) {
    std::ostringstream sgstream;
    manager.OutputSearchGraphMoses(sgstream);
    m_retData["sg"] =  xmlrpc_c::value_string(sgstream.str());
  }
} // end of TranslationRequest::run_chart_decoder()

void
TranslationRequest::
<<<<<<< HEAD
pack_hypothesis(const Moses::Manager& manager, vector<Hypothesis const* > const& edges, string const& key,
                map<string, xmlrpc_c::value> & dest) const
{
  // target string
  ostringstream target;
  BOOST_REVERSE_FOREACH(Hypothesis const* e, edges)  
    manager.OutputSurface(target, *e, StaticData::Instance().GetOutputFactorOrder(), 
                          options().output.ReportSegmentation, m_options.output.ReportAllFactors);
    XVERBOSE(1, "BEST TRANSLATION: " << *(manager.GetBestHypothesis()) << std::endl);
//  XVERBOSE(1,"SERVER TRANSLATION: " << target.str() << std::endl);
=======
pack_hypothesis(Moses::Manager const& manager, 
		vector<Hypothesis const* > const& edges, 
		string const& key, map<string, xmlrpc_c::value> & dest) const
{
  // target string
  ostringstream target;
  BOOST_REVERSE_FOREACH(Hypothesis const* e, edges)
    {
      // output_phrase(target, e->GetCurrTargetPhrase());
      manager.OutputSurface(target,*e, m_options.output.factor_order, 
			    m_options.output.ReportSegmentation, 
			    m_options.output.ReportAllFactors);
    }
  XVERBOSE(1,"SERVER TRANSLATION: " << target.str() << std::endl);
>>>>>>> a7f0a6b9
  
  dest[key] = xmlrpc_c::value_string(target.str());

  if (m_withAlignInfo) {
    // phrase alignment, if requested

    vector<xmlrpc_c::value> p_aln;
    BOOST_REVERSE_FOREACH(Hypothesis const* e, edges)
      add_phrase_aln_info(*e, p_aln);
    dest["align"] = xmlrpc_c::value_array(p_aln);
  }

  if (m_withWordAlignInfo) {
    // word alignment, if requested
    vector<xmlrpc_c::value> w_aln;
    BOOST_FOREACH(Hypothesis const* e, edges)
      e->OutputLocalWordAlignment(w_aln);
    dest["word-align"] = xmlrpc_c::value_array(w_aln);
  }
}

void
TranslationRequest::
<<<<<<< HEAD
pack_hypothesis(const Moses::Manager& manager, Hypothesis const* h, string const& key,
=======
pack_hypothesis(Moses::Manager const& manager, 
		Hypothesis const* h, string const& key,
>>>>>>> a7f0a6b9
                map<string, xmlrpc_c::value>& dest) const
{
  using namespace std;
  vector<Hypothesis const*> edges;
  for (; h; h = h->GetPrevHypo())
    edges.push_back(h);
  pack_hypothesis(manager, edges, key, dest);
}


void
TranslationRequest::
run_phrase_decoder()
{
  if (m_withGraphInfo || m_options.nbest.nbest_size>0)
    m_options.output.SearchGraph = "true";

  Manager manager(this->self());
  // if (m_bias.size()) manager.SetBias(&m_bias);

    
  manager.Decode();
<<<<<<< HEAD
  
=======

>>>>>>> a7f0a6b9
  pack_hypothesis(manager, manager.GetBestHypothesis(), "text", m_retData);
  if (m_session_id)
    m_retData["session-id"] = xmlrpc_c::value_int(m_session_id);
  
  if (m_withGraphInfo) insertGraphInfo(manager,m_retData);
  if (m_withTopts) insertTranslationOptions(manager,m_retData);
  if (m_options.nbest.nbest_size) outputNBest(manager, m_retData);

  // (const_cast<StaticData&>(Moses::StaticData::Instance()))
  // .SetOutputSearchGraph(false);
  // WTF? one more reason not to have this as global variable! --- UG

}
}<|MERGE_RESOLUTION|>--- conflicted
+++ resolved
@@ -165,9 +165,6 @@
   }
   retData["sg"] = xmlrpc_c::value_array(searchGraphXml);
 }
-<<<<<<< HEAD
-  
-=======
 
 // void
 // TranslationRequest::
@@ -179,7 +176,6 @@
 //   } else out << phrase;
 // }
 
->>>>>>> a7f0a6b9
 void
 TranslationRequest::
 outputNBest(const Manager& manager, map<string, xmlrpc_c::value>& retData)
@@ -376,34 +372,17 @@
 
 void
 TranslationRequest::
-<<<<<<< HEAD
 pack_hypothesis(const Moses::Manager& manager, vector<Hypothesis const* > const& edges, string const& key,
                 map<string, xmlrpc_c::value> & dest) const
 {
   // target string
   ostringstream target;
-  BOOST_REVERSE_FOREACH(Hypothesis const* e, edges)  
-    manager.OutputSurface(target, *e, StaticData::Instance().GetOutputFactorOrder(), 
-                          options().output.ReportSegmentation, m_options.output.ReportAllFactors);
-    XVERBOSE(1, "BEST TRANSLATION: " << *(manager.GetBestHypothesis()) << std::endl);
+  BOOST_REVERSE_FOREACH(Hypothesis const* e, edges) {
+    manager.OutputSurface(target, *e, m_options.output.factor_order,
+                          m_options.output.ReportSegmentation, m_options.output.ReportAllFactors);
+  }
+  XVERBOSE(1, "BEST TRANSLATION: " << *(manager.GetBestHypothesis()) << std::endl);
 //  XVERBOSE(1,"SERVER TRANSLATION: " << target.str() << std::endl);
-=======
-pack_hypothesis(Moses::Manager const& manager, 
-		vector<Hypothesis const* > const& edges, 
-		string const& key, map<string, xmlrpc_c::value> & dest) const
-{
-  // target string
-  ostringstream target;
-  BOOST_REVERSE_FOREACH(Hypothesis const* e, edges)
-    {
-      // output_phrase(target, e->GetCurrTargetPhrase());
-      manager.OutputSurface(target,*e, m_options.output.factor_order, 
-			    m_options.output.ReportSegmentation, 
-			    m_options.output.ReportAllFactors);
-    }
-  XVERBOSE(1,"SERVER TRANSLATION: " << target.str() << std::endl);
->>>>>>> a7f0a6b9
-  
   dest[key] = xmlrpc_c::value_string(target.str());
 
   if (m_withAlignInfo) {
@@ -426,12 +405,7 @@
 
 void
 TranslationRequest::
-<<<<<<< HEAD
 pack_hypothesis(const Moses::Manager& manager, Hypothesis const* h, string const& key,
-=======
-pack_hypothesis(Moses::Manager const& manager, 
-		Hypothesis const* h, string const& key,
->>>>>>> a7f0a6b9
                 map<string, xmlrpc_c::value>& dest) const
 {
   using namespace std;
@@ -454,11 +428,7 @@
 
     
   manager.Decode();
-<<<<<<< HEAD
-  
-=======
-
->>>>>>> a7f0a6b9
+
   pack_hypothesis(manager, manager.GetBestHypothesis(), "text", m_retData);
   if (m_session_id)
     m_retData["session-id"] = xmlrpc_c::value_int(m_session_id);
