--- conflicted
+++ resolved
@@ -52,7 +52,6 @@
   const NonTermIndexMap &GetNonTermIndexMap() const {
     return m_nonTermIndexMap;
   }
-<<<<<<< HEAD
   
   // only used for hierarchical models, contains terminal alignments
   const CollType &GetTerminalAlignments() const {
@@ -64,11 +63,8 @@
     return m_collection;
   }
   
-=======
-
   size_t GetSize() const { return m_collection.size(); }
 
->>>>>>> 3c44d04b
   std::vector< const std::pair<size_t,size_t>* > GetSortedAlignments() const;
   
  private:
