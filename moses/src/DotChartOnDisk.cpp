// $Id$
/***********************************************************************
 Moses - factored phrase-based language decoder
 Copyright (C) 2010 Hieu Hoang

 This library is free software; you can redistribute it and/or
 modify it under the terms of the GNU Lesser General Public
 License as published by the Free Software Foundation; either
 version 2.1 of the License, or (at your option) any later version.

 This library is distributed in the hope that it will be useful,
 but WITHOUT ANY WARRANTY; without even the implied warranty of
 MERCHANTABILITY or FITNESS FOR A PARTICULAR PURPOSE.  See the GNU
 Lesser General Public License for more details.

 You should have received a copy of the GNU Lesser General Public
 License along with this library; if not, write to the Free Software
 Foundation, Inc., 51 Franklin Street, Fifth Floor, Boston, MA  02110-1301  USA
 ***********************************************************************/
#include <algorithm>
#include "DotChartOnDisk.h"
#include "Util.h"
#include "../../OnDiskPt/src/PhraseNode.h"

using namespace std;

namespace Moses
{
ProcessedRuleStackOnDisk::ProcessedRuleStackOnDisk(size_t size)
  :m_coll(size)
{
  for (size_t ind = 0; ind < size; ++ind) {
    m_coll[ind] = new ProcessedRuleCollOnDisk();
  }
}

ProcessedRuleStackOnDisk::~ProcessedRuleStackOnDisk()
{
  RemoveAllInColl(m_coll);
  RemoveAllInColl(m_savedNode);
}

class SavedNodesOderer
{
public:
  bool operator()(const SavedNodeOnDisk* a, const SavedNodeOnDisk* b) const {
    bool ret = a->GetProcessedRule().GetLastNode().GetCount(0) > b->GetProcessedRule().GetLastNode().GetCount(0);
    return ret;
  }
};

void ProcessedRuleStackOnDisk::SortSavedNodes()
{
  sort(m_savedNode.begin(), m_savedNode.end(), SavedNodesOderer());
}
<<<<<<< HEAD
	
std::ostream& operator<<(std::ostream &out, const ProcessedRuleOnDisk &/*rule*/)
=======

std::ostream& operator<<(std::ostream &out, const ProcessedRuleOnDisk &rule)
>>>>>>> a0b6abdf
{
  //const MosesBerkeleyPt::SourcePhraseNode &node = rule.GetLastNode();
  //out << node;

  return out;
}

std::ostream& operator<<(std::ostream &out, const ProcessedRuleCollOnDisk &coll)
{
  ProcessedRuleCollOnDisk::CollType::const_iterator iter;
  for (iter = coll.begin(); iter != coll.end(); ++iter) {
    const ProcessedRuleOnDisk &rule = **iter;
    out << rule << endl;

  }

  return out;
}

};<|MERGE_RESOLUTION|>--- conflicted
+++ resolved
@@ -53,13 +53,8 @@
 {
   sort(m_savedNode.begin(), m_savedNode.end(), SavedNodesOderer());
 }
-<<<<<<< HEAD
-	
-std::ostream& operator<<(std::ostream &out, const ProcessedRuleOnDisk &/*rule*/)
-=======
 
 std::ostream& operator<<(std::ostream &out, const ProcessedRuleOnDisk &rule)
->>>>>>> a0b6abdf
 {
   //const MosesBerkeleyPt::SourcePhraseNode &node = rule.GetLastNode();
   //out << node;
