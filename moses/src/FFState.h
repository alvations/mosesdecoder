--- conflicted
+++ resolved
@@ -1,13 +1,9 @@
-<<<<<<< HEAD
-
-#pragma once
+#ifndef moses_FFState_h
+#define moses_FFState_h
 
 #include <cassert>
 #include <vector>
-=======
-#ifndef moses_FFState_h
-#define moses_FFState_h
->>>>>>> 5a3a6bd3
+
 
 namespace Moses {
 
