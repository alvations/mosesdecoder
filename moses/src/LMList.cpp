--- conflicted
+++ resolved
@@ -91,20 +91,8 @@
 
 void LMList::Add(LanguageModel *lm)
 {
-<<<<<<< HEAD
 	m_coll.push_back(lm);
 	m_maxNGramOrder = (lm->GetNGramOrder() > m_maxNGramOrder) ? lm->GetNGramOrder() : m_maxNGramOrder;
-=======
-  m_coll.push_back(lm);
-  m_maxNGramOrder = (lm->GetNGramOrder() > m_maxNGramOrder) ? lm->GetNGramOrder() : m_maxNGramOrder;
-
-  const ScoreIndexManager &scoreMgr = StaticData::Instance().GetScoreIndexManager();
-  size_t startInd = scoreMgr.GetBeginIndex(lm->GetScoreBookkeepingID())
-                    ,endInd		= scoreMgr.GetEndIndex(lm->GetScoreBookkeepingID()) - 1;
-
-  m_minInd = min(m_minInd, startInd);
-  m_maxInd = max(m_maxInd, endInd);
->>>>>>> a0b6abdf
 }
 
 }
