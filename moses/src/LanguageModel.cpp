--- conflicted
+++ resolved
@@ -39,35 +39,21 @@
 
 namespace Moses
 {
-<<<<<<< HEAD
 
 LanguageModel::LanguageModel(LanguageModelImplementation *implementation) :
 	StatefulFeatureFunction("LM"),
   m_implementation(implementation)
 {
-=======
-LanguageModel::LanguageModel(ScoreIndexManager &scoreIndexManager, LanguageModelImplementation *implementation) :
-  m_implementation(implementation)
-{
-  scoreIndexManager.AddScoreProducer(this);
->>>>>>> a0b6abdf
 #ifndef WITH_THREADS
   // ref counting handled by boost otherwise
   m_implementation->IncrementReferenceCount();
 #endif
 }
 
-<<<<<<< HEAD
 LanguageModel::LanguageModel(LanguageModel *loadedLM) :
   StatefulFeatureFunction("LM"),
 	m_implementation(loadedLM->m_implementation)
 {
-=======
-LanguageModel::LanguageModel(ScoreIndexManager &scoreIndexManager, LanguageModel *loadedLM) :
-  m_implementation(loadedLM->m_implementation)
-{
-  scoreIndexManager.AddScoreProducer(this);
->>>>>>> a0b6abdf
 #ifndef WITH_THREADS
   // ref counting handled by boost otherwise
   m_implementation->IncrementReferenceCount();
@@ -88,16 +74,6 @@
   return 1;
 }
 
-<<<<<<< HEAD
-=======
-float LanguageModel::GetWeight() const
-{
-  size_t lmIndex = StaticData::Instance().GetScoreIndexManager().
-                   GetBeginIndex(GetScoreBookkeepingID());
-  return StaticData::Instance().GetAllWeights()[lmIndex];
-}
-
->>>>>>> a0b6abdf
 void LanguageModel::CalcScore(const Phrase &phrase
                               , float &fullScore
                               , float &ngramScore) const
