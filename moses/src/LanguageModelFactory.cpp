--- conflicted
+++ resolved
@@ -96,16 +96,12 @@
 				break;
 			case Ken:
 				#ifdef LM_KEN
-<<<<<<< HEAD
-					lm = new LanguageModelKen();
-=======
 					lm = ConstructKenLM(languageModelFile, false);
 				#endif
 				break;
 			case LazyKen:
 				#ifdef LM_KEN
 					lm = ConstructKenLM(languageModelFile, true);
->>>>>>> dbad1bb7
 				#endif
 				break;
 			case Joint:
@@ -154,7 +150,7 @@
 	  	}
 	  }
 
-	  return new LanguageModel(scoreIndexManager, lm);
+	  return new LanguageModel(lm);
 	}
 }
 
