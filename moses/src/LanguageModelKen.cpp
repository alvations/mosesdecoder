// $Id$

/***********************************************************************
Moses - factored phrase-based language decoder
Copyright (C) 2006 University of Edinburgh

This library is free software; you can redistribute it and/or
modify it under the terms of the GNU Lesser General Public
License as published by the Free Software Foundation; either
version 2.1 of the License, or (at your option) any later version.

This library is distributed in the hope that it will be useful,
but WITHOUT ANY WARRANTY; without even the implied warranty of
MERCHANTABILITY or FITNESS FOR A PARTICULAR PURPOSE.  See the GNU
Lesser General Public License for more details.

You should have received a copy of the GNU Lesser General Public
License along with this library; if not, write to the Free Software
Foundation, Inc., 51 Franklin Street, Fifth Floor, Boston, MA  02110-1301  USA
***********************************************************************/

#include <cassert>
#include <cstring>
#include <iostream>
#include "lm/binary_format.hh"
#include "lm/enumerate_vocab.hh"
#include "lm/model.hh"

#include "LanguageModelKen.h"
#include "FFState.h"
#include "TypeDef.h"
#include "Util.h"
#include "FactorCollection.h"
#include "Phrase.h"
#include "InputFileStream.h"
#include "StaticData.h"

using namespace std;

namespace Moses
{

<<<<<<< HEAD
LanguageModelKen::LanguageModelKen()
:m_ngram(NULL)
=======
namespace {

class MappingBuilder : public lm::ngram::EnumerateVocab {
	public:
		MappingBuilder(FactorType factorType, FactorCollection &factorCollection, std::vector<lm::WordIndex> &mapping) 
		: m_factorType(factorType), m_factorCollection(factorCollection), m_mapping(mapping) {}

		void Add(lm::WordIndex index, const StringPiece &str) {
			m_word.assign(str.data(), str.size());
			std::size_t factorId = m_factorCollection.AddFactor(Output, m_factorType, m_word)->GetId();
			if (m_mapping.size() <= factorId) {
				// 0 is <unk> :-)
				m_mapping.resize(factorId + 1);
			}
			m_mapping[factorId] = index;
		}

	private:
		std::string m_word;
		FactorType m_factorType;
		FactorCollection &m_factorCollection;
	std::vector<lm::WordIndex> &m_mapping;
};

struct KenLMState : public FFState {
	lm::ngram::State state;
	int Compare(const FFState &o) const {
		const KenLMState &other = static_cast<const KenLMState &>(o);
		if (state.valid_length_ < other.state.valid_length_) return -1;
		if (state.valid_length_ > other.state.valid_length_) return 1;
		return std::memcmp(state.history_, other.state.history_, sizeof(lm::WordIndex) * state.valid_length_);
	}
};

/** Implementation of single factor LM using Ken's code.
*/
template <class Model> class LanguageModelKen : public LanguageModelSingleFactor
{
private:
	Model *m_ngram;
	std::vector<lm::WordIndex> m_lmIdLookup;
	bool m_lazy;
	FFState *m_nullContextState;
	FFState *m_beginSentenceState;

	void TranslateIDs(const std::vector<const Word*> &contextFactor, lm::WordIndex *indices) const;
	
public:
	LanguageModelKen(bool lazy);
	~LanguageModelKen();

	bool Load(const std::string &filePath
					, FactorType factorType
					, size_t nGramOrder);

	float GetValueGivenState(const std::vector<const Word*> &contextFactor, FFState &state, unsigned int* len = 0) const;
	float GetValueForgotState(const std::vector<const Word*> &contextFactor, FFState &outState, unsigned int* len=0) const;
	void GetState(const std::vector<const Word*> &contextFactor, FFState &outState) const;

	FFState *GetNullContextState() const;
	FFState *GetBeginSentenceState() const;
	FFState *NewState(const FFState *from = NULL) const;

	lm::WordIndex GetLmID(const std::string &str) const;

	void CleanUpAfterSentenceProcessing() {}
	void InitializeBeforeSentenceProcessing() {}

};

template <class Model> void LanguageModelKen<Model>::TranslateIDs(const std::vector<const Word*> &contextFactor, lm::WordIndex *indices) const
>>>>>>> dbad1bb7
{
	FactorType factorType = GetFactorType();
	// set up context
	for (size_t i = 0 ; i < contextFactor.size(); i++)
	{
		std::size_t factor = contextFactor[i]->GetFactor(factorType)->GetId();
		lm::WordIndex new_word = (factor >= m_lmIdLookup.size() ? 0 : m_lmIdLookup[factor]);
		indices[contextFactor.size() - 1 - i] = new_word;
	}
}

template <class Model> LanguageModelKen<Model>::LanguageModelKen(bool lazy)
:m_ngram(NULL), m_lazy(lazy)
{
}

template <class Model> LanguageModelKen<Model>::~LanguageModelKen()
{
	delete m_ngram;
}

template <class Model> bool LanguageModelKen<Model>::Load(const std::string &filePath, 
			     FactorType factorType, 
			     size_t /*nGramOrder*/)
{
	m_factorType  = factorType;
	m_filePath    = filePath;

	FactorCollection &factorCollection = FactorCollection::Instance();
	m_sentenceStart = factorCollection.AddFactor(Output, m_factorType, BOS_);
	m_sentenceStartArray[m_factorType] = m_sentenceStart;
	m_sentenceEnd = factorCollection.AddFactor(Output, m_factorType, EOS_);
	m_sentenceEndArray[m_factorType] = m_sentenceEnd;

	MappingBuilder builder(m_factorType, factorCollection, m_lmIdLookup);
	lm::ngram::Config config;

	IFVERBOSE(1) {
		config.messages = &std::cerr;
	} else {
		config.messages = NULL;
	}

	config.enumerate_vocab = &builder;
	config.load_method = m_lazy ? util::LAZY : util::POPULATE_OR_READ;

	m_ngram = new Model(filePath.c_str(), config);
	m_nGramOrder  = m_ngram->Order();

	KenLMState *tmp = new KenLMState();
	tmp->state = m_ngram->NullContextState();
	m_nullContextState = tmp;
	tmp = new KenLMState();
	tmp->state = m_ngram->BeginSentenceState();
	m_beginSentenceState = tmp;
	return true;
}

template <class Model> float LanguageModelKen<Model>::GetValueGivenState(const std::vector<const Word*> &contextFactor, FFState &state, unsigned int* len) const
{
	if (contextFactor.empty())
	{
		return 0;
	}
	lm::ngram::State &realState = static_cast<KenLMState&>(state).state;
	std::size_t factor = contextFactor.back()->GetFactor(GetFactorType())->GetId();
	lm::WordIndex new_word = (factor >= m_lmIdLookup.size() ? 0 : m_lmIdLookup[factor]);
	lm::ngram::State copied(realState);
	lm::FullScoreReturn ret(m_ngram->FullScore(copied, new_word, realState));

	if (len)
	{
		*len = ret.ngram_length;
	}
	return TransformLMScore(ret.prob);
}

template <class Model> float LanguageModelKen<Model>::GetValueForgotState(const vector<const Word*> &contextFactor, FFState &outState, unsigned int* len) const
{
	if (contextFactor.empty())
	{
		static_cast<KenLMState&>(outState).state = m_ngram->NullContextState();
		return 0;
	}
	
	lm::WordIndex indices[contextFactor.size()];
	TranslateIDs(contextFactor, indices);

	lm::FullScoreReturn ret(m_ngram->FullScoreForgotState(indices + 1, indices + contextFactor.size(), indices[0], static_cast<KenLMState&>(outState).state));
	if (len)
	{
		*len = ret.ngram_length;
	}
	return TransformLMScore(ret.prob);
}

template <class Model> void LanguageModelKen<Model>::GetState(const std::vector<const Word*> &contextFactor, FFState &outState) const {
	if (contextFactor.empty()) {
		static_cast<KenLMState&>(outState).state = m_ngram->NullContextState();
		return;
	}
	lm::WordIndex indices[contextFactor.size()];
	TranslateIDs(contextFactor, indices);
	m_ngram->GetState(indices, indices + contextFactor.size(), static_cast<KenLMState&>(outState).state);
}

template <class Model> FFState *LanguageModelKen<Model>::GetNullContextState() const {
	return m_nullContextState;
}

template <class Model> FFState *LanguageModelKen<Model>::GetBeginSentenceState() const {
	return m_beginSentenceState;
}

template <class Model> FFState *LanguageModelKen<Model>::NewState(const FFState *from) const {
	KenLMState *ret = new KenLMState;
	if (from) {
		ret->state = static_cast<const KenLMState&>(*from).state;
	}
	return ret;
}

template <class Model> lm::WordIndex LanguageModelKen<Model>::GetLmID(const std::string &str) const {
	return m_ngram->GetVocabulary().Index(str);
}

} // namespace

LanguageModelSingleFactor *ConstructKenLM(const std::string &file, bool lazy) {
	lm::ngram::ModelType model_type;
	if (lm::ngram::RecognizeBinary(file.c_str(), model_type)) {
		switch(model_type) {
			case lm::ngram::HASH_PROBING:
				return new LanguageModelKen<lm::ngram::ProbingModel>(lazy);
			case lm::ngram::HASH_SORTED:
				return new LanguageModelKen<lm::ngram::SortedModel>(lazy);
			case lm::ngram::TRIE_SORTED:
				return new LanguageModelKen<lm::ngram::TrieModel>(lazy);
			default:
				std::cerr << "Unrecognized kenlm model type " << model_type << std::endl;
				abort();
		}
	} else {
		return new LanguageModelKen<lm::ngram::ProbingModel>(lazy);
	}
}

}
<|MERGE_RESOLUTION|>--- conflicted
+++ resolved
@@ -40,10 +40,6 @@
 namespace Moses
 {
 
-<<<<<<< HEAD
-LanguageModelKen::LanguageModelKen()
-:m_ngram(NULL)
-=======
 namespace {
 
 class MappingBuilder : public lm::ngram::EnumerateVocab {
@@ -115,7 +111,6 @@
 };
 
 template <class Model> void LanguageModelKen<Model>::TranslateIDs(const std::vector<const Word*> &contextFactor, lm::WordIndex *indices) const
->>>>>>> dbad1bb7
 {
 	FactorType factorType = GetFactorType();
 	// set up context
