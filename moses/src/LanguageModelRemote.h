--- conflicted
+++ resolved
@@ -29,10 +29,7 @@
 		static const Factor* BOS;
 		static const Factor* EOS;
 	public:
-<<<<<<< HEAD
 		LanguageModelRemote() {}
-=======
->>>>>>> dbad1bb7
 		~LanguageModelRemote();
 		void ClearSentenceCache() { m_cache.tree.clear(); m_curId = 1000; }
 		virtual float GetValue(const std::vector<const Word*> &contextFactor, State* finalState = 0, unsigned int* len = 0) const;
