--- conflicted
+++ resolved
@@ -115,7 +115,7 @@
 
     VERBOSE(2, "adding unk source phrase "<<source<<"\n");
     std::pair<MapSrc2Tgt::iterator,bool> p
-    =m_cache.insert(std::make_pair(source,static_cast<TargetPhraseCollection const*>(0)));
+      =m_cache.insert(std::make_pair(source,static_cast<TargetPhraseCollection const*>(0)));
     if(p.second || p.first->second==0) {
       TargetPhraseCollection *ptr=new TargetPhraseCollection;
       ptr->Add(new TargetPhrase(targetPhrase));
@@ -288,7 +288,7 @@
       }
     }
     targetPhrase.SetScore(m_obj->GetFeature(), scoreVector, m_weights, m_weightWP, *m_languageModels);
-    targetPhrase.SetSourcePhrase(srcPtr);
+    targetPhrase.SetSourcePhrase(*srcPtr);
   }
 
 
@@ -463,253 +463,6 @@
                 scores.src=srcPtr;
               }
             }
-<<<<<<< HEAD
-		}
-		targetPhrase.SetScore(m_obj->GetFeature(), scoreVector, m_weights, m_weightWP, *m_languageModels);
-		targetPhrase.SetSourcePhrase(*srcPtr);
-	}
-	
-	
-	
-
-	TargetPhraseCollection* PruneTargetCandidates(std::vector<TargetPhrase> const & tCands,
-																								std::vector<std::pair<float,size_t> >& costs) const 
-	{
-		// convert into TargetPhraseCollection
-		TargetPhraseCollection *rv=new TargetPhraseCollection;
-
-		// set limit to tableLimit or actual size, whatever is smaller
-		std::vector<std::pair<float,size_t> >::iterator nth = 
-		  costs.begin() + ((m_obj->m_tableLimit>0 && // 0 indicates no limit
-				    m_obj->m_tableLimit < costs.size()) ? 
-				   m_obj->m_tableLimit : costs.size());
-
-		// find the nth phrase according to future cost
-		std::nth_element(costs.begin(),nth ,costs.end());
-
-		// add n top phrases to the return list
-		for(std::vector<std::pair<float,size_t> >::iterator 
-		      it = costs.begin(); it != nth; ++it)
-		  rv->Add(new TargetPhrase(tCands[it->second]));
-
-		return rv;
-	}
-
-	// POD for target phrase scores
-	struct TScores {
-		float total;
-		StringTgtCand::second_type trans;
-		Phrase const* src;
-
-		TScores() : total(0.0),src(0) {}
-	};
-
-	void CacheSource(ConfusionNet const& src) 
-	{
-		assert(m_dict);
-		const size_t srcSize=src.GetSize();
-
-		std::vector<size_t> exploredPaths(srcSize+1,0);
-		std::vector<double> exPathsD(srcSize+1,-1.0);
-
-		// collect some statistics
-		std::vector<size_t> cnDepths(srcSize,0);
-		for(size_t i=0;i<srcSize;++i) cnDepths[i]=src[i].size();
-
-		for(size_t len=1;len<=srcSize;++len)
-			for(size_t i=0;i<=srcSize-len;++i)
-				{
-					double pd=0.0; for(size_t k=i;k<i+len;++k)	pd+=log(1.0*cnDepths[k]);
-					exPathsD[len]=(exPathsD[len]>=0.0 ? addLogScale(pd,exPathsD[len]) : pd);
-				}
-
-		// update global statistics
-		if(pathCN.size()<=srcSize) pathCN.resize(srcSize+1,-1.0);
-		for(size_t len=1;len<=srcSize;++len) 
-			pathCN[len]=pathCN[len]>=0.0 ? addLogScale(pathCN[len],exPathsD[len]) : exPathsD[len];
-
-		if(path1Best.size()<=srcSize) path1Best.resize(srcSize+1,0);
-		for(size_t len=1;len<=srcSize;++len) path1Best[len]+=srcSize-len+1;
-
-		
-		if (StaticData::Instance().GetVerboseLevel() >= 2 && exPathsD.size())
-			{
-				TRACE_ERR("path stats for current CN: \nCN (full):     ");
-				std::transform(exPathsD.begin()+1
-											,exPathsD.end()
-											,std::ostream_iterator<double>(std::cerr," ")
-											,Exp);
-				TRACE_ERR("\n");
-			}
-
-		typedef StringTgtCand::first_type sPhrase;
-		typedef std::map<StringTgtCand::first_type,TScores> E2Costs;
-
-		std::map<Range,E2Costs> cov2cand;
-		std::vector<State> stack;
-		for(Position i=0 ; i < srcSize ; ++i) 
-			stack.push_back(State(i, i, m_dict->GetRoot(), std::vector<float>(m_numInputScores,0.0)));
-					
-		while(!stack.empty()) 
-			{
-				State curr(stack.back());
-				stack.pop_back();
-		
-				assert(curr.end()<srcSize);
-				const ConfusionNet::Column &currCol=src[curr.end()];
-				// in a given column, loop over all possibilities
-				for(size_t colidx=0;colidx<currCol.size();++colidx)
-					{
-						const Word& w=currCol[colidx].first; // w=the i^th possibility in column colidx
-						std::string s;
-						Factors2String(w,s);
-						bool isEpsilon=(s=="" || s==EPSILON);
-						
-						//assert that we have the right number of link params in this CN option
-						assert(currCol[colidx].second.size() >= m_numInputScores);
-						
-						// do not start with epsilon (except at first position)
-						if(isEpsilon && curr.begin()==curr.end() && curr.begin()>0) continue; 
-
-						// At a given node in the prefix tree, look to see if w defines an edge to
-						// another node (Extend).  Stay at the same node if w==EPSILON
-						PPtr nextP = (isEpsilon ? curr.ptr : m_dict->Extend(curr.ptr,s));
-						
-						if(nextP) // w is a word that should be considered
-							{
-								Range newRange(curr.begin(),curr.end()+src.GetColumnIncrement(curr.end(),colidx));
-								
-								//add together the link scores from the current state and the new arc
-								float inputScoreSum = 0;
-								std::vector<float> newInputScores(m_numInputScores,0.0);
-								if (m_numInputScores) {
-									std::transform(currCol[colidx].second.begin(), currCol[colidx].second.end(),
-												curr.GetScores().begin(),
-												newInputScores.begin(),
-												std::plus<float>());
-								
-								
-									//we need to sum up link weights (excluding realWordCount, which isn't in numLinkParams)
-									//if the sum is too low, then we won't expand this.
-									//TODO: dodgy! shouldn't we consider weights here? what about zero-weight params?
-									inputScoreSum = std::accumulate(newInputScores.begin(),newInputScores.begin()+m_numInputScores,0.0);
-								}
-							
-								Phrase newSrc(curr.src);
-								if(!isEpsilon) newSrc.AddWord(w);
-								if(newRange.second<srcSize && inputScoreSum>LOWEST_SCORE)
-								{
-									  // if there is more room to grow, add a new state onto the queue
-									// to be explored that represents [begin, curEnd+)
-									stack.push_back(State(newRange,nextP,newInputScores));
-									stack.back().src=newSrc;
-								}
-
-								std::vector<StringTgtCand> tcands;
-								// now, look up the target candidates (aprx. TargetPhraseCollection) for
-								// the current path through the CN
-								m_dict->GetTargetCandidates(nextP,tcands);
-
-								if(newRange.second>=exploredPaths.size()+newRange.first) 
-									exploredPaths.resize(newRange.second-newRange.first+1,0);
-								++exploredPaths[newRange.second-newRange.first];
-	
-								totalE+=tcands.size();
-
-								if(tcands.size()) 
-									{
-										E2Costs& e2costs=cov2cand[newRange];
-										Phrase const* srcPtr=uniqSrcPhr(newSrc);
-										for(size_t i=0;i<tcands.size();++i)
-										{											
-											//put input scores in first - already logged, just drop in directly
-											std::vector<float> nscores(newInputScores);
-											
-											//resize to include phrase table scores
-											nscores.resize(m_numInputScores+tcands[i].second.size(),0.0f);
-											
-											//put in phrase table scores, logging as we insert
-											std::transform(tcands[i].second.begin(),tcands[i].second.end(),nscores.begin() + m_numInputScores,TransformScore);
-											
-											assert(nscores.size()==m_weights.size());
-											
-											//tally up
-											float score=std::inner_product(nscores.begin(), nscores.end(), m_weights.begin(), 0.0f);
-
-											//count word penalty
-											score-=tcands[i].first.size() * m_weightWP;
-											
-											std::pair<E2Costs::iterator,bool> p=e2costs.insert(std::make_pair(tcands[i].first,TScores()));
-											
-											if(p.second) ++distinctE;
-											
-											TScores & scores=p.first->second;
-											if(p.second || scores.total<score)
-											{
-												scores.total=score;
-												scores.trans=nscores;
-												scores.src=srcPtr;
-											}
-										}
-									}
-							}
-					}
-			} // end while(!stack.empty()) 
-
-
-		if (StaticData::Instance().GetVerboseLevel() >= 2 && exploredPaths.size())
-			{
-				TRACE_ERR("CN (explored): ");
-				std::copy(exploredPaths.begin()+1,exploredPaths.end(),
-									std::ostream_iterator<size_t>(std::cerr," ")); 
-				TRACE_ERR("\n");
-			}
-
-		if(pathExplored.size()<exploredPaths.size()) 
-			pathExplored.resize(exploredPaths.size(),0);
-		for(size_t len=1;len<=srcSize;++len)
-			pathExplored[len]+=exploredPaths[len];
-
-
-		m_rangeCache.resize(src.GetSize(),vTPC(src.GetSize(),0));
-
-		for(std::map<Range,E2Costs>::const_iterator i=cov2cand.begin();i!=cov2cand.end();++i)
-			{
-				assert(i->first.first<m_rangeCache.size());
-				assert(i->first.second>0);
-				assert(static_cast<size_t>(i->first.second-1)<m_rangeCache[i->first.first].size());
-				assert(m_rangeCache[i->first.first][i->first.second-1]==0);
-
-				std::vector<TargetPhrase> tCands;tCands.reserve(i->second.size());
-				std::vector<std::pair<float,size_t> > costs;costs.reserve(i->second.size());
-
-				for(E2Costs::const_iterator j=i->second.begin();j!=i->second.end();++j)
-					{
-						TScores const & scores=j->second;
-						TargetPhrase targetPhrase(Output);
-						CreateTargetPhrase(targetPhrase,j->first,scores.trans,scores.src);
-						costs.push_back(std::make_pair(-targetPhrase.GetFutureScore(),tCands.size()));
-						tCands.push_back(targetPhrase);
-						//std::cerr << i->first.first << "-" << i->first.second << ": " << targetPhrase << std::endl;
-					}
-
-				TargetPhraseCollection *rv=PruneTargetCandidates(tCands,costs);
-
-				if(rv->IsEmpty()) 
-					delete rv;
-				else
-					{
-						m_rangeCache[i->first.first][i->first.second-1]=rv;
-						m_tgtColls.push_back(rv);
-					}
-			}
-		// free memory
-		m_dict->FreeMemory();
-	}
-	
-	
-	size_t GetNumInputScores() const {return m_numInputScores;}
-=======
           }
         }
       }
@@ -768,7 +521,6 @@
   size_t GetNumInputScores() const {
     return m_numInputScores;
   }
->>>>>>> a0b6abdf
 };
 
 }
