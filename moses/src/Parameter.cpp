// $Id$

/***********************************************************************
Moses - factored phrase-based language decoder
Copyright (C) 2006 University of Edinburgh

This library is free software; you can redistribute it and/or
modify it under the terms of the GNU Lesser General Public
License as published by the Free Software Foundation; either
version 2.1 of the License, or (at your option) any later version.

This library is distributed in the hope that it will be useful,
but WITHOUT ANY WARRANTY; without even the implied warranty of
MERCHANTABILITY or FITNESS FOR A PARTICULAR PURPOSE.  See the GNU
Lesser General Public License for more details.

You should have received a copy of the GNU Lesser General Public
License along with this library; if not, write to the Free Software
Foundation, Inc., 51 Franklin Street, Fifth Floor, Boston, MA  02110-1301  USA
***********************************************************************/

#include <ctime>
#include <iostream>
#include <iterator>
#include <fstream>
#include <sstream>
#include <algorithm>
#include "Parameter.h"
#include "Util.h"
#include "InputFileStream.h"
#include "StaticData.h"
#include "UserMessage.h"

using namespace std;

namespace Moses
{
/** define allowed parameters */
Parameter::Parameter()
{
  AddParam("beam-threshold", "b", "threshold for threshold pruning");
  AddParam("config", "f", "location of the configuration file");
  AddParam("continue-partial-translation", "cpt", "start from nonempty hypothesis");
  AddParam("decoding-graph-backoff", "dpb", "only use subsequent decoding paths for unknown spans of given length");
  AddParam("dlm-model", "Order, factor and vocabulary file for discriminative LM. Use * for filename to indicate unlimited vocabulary.");
  AddParam("drop-unknown", "du", "drop unknown words instead of copying them");
  AddParam("disable-discarding", "dd", "disable hypothesis discarding");
  AddParam("distinct-nbest", "only distinct translations in nbest list");
  AddParam("factor-delimiter", "fd", "specify a different factor delimiter than the default");
  AddParam("generation-file", "location and properties of the generation table");
  AddParam("global-lexical-file", "gl", "discriminatively trained global lexical translation model file");
  AddParam("glm-feature", "discriminatively trained global lexical translation feature, sparse producer");
  AddParam("input-factors", "list of factors in the input");
  AddParam("input-file", "i", "location of the input file to be translated");
  AddParam("inputtype", "text (0), confusion network (1), word lattice (2) (default = 0)");
  AddParam("labeled-n-best-list", "print out labels for each weight type in n-best list. default is true");
  AddParam("include-alignment-in-n-best", "include word alignment in the n-best list. default is false");
  AddParam("lmodel-file", "location and properties of the language models");
  AddParam("lmodel-dub", "dictionary upper bounds of language models");
  AddParam("lmodel-oov-feature", "add language model oov feature, one per model");
  AddParam("mapping", "description of decoding steps");
  AddParam("max-partial-trans-opt", "maximum number of partial translation options per input span (during mapping steps)");
  AddParam("max-trans-opt-per-coverage", "maximum number of translation options per input span (after applying mapping steps)");
  AddParam("max-phrase-length", "maximum phrase length (default 20)");
  AddParam("n-best-list", "file and size of n-best-list to be generated; specify - as the file in order to write to STDOUT");
  AddParam("lattice-samples", "generate samples from lattice, in same format as nbest list. Uses the file and size arguments, as in n-best-list");
  AddParam("n-best-factor", "factor to compute the maximum number of contenders (=factor*nbest-size). value 0 means infinity, i.e. no threshold. default is 0");
  AddParam("print-all-derivations", "to print all derivations in search graph");
  AddParam("output-factors", "list of factors in the output");
  AddParam("phrase-drop-allowed", "da", "if present, allow dropping of source words"); //da = drop any (word); see -du for comparison
  AddParam("report-all-factors", "report all factors in output, not just first");
  AddParam("report-all-factors-in-n-best", "Report all factors in n-best-lists. Default is false");
  AddParam("report-segmentation", "t", "report phrase segmentation in the output");
#ifdef HAVE_SYNLM
	AddParam("slmodel-file", "location of the syntactic language model file(s)");
	AddParam("weight-slm", "slm", "weight(s) for syntactic language model");
	AddParam("slmodel-factor", "factor to use with syntactic language model");
	AddParam("slmodel-beam", "beam width to use with syntactic language model's parser");
#endif
  AddParam("stack", "s", "maximum stack size for histogram pruning");
  AddParam("stack-diversity", "sd", "minimum number of hypothesis of each coverage in stack (default 0)");
  AddParam("threads","th", "number of threads to use in decoding (defaults to single-threaded)");
	AddParam("translation-details", "T", "for each best hypothesis, report translation details to the given file");
	AddParam("ttable-file", "location and properties of the translation tables");
	AddParam("ttable-limit", "ttl", "maximum number of translation table entries per input phrase");
	AddParam("translation-option-threshold", "tot", "threshold for translation options relative to best for input phrase");
	AddParam("early-discarding-threshold", "edt", "threshold for constructing hypotheses based on estimate cost");
	AddParam("verbose", "v", "verbosity level of the logging");
  AddParam("references", "Reference file(s) - used for bleu score feature");
  AddParam("weight-bl", "bl", "weight for bleu score feature");
	AddParam("weight-d", "d", "weight(s) for distortion (reordering components)");
	AddParam("weight-dlm", "dlm", "weight for discriminative LM feature function (on top of sparse weights)");
  AddParam("weight-lr", "lr", "weight(s) for lexicalized reordering, if not included in weight-d");
<<<<<<< HEAD
	AddParam("weight-generation", "g", "weight(s) for generation components");
	AddParam("weight-i", "I", "weight(s) for word insertion - used for parameters from confusion network and lattice input links");
	AddParam("weight-l", "lm", "weight(s) for language models");
	AddParam("weight-lex", "lex", "weight for global lexical model");
	AddParam("weight-glm", "glm", "weight for global lexical feature, sparse producer");
	AddParam("weight-wt", "wt", "weight for word translation feature");
	AddParam("weight-pp", "pp", "weight for phrase pair feature");
	AddParam("weight-pb", "pb", "weight for phrase boundary feature");
	AddParam("weight-t", "tm", "weights for translation model components");
	AddParam("weight-w", "w", "weight for word penalty");
	AddParam("weight-u", "u", "weight for unknown word penalty");
	AddParam("weight-e", "e", "weight for word deletion"); 
  AddParam("weight-file", "wf", "feature weights file. Do *not* put weights for 'core' features in here - they go in moses.ini");
	AddParam("output-factors", "list if factors in the output");
	AddParam("cache-path", "?");
	AddParam("distortion-limit", "dl", "distortion (reordering) limit in maximum number of words (0 = monotone, -1 = unlimited)");	
	AddParam("monotone-at-punctuation", "mp", "do not reorder over punctuation");
	AddParam("distortion-file", "source factors (0 if table independent of source), target factors, location of the factorized/lexicalized reordering tables");
 	AddParam("distortion", "configurations for each factorized/lexicalized reordering model.");
	AddParam("xml-input", "xi", "allows markup of input with desired translations and probabilities. values can be 'pass-through' (default), 'inclusive', 'exclusive', 'ignore'");
=======
  AddParam("weight-generation", "g", "weight(s) for generation components");
  AddParam("weight-i", "I", "weight(s) for word insertion - used for parameters from confusion network and lattice input links");
  AddParam("weight-l", "lm", "weight(s) for language models");
  AddParam("weight-lex", "lex", "weight for global lexical model");
  AddParam("weight-t", "tm", "weights for translation model components");
  AddParam("weight-w", "w", "weight for word penalty");
  AddParam("weight-u", "u", "weight for unknown word penalty");
  AddParam("weight-e", "e", "weight for word deletion");
  AddParam("output-factors", "list if factors in the output");
  AddParam("cache-path", "?");
  AddParam("distortion-limit", "dl", "distortion (reordering) limit in maximum number of words (0 = monotone, -1 = unlimited)");
  AddParam("monotone-at-punctuation", "mp", "do not reorder over punctuation");
  AddParam("distortion-file", "source factors (0 if table independent of source), target factors, location of the factorized/lexicalized reordering tables");
  AddParam("distortion", "configurations for each factorized/lexicalized reordering model.");
  AddParam("early-distortion-cost", "edc", "include estimate of distortion cost yet to be incurred in the score [Moore & Quirk 2007]. Default is no");
  AddParam("xml-input", "xi", "allows markup of input with desired translations and probabilities. values can be 'pass-through' (default), 'inclusive', 'exclusive', 'ignore'");
>>>>>>> ab60d1ad
  AddParam("xml-brackets", "xb", "specify strings to be used as xml tags opening and closing, e.g. \"{{ }}\" (default \"< >\"). Avoid square brackets because of configuration file format. Valid only with text input mode" );
 	AddParam("minimum-bayes-risk", "mbr", "use miminum Bayes risk to determine best translation");
  AddParam("lminimum-bayes-risk", "lmbr", "use lattice miminum Bayes risk to determine best translation");
  AddParam("mira", "do mira training");
  AddParam("consensus-decoding", "con", "use consensus decoding (De Nero et. al. 2009)");
  AddParam("mbr-size", "number of translation candidates considered in MBR decoding (default 200)");
  AddParam("mbr-scale", "scaling factor to convert log linear score probability in MBR decoding (default 1.0)");
  AddParam("lmbr-thetas", "theta(s) for lattice mbr calculation");
  AddParam("lmbr-pruning-factor", "average number of nodes/word wanted in pruned lattice");
  AddParam("lmbr-p", "unigram precision value for lattice mbr");
  AddParam("lmbr-r", "ngram precision decay value for lattice mbr");
  AddParam("lmbr-map-weight", "weight given to map solution when doing lattice MBR (default 0)");
  AddParam("lattice-hypo-set", "to use lattice as hypo set during lattice MBR");
  AddParam("clean-lm-cache", "clean language model caches after N translations (default N=1)");
  AddParam("use-persistent-cache", "cache translation options across sentences (default true)");
  AddParam("persistent-cache-size", "maximum size of cache for translation options (default 10,000 input phrases)");
  AddParam("recover-input-path", "r", "(conf net/word lattice only) - recover input path corresponding to the best translation");
  AddParam("output-word-graph", "owg", "Output stack info as word graph. Takes filename, 0=only hypos in stack, 1=stack + nbest hypos");
  AddParam("time-out", "seconds after which is interrupted (-1=no time-out, default is -1)");
  AddParam("output-search-graph", "osg", "Output connected hypotheses of search into specified filename");
  AddParam("output-search-graph-extended", "osgx", "Output connected hypotheses of search into specified filename, in extended format");
  AddParam("unpruned-search-graph", "usg", "When outputting chart search graph, do not exclude dead ends. Note: stack pruning may have eliminated some hypotheses");
  AddParam("include-lhs-in-search-graph", "lhssg", "When outputting chart search graph, include the label of the LHS of the rule (useful when using syntax)");
#ifdef HAVE_PROTOBUF
  AddParam("output-search-graph-pb", "pb", "Write phrase lattice to protocol buffer objects in the specified path.");
#endif
	AddParam("cube-pruning-pop-limit", "cbp", "How many hypotheses should be popped for each stack. (default = 1000)");
	AddParam("cube-pruning-diversity", "cbd", "How many hypotheses should be created for each coverage. (default = 0)");
	AddParam("search-algorithm", "Which search algorithm to use. 0=normal stack, 1=cube pruning, 2=cube growing. (default = 0)");
	AddParam("constraint", "Location of the file with target sentences to produce constraining the search");
	AddParam("use-alignment-info", "Use word-to-word alignment: actually it is only used to output the word-to-word alignment. Word-to-word alignments are taken from the phrase table if any. Default is false.");
	AddParam("print-alignment-info", "Output word-to-word alignment into the log file. Word-to-word alignments are taken from the phrase table if any. Default is false");
	AddParam("print-alignment-info-in-n-best", "Include word-to-word alignment in the n-best list. Word-to-word alignments are takne from the phrase table if any. Default is false");
	AddParam("link-param-count", "Number of parameters on word links when using confusion networks or lattices (default = 1)");
	AddParam("description", "Source language, target language, description");
	AddParam("max-chart-span", "maximum num. of source word chart rules can consume (default 10)");
	AddParam("non-terminals", "list of non-term symbols, space separated");
	AddParam("rule-limit", "a little like table limit. But for chart decoding rules. Default is DEFAULT_MAX_TRANS_OPT_SIZE");
	AddParam("source-label-overlap", "What happens if a span already has a label. 0=add more. 1=replace. 2=discard. Default is 0");
	AddParam("output-hypo-score", "Output the hypo score to stdout with the output string. For search error analysis. Default is false");
	AddParam("unknown-lhs", "file containing target lhs of unknown words. 1 per line: LHS prob");
	AddParam("enable-online-command", "enable online commands to change some decoder parameters (default false); if enabled, use-persistent-cache is disabled");
  AddParam("phrase-pair-feature", "Source and target factors for phrase pair feature");
  AddParam("phrase-boundary-source-feature", "Source factors for phrase boundary feature");
  AddParam("phrase-boundary-target-feature", "Target factors for phrase boundary feature");
  AddParam("phrase-length-feature", "Count features for source length, target length, both of each phrase");
  AddParam("target-word-insertion-feature", "Count feature for each unaligned target word");
  AddParam("source-word-deletion-feature", "Count feature for each unaligned source word");
  AddParam("word-translation-feature", "Count feature for word translation according to word alignment");
  AddParam("report-sparse-features", "Indicate which sparse feature functions should report detailed scores in n-best, instead of aggregate");
  AddParam("cube-pruning-lazy-scoring", "cbls", "Don't fully score a hypothesis until it is popped");
  AddParam("parsing-algorithm", "Which parsing algorithm to use. 0=CYK+, 1=scope-3. (default = 0)");
  AddParam("search-algorithm", "Which search algorithm to use. 0=normal stack, 1=cube pruning, 2=cube growing, 4=stack with batched lm requests (default = 0)");
  AddParam("constraint", "Location of the file with target sentences to produce constraining the search");
  AddParam("use-alignment-info", "Use word-to-word alignment: actually it is only used to output the word-to-word alignment. Word-to-word alignments are taken from the phrase table if any. Default is false.");
  AddParam("print-alignment-info", "Output word-to-word alignment into the log file. Word-to-word alignments are takne from the phrase table if any. Default is false");
  AddParam("print-alignment-info-in-n-best", "Include word-to-word alignment in the n-best list. Word-to-word alignments are takne from the phrase table if any. Default is false");
  AddParam("link-param-count", "Number of parameters on word links when using confusion networks or lattices (default = 1)");
  AddParam("description", "Source language, target language, description");

  AddParam("max-chart-span", "maximum num. of source word chart rules can consume (default 10)");
  AddParam("non-terminals", "list of non-term symbols, space separated");
  AddParam("rule-limit", "a little like table limit. But for chart decoding rules. Default is DEFAULT_MAX_TRANS_OPT_SIZE");
  AddParam("source-label-overlap", "What happens if a span already has a label. 0=add more. 1=replace. 2=discard. Default is 0");
  AddParam("output-hypo-score", "Output the hypo score to stdout with the output string. For search error analysis. Default is false");
  AddParam("unknown-lhs", "file containing target lhs of unknown words. 1 per line: LHS prob");
  AddParam("translation-systems", "specify multiple translation systems, each consisting of an id, followed by a set of models ids, eg '0 T1 R1 L0'");
  AddParam("show-weights", "print feature weights and exit");
  AddParam("alignment-output-file", "print output word alignments into given file");
  AddParam("sort-word-alignment", "Sort word alignments for more consistent display. 0=no sort (default), 1=target order");
  AddParam("start-translation-id", "Id of 1st input. Default = 0");
<<<<<<< HEAD
  AddParam("text-type", "should be one of dev/devtest/test, used for domain adaptation features");
=======
  AddParam("output-unknowns", "Output the unknown (OOV) words to the given file, one line per sentence");
  
  // Compact phrase table and reordering table.                                                                                  
  AddParam("minlexr-memory", "Load lexical reordering table in minlexr format into memory");                                          
  AddParam("minphr-memory", "Load phrase table in minphr format into memory");
>>>>>>> ab60d1ad
}

Parameter::~Parameter()
{
}

/** initialize a parameter, sub of constructor */
void Parameter::AddParam(const string &paramName, const string &description)
{
  m_valid[paramName] = true;
  m_description[paramName] = description;
}

/** initialize a parameter (including abbreviation), sub of constructor */
void Parameter::AddParam(const string &paramName, const string &abbrevName, const string &description)
{
  m_valid[paramName] = true;
  m_valid[abbrevName] = true;
  m_abbreviation[paramName] = abbrevName;
	m_fullname[abbrevName] = paramName;
  m_description[paramName] = description;
}

/** print descriptions of all parameters */
void Parameter::Explain()
{
  cerr << "Usage:" << endl;
  for(PARAM_STRING::const_iterator iterParam = m_description.begin(); iterParam != m_description.end(); iterParam++) {
    const string paramName = iterParam->first;
    const string paramDescription = iterParam->second;
    cerr <<  "\t-" << paramName;
    PARAM_STRING::const_iterator iterAbbr = m_abbreviation.find( paramName );
    if ( iterAbbr != m_abbreviation.end() )
      cerr <<  " (" << iterAbbr->second << ")";
    cerr <<  ": " << paramDescription << endl;
  }
}

/** check whether an item on the command line is a switch or a value
 * \param token token on the command line to checked **/

bool Parameter::isOption(const char* token)
{
  if (! token) return false;
  std::string tokenString(token);
  size_t length = tokenString.size();
  if (length > 0 && tokenString.substr(0,1) != "-") return false;
  if (length > 1 && tokenString.substr(1,1).find_first_not_of("0123456789") == 0) return true;
  return false;
}

/** load all parameters from the configuration file and the command line switches */
bool Parameter::LoadParam(const string &filePath)
{
  const char *argv[] = {"executable", "-f", filePath.c_str() };
  return LoadParam(3, (char**) argv);
}

/** load all parameters from the configuration file and the command line switches */
bool Parameter::LoadParam(int argc, char* argv[])
{
  // config file (-f) arg mandatory
  string configPath;
  if ( (configPath = FindParam("-f", argc, argv)) == ""
       && (configPath = FindParam("-config", argc, argv)) == "") {
    PrintCredit();
    Explain();

    cerr << endl;    
    UserMessage::Add("No configuration file was specified.  Use -config or -f");
    cerr << endl;
    return false;
  } else {
    if (!ReadConfigFile(configPath)) {
      UserMessage::Add("Could not read "+configPath);
      return false;
    }
  }

  // overwrite parameters with values from switches
  for(PARAM_STRING::const_iterator iterParam = m_description.begin(); iterParam != m_description.end(); iterParam++) {
    const string paramName = iterParam->first;
    OverwriteParam("-" + paramName, paramName, argc, argv);
  }

  // ... also shortcuts
  for(PARAM_STRING::const_iterator iterParam = m_abbreviation.begin(); iterParam != m_abbreviation.end(); iterParam++) {
    const string paramName = iterParam->first;
    const string paramShortName = iterParam->second;
    OverwriteParam("-" + paramShortName, paramName, argc, argv);
  }

  // logging of parameters that were set in either config or switch
  int verbose = 1;
  if (m_setting.find("verbose") != m_setting.end() &&
      m_setting["verbose"].size() > 0)
    verbose = Scan<int>(m_setting["verbose"][0]);
  if (verbose >= 1) { // only if verbose
    TRACE_ERR( "Defined parameters (per moses.ini or switch):" << endl);
    for(PARAM_MAP::const_iterator iterParam = m_setting.begin() ; iterParam != m_setting.end(); iterParam++) {
      TRACE_ERR( "\t" << iterParam->first << ": ");
      for ( size_t i = 0; i < iterParam->second.size(); i++ )
        TRACE_ERR( iterParam->second[i] << " ");
      TRACE_ERR( endl);
    }
  }

  // check for illegal parameters
  bool noErrorFlag = true;
  for (int i = 0 ; i < argc ; i++) {
    if (isOption(argv[i])) {
      string paramSwitch = (string) argv[i];
      string paramName = paramSwitch.substr(1);
      if (m_valid.find(paramName) == m_valid.end()) {
        UserMessage::Add("illegal switch: " + paramSwitch);
        noErrorFlag = false;
      }
    }
  }

  // check if parameters make sense
  return Validate() && noErrorFlag;
}

/** check that parameter settings make sense */
bool Parameter::Validate()
{
  bool noErrorFlag = true;

  PARAM_MAP::const_iterator iterParams;
  for (iterParams = m_setting.begin(); iterParams != m_setting.end(); ++iterParams) {
    const std::string &key = iterParams->first;
    
    if (m_valid.find(key) == m_valid.end())
    {
      UserMessage::Add("Unknown parameter " + key);
      noErrorFlag = false;
    }
  }
  

  // required parameters
  if (m_setting["ttable-file"].size() == 0) {
    UserMessage::Add("No phrase translation table (ttable-file)");
    noErrorFlag = false;
  }

  if (m_setting["lmodel-dub"].size() > 0) {
    if (m_setting["lmodel-file"].size() != m_setting["lmodel-dub"].size()) {
      stringstream errorMsg("");
      errorMsg << "Config and parameters specify "
               << static_cast<int>(m_setting["lmodel-file"].size())
               << " language model files (lmodel-file), but "
               << static_cast<int>(m_setting["lmodel-dub"].size())
               << " LM upperbounds (lmodel-dub)"
               << endl;
      UserMessage::Add(errorMsg.str());
      noErrorFlag = false;
    }
  }

  if (m_setting["lmodel-file"].size() * (m_setting.find("lmodel-oov-feature") != m_setting.end() ? 2 : 1)
         != m_setting["weight-l"].size()) {
    stringstream errorMsg("");
    errorMsg << "Config and parameters specify "
             << static_cast<int>(m_setting["lmodel-file"].size())
             << " language model files (lmodel-file), but "
             << static_cast<int>(m_setting["weight-l"].size())
             << " weights (weight-l)";
    errorMsg << endl << "You might be giving '-lmodel-file TYPE FACTOR ORDER FILENAME' but you should be giving these four as a single argument, i.e. '-lmodel-file \"TYPE FACTOR ORDER FILENAME\"'";
    errorMsg << endl << "You should also remember that each language model requires 2 weights, if and only if lmodel-oov-feature is on.";
    UserMessage::Add(errorMsg.str());
    noErrorFlag = false;
  }

  // do files exist?

  // input file
  if (noErrorFlag && m_setting["input-file"].size() == 1) {
    noErrorFlag = FileExists(m_setting["input-file"][0]);
  }
  // generation tables
  if (noErrorFlag) {
    std::vector<std::string> ext;
    //raw tables in either un compressed or compressed form
    ext.push_back("");
    ext.push_back(".gz");
    noErrorFlag = FilesExist("generation-file", 3, ext);
  }
  // distortion
  if (noErrorFlag) {
    std::vector<std::string> ext;
    //raw tables in either un compressed or compressed form
    ext.push_back("");
    ext.push_back(".gz");
    //prefix tree format
    ext.push_back(".binlexr.idx");
    //prefix tree format
    ext.push_back(".minlexr");
    noErrorFlag = FilesExist("distortion-file", 3, ext);
  }
  return noErrorFlag;
}

/** check whether a file exists */
bool Parameter::FilesExist(const string &paramName, int fieldNo, std::vector<std::string> const& extensions)
{
  typedef std::vector<std::string> StringVec;
  StringVec::const_iterator iter;

  PARAM_MAP::const_iterator iterParam = m_setting.find(paramName);
  if (iterParam == m_setting.end()) {
    // no param. therefore nothing to check
    return true;
  }
  const StringVec &pathVec = (*iterParam).second;
  for (iter = pathVec.begin() ; iter != pathVec.end() ; ++iter) {
    StringVec vec = Tokenize(*iter);

    size_t tokenizeIndex;
    if (fieldNo == -1)
      tokenizeIndex = vec.size() - 1;
    else
      tokenizeIndex = static_cast<size_t>(fieldNo);

    if (tokenizeIndex >= vec.size()) {
      stringstream errorMsg("");
      errorMsg << "Expected at least " << (tokenizeIndex+1) << " tokens per entry in '"
               << paramName << "', but only found "
               << vec.size();
      UserMessage::Add(errorMsg.str());
      return false;
    }
    const string &pathStr = vec[tokenizeIndex];

    bool fileFound=0;
    for(size_t i=0; i<extensions.size() && !fileFound; ++i) {
      fileFound|=FileExists(pathStr + extensions[i]);
    }
    if(!fileFound) {
      stringstream errorMsg("");
      errorMsg << "File " << pathStr << " does not exist";
      UserMessage::Add(errorMsg.str());
      return false;
    }
  }
  return true;
}

/** look for a switch in arg, update parameter */
// TODO arg parsing like this does not belong in the library, it belongs
// in moses-cmd
string Parameter::FindParam(const string &paramSwitch, int argc, char* argv[])
{
  for (int i = 0 ; i < argc ; i++) {
    if (string(argv[i]) == paramSwitch) {
      if (i+1 < argc) {
        return argv[i+1];
      } else {
        stringstream errorMsg("");
        errorMsg << "Option " << paramSwitch << " requires a parameter!";
        UserMessage::Add(errorMsg.str());
        // TODO return some sort of error, not the empty string
      }
    }
  }
  return "";
}

/** update parameter settings with command line switches
 * \param paramSwitch (potentially short) name of switch
 * \param paramName full name of parameter
 * \param argc number of arguments on command line
 * \param argv values of paramters on command line */
void Parameter::OverwriteParam(const string &paramSwitch, const string &paramName, int argc, char* argv[])
{
  int startPos = -1;
  for (int i = 0 ; i < argc ; i++) {
    if (string(argv[i]) == paramSwitch) {
      startPos = i+1;
      break;
    }
  }
  if (startPos < 0)
    return;

  int index = 0;
  m_setting[paramName]; // defines the parameter, important for boolean switches
  while (startPos < argc && (!isOption(argv[startPos]))) {
    if (m_setting[paramName].size() > (size_t)index)
      m_setting[paramName][index] = argv[startPos];
    else
      m_setting[paramName].push_back(argv[startPos]);
    index++;
    startPos++;
  }
}


/** read parameters from a configuration file */
bool Parameter::ReadConfigFile(const string &filePath )
{
  InputFileStream inFile(filePath);
  string line, paramName;
  while(getline(inFile, line)) {
    // comments
    size_t comPos = line.find_first_of("#");
    if (comPos != string::npos)
      line = line.substr(0, comPos);
    // trim leading and trailing spaces/tabs
    line = Trim(line);

    if (line.size() == 0) {
      // blank line. do nothing.
    }
    else if (line[0]=='[') {
      // new parameter
      for (size_t currPos = 0 ; currPos < line.size() ; currPos++) {
        if (line[currPos] == ']') {
          paramName = line.substr(1, currPos - 1);
          break;
        }
      }
    } else {
      // add value to parameter
      m_setting[paramName].push_back(line);
    }
  }
  return true;
}

struct Credit {
  string name, contact, currentPursuits, areaResponsibility;
  int sortId;

  Credit(string name, string contact, string currentPursuits, string areaResponsibility) {
    this->name								= name							;
    this->contact							= contact						;
    this->currentPursuits			= currentPursuits		;
    this->areaResponsibility	= areaResponsibility;
    this->sortId							= rand() % 1000;
  }

  bool operator<(const Credit &other) const {
    /*
    if (areaResponsibility.size() != 0 && other.areaResponsibility.size() ==0)
    	return true;
    if (areaResponsibility.size() == 0 && other.areaResponsibility.size() !=0)
    	return false;

    return name < other.name;
    */
    return sortId < other.sortId;
  }

};

std::ostream& operator<<(std::ostream &os, const Credit &credit)
{
  os << credit.name;
  if (credit.contact != "")
    os << "\t   contact: " << credit.contact;
  if (credit.currentPursuits != "")
    os << "   " << credit.currentPursuits;
  if (credit.areaResponsibility != "")
    os << "   I'll answer question on: " << credit.areaResponsibility;
  return os;
}

void Parameter::PrintCredit()
{
  vector<Credit> everyone;
  srand ( time(NULL) );

  everyone.push_back(Credit("Nicola Bertoldi"
                            , "911"
                            , ""
                            , "scripts & other stuff"));
  everyone.push_back(Credit("Ondrej Bojar"
                            , ""
                            , "czech this out!"
                            , ""));
  everyone.push_back(Credit("Chris Callison-Burch"
                            , "anytime, anywhere"
                            , "international playboy"
                            , ""));
  everyone.push_back(Credit("Alexandra Constantin"
                            , ""
                            , "eu sunt varza"
                            , ""));
  everyone.push_back(Credit("Brooke Cowan"
                            , "brooke@csail.mit.edu"
                            , "if you're going to san francisco, be sure to wear a flower in your hair"
                            , ""));
  everyone.push_back(Credit("Chris Dyer"
                            , "can't. i'll be out driving my mustang"
                            , "driving my mustang"
                            , ""));
  everyone.push_back(Credit("Marcello Federico"
                            , "federico at itc at it"
                            , "Researcher at ITC-irst, Trento, Italy"
                            , "IRST language model"));
  everyone.push_back(Credit("Evan Herbst"
                            , "Small college in upstate New York"
                            , ""
                            , ""));
  everyone.push_back(Credit("Philipp Koehn"
                            , "only between 2 and 4am"
                            , ""
                            , "Nothing fazes this dude"));
  everyone.push_back(Credit("Christine Moran"
                            , "weird building at MIT"
                            , ""
                            , ""));
  everyone.push_back(Credit("Wade Shen"
                            , "via morse code"
                            , "buying another laptop"
                            , ""));
  everyone.push_back(Credit("Richard Zens"
                            , "richard at aachen dot de"
                            , ""
                            , "ambiguous source input, confusion networks, confusing source code"));
  everyone.push_back(Credit("Hieu Hoang", "http://www.hoang.co.uk/hieu/"
                            , "phd student at Edinburgh Uni. Original Moses developer"
                            , "general queries/ flames on Moses."));

  sort(everyone.begin(), everyone.end());


  cerr <<  "Moses - A beam search decoder for phrase-based statistical machine translation models" << endl
       << "Copyright (C) 2006 University of Edinburgh" << endl << endl

       << "This library is free software; you can redistribute it and/or" << endl
       << "modify it under the terms of the GNU Lesser General Public" << endl
       << "License as published by the Free Software Foundation; either" << endl
       << "version 2.1 of the License, or (at your option) any later version." << endl << endl

       << "This library is distributed in the hope that it will be useful," << endl
       << "but WITHOUT ANY WARRANTY; without even the implied warranty of" << endl
       << "MERCHANTABILITY or FITNESS FOR A PARTICULAR PURPOSE.  See the GNU" << endl
       << "Lesser General Public License for more details." << endl << endl

       << "You should have received a copy of the GNU Lesser General Public" << endl
       << "License along with this library; if not, write to the Free Software" << endl
       << "Foundation, Inc., 51 Franklin Street, Fifth Floor, Boston, MA  02110-1301  USA" << endl << endl
       << "***********************************************************************" << endl << endl
       << "Built on " << __DATE__ << " at " __TIME__ << endl << endl
       << "WHO'S FAULT IS THIS GODDAM SOFTWARE:" << endl;

  ostream_iterator<Credit> out(cerr, "\n");
  copy(everyone.begin(), everyone.end(), out);
  cerr <<  endl << endl;
}

/** update parameter settings with command line switches
 * \param paramName full name of parameter
 * \param values inew values for paramName */
void Parameter::OverwriteParam(const string &paramName, PARAM_VEC values)
{
	VERBOSE(2,"Overwriting parameter " << paramName);
	
	m_setting[paramName]; // defines the parameter, important for boolean switches
	if (m_setting[paramName].size() > 1){
		VERBOSE(2," (the parameter had " << m_setting[paramName].size() << " previous values)");
		CHECK(m_setting[paramName].size() == values.size());
	}else{
		VERBOSE(2," (the parameter does not have previous values)");
		m_setting[paramName].resize(values.size());
	}
	VERBOSE(2," with the following values:");
	int i=0;
	for (PARAM_VEC::iterator iter = values.begin(); iter != values.end() ; iter++, i++){
		m_setting[paramName][i] = *iter;
		VERBOSE(2, " " << *iter);
	}
	VERBOSE(2, std::endl);
}
	
}

<|MERGE_RESOLUTION|>--- conflicted
+++ resolved
@@ -91,7 +91,6 @@
 	AddParam("weight-d", "d", "weight(s) for distortion (reordering components)");
 	AddParam("weight-dlm", "dlm", "weight for discriminative LM feature function (on top of sparse weights)");
   AddParam("weight-lr", "lr", "weight(s) for lexicalized reordering, if not included in weight-d");
-<<<<<<< HEAD
 	AddParam("weight-generation", "g", "weight(s) for generation components");
 	AddParam("weight-i", "I", "weight(s) for word insertion - used for parameters from confusion network and lattice input links");
 	AddParam("weight-l", "lm", "weight(s) for language models");
@@ -112,24 +111,6 @@
 	AddParam("distortion-file", "source factors (0 if table independent of source), target factors, location of the factorized/lexicalized reordering tables");
  	AddParam("distortion", "configurations for each factorized/lexicalized reordering model.");
 	AddParam("xml-input", "xi", "allows markup of input with desired translations and probabilities. values can be 'pass-through' (default), 'inclusive', 'exclusive', 'ignore'");
-=======
-  AddParam("weight-generation", "g", "weight(s) for generation components");
-  AddParam("weight-i", "I", "weight(s) for word insertion - used for parameters from confusion network and lattice input links");
-  AddParam("weight-l", "lm", "weight(s) for language models");
-  AddParam("weight-lex", "lex", "weight for global lexical model");
-  AddParam("weight-t", "tm", "weights for translation model components");
-  AddParam("weight-w", "w", "weight for word penalty");
-  AddParam("weight-u", "u", "weight for unknown word penalty");
-  AddParam("weight-e", "e", "weight for word deletion");
-  AddParam("output-factors", "list if factors in the output");
-  AddParam("cache-path", "?");
-  AddParam("distortion-limit", "dl", "distortion (reordering) limit in maximum number of words (0 = monotone, -1 = unlimited)");
-  AddParam("monotone-at-punctuation", "mp", "do not reorder over punctuation");
-  AddParam("distortion-file", "source factors (0 if table independent of source), target factors, location of the factorized/lexicalized reordering tables");
-  AddParam("distortion", "configurations for each factorized/lexicalized reordering model.");
-  AddParam("early-distortion-cost", "edc", "include estimate of distortion cost yet to be incurred in the score [Moore & Quirk 2007]. Default is no");
-  AddParam("xml-input", "xi", "allows markup of input with desired translations and probabilities. values can be 'pass-through' (default), 'inclusive', 'exclusive', 'ignore'");
->>>>>>> ab60d1ad
   AddParam("xml-brackets", "xb", "specify strings to be used as xml tags opening and closing, e.g. \"{{ }}\" (default \"< >\"). Avoid square brackets because of configuration file format. Valid only with text input mode" );
  	AddParam("minimum-bayes-risk", "mbr", "use miminum Bayes risk to determine best translation");
   AddParam("lminimum-bayes-risk", "lmbr", "use lattice miminum Bayes risk to determine best translation");
@@ -201,15 +182,12 @@
   AddParam("alignment-output-file", "print output word alignments into given file");
   AddParam("sort-word-alignment", "Sort word alignments for more consistent display. 0=no sort (default), 1=target order");
   AddParam("start-translation-id", "Id of 1st input. Default = 0");
-<<<<<<< HEAD
   AddParam("text-type", "should be one of dev/devtest/test, used for domain adaptation features");
-=======
   AddParam("output-unknowns", "Output the unknown (OOV) words to the given file, one line per sentence");
   
   // Compact phrase table and reordering table.                                                                                  
   AddParam("minlexr-memory", "Load lexical reordering table in minlexr format into memory");                                          
   AddParam("minphr-memory", "Load phrase table in minphr format into memory");
->>>>>>> ab60d1ad
 }
 
 Parameter::~Parameter()
