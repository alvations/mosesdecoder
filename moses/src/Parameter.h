--- conflicted
+++ resolved
@@ -41,18 +41,11 @@
 class Parameter
 {
 protected:
-<<<<<<< HEAD
 	PARAM_MAP m_setting;
 	PARAM_BOOL m_valid;
 	PARAM_STRING m_abbreviation;
 	PARAM_STRING m_description;
 	PARAM_STRING m_fullname;
-=======
-  PARAM_MAP m_setting;
-  PARAM_BOOL m_valid;
-  PARAM_STRING m_abbreviation;
-  PARAM_STRING m_description;
->>>>>>> a0b6abdf
 
   std::string FindParam(const std::string &paramSwitch, int argc, char* argv[]);
   void OverwriteParam(const std::string &paramSwitch, const std::string &paramName, int argc, char* argv[]);
