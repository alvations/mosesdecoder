--- conflicted
+++ resolved
@@ -121,28 +121,6 @@
       VERBOSE(2,"Using gzipped file" << std::endl);
     }
 
-<<<<<<< HEAD
-    PhraseDictionarySCFG* pdm  = new PhraseDictionarySCFG(GetNumScoreComponents(),this);
-    bool ret = pdm->Load(GetInput()
-                         , GetOutput()
-                         , m_filePath
-                         , m_weight
-                         , m_tableLimit
-                         , system->GetLanguageModels()
-                         , system->GetWordPenaltyProducer());
-    CHECK(ret);
-    return pdm;
-  } else if (m_implementation == Hiero) {
-    // memory phrase table
-    VERBOSE(2,"using Hiero format phrase tables" << std::endl);
-    if (!FileExists(m_filePath) && FileExists(m_filePath + ".gz")) {
-      m_filePath += ".gz";
-      VERBOSE(2,"Using gzipped file" << std::endl);
-    }
-    
-    PhraseDictionaryHiero* pdm  = new PhraseDictionaryHiero(GetNumScoreComponents(),this);
-    bool ret = pdm->Load(GetInput()
-=======
     RuleTableTrie *dict;
     if (staticData.GetParsingAlgorithm() == ParseScope3) {
       dict = new RuleTableUTrie(m_numScoreComponent, this);
@@ -150,7 +128,6 @@
       dict = new PhraseDictionarySCFG(m_numScoreComponent, this);
     }
     bool ret = dict->Load(GetInput()
->>>>>>> 277fd38b
                          , GetOutput()
                          , m_filePath
                          , m_weight
