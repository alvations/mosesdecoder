--- conflicted
+++ resolved
@@ -105,7 +105,7 @@
  
     //target
     std::auto_ptr<TargetPhrase> targetPhrase(new TargetPhrase(Output));
-    targetPhrase->SetSourcePhrase(&sourcePhrase); // TODO(bhaddow): This is a dangling pointer
+    targetPhrase->SetSourcePhrase(sourcePhrase); // TODO(bhaddow): This is a dangling pointer
     targetPhrase->CreateFromString(output, targetPhraseString, factorDelimiter);
 
     scv.clear();
@@ -126,44 +126,30 @@
       UserMessage::Add(strme.str());
       abort();
     }
-    // scv good to go sir!
-    targetPhrase->SetScore(m_feature, scv, weight, weightWP, languageModels);
-
-<<<<<<< HEAD
-    // source
-    Phrase sourcePhrase(Input, 0);
-    sourcePhrase.CreateFromString( input, phraseVector);
-    //target
-    TargetPhrase targetPhrase(Output);
-    targetPhrase.SetSourcePhrase(sourcePhrase);
-    targetPhrase.CreateFromString( output, targetPhraseString, factorDelimiter);
-
-    if (tokens.size() > 3)
-      targetPhrase.SetAlignmentInfo(tokens[3]);
+
+
+    
+    size_t consumed = 3;
+    if (pipes) {
+      targetPhrase->SetAlignmentInfo(*pipes++);
+      ++consumed;
+    }
 
     ScoreComponentCollection sparse;
-    if (tokens.size() > 5) {
+    if (pipes) pipes++; //counts
+    if (pipes) {
       //sparse features
       SparsePhraseDictionaryFeature* spdf = 
         GetFeature()->GetSparsePhraseDictionaryFeature();
       if (spdf) {
-        sparse.Assign(spdf,tokens[5]);
+        sparse.Assign(spdf,(pipes++)->as_string());
       }
     }
 
-    // component score, for n-best output
-    std::vector<float> scv(scoreVector.size());
-    std::transform(scoreVector.begin(),scoreVector.end(),scv.begin(),TransformScore);
-    std::transform(scv.begin(),scv.end(),scv.begin(),FloorScore);
-    targetPhrase.SetScore(m_feature, scv, sparse, weight, weightWP, languageModels);
-
-    AddEquivPhrase(sourcePhrase, targetPhrase);
-=======
-    size_t consumed = 3;
-    if (pipes) {
-      targetPhrase->SetAlignmentInfo(*pipes++);
-      ++consumed;
-    }
+
+    // scv good to go sir!
+    targetPhrase->SetScore(m_feature, scv, sparse, weight, weightWP, languageModels);
+
     // Check number of entries delimited by ||| agrees across all lines.  
     for (; pipes; ++pipes, ++consumed) {}
     if (numElement != consumed) {
@@ -176,7 +162,6 @@
         abort();
       }
     }
->>>>>>> 42924144
 
     // Reuse source if possible.  Otherwise, create node for it.  
     if (preSourceString == sourcePhraseString && preSourceNode) {
