#include <boost/algorithm/string.hpp>

#include "AlignmentInfo.h"
#include "PhrasePairFeature.h"
#include "TargetPhrase.h"
#include "Hypothesis.h"
<<<<<<< HEAD
#include <boost/algorithm/string.hpp>
=======
#include "TranslationOption.h"
>>>>>>> 9931a1e0

using namespace std;

namespace Moses {

string PhrasePairFeature::GetScoreProducerWeightShortName(unsigned) const
{
  return "pp";
}

size_t PhrasePairFeature::GetNumInputScores() const 
{
  return 0;
}

  bool PhrasePairFeature::Load(const std::string &filePathSource/*, const std::string &filePathTarget*/) 
<<<<<<< HEAD
{
  if (m_domainTrigger) {
    // domain trigger terms for each input document
    ifstream inFileSource(filePathSource.c_str());
    if (!inFileSource)
      {
	cerr << "could not open file " << filePathSource << endl;
	return false;
      }
    
    std::string line;
    while (getline(inFileSource, line)) {
      std::set<std::string> terms;
      vector<string> termVector;
      boost::split(termVector, line, boost::is_any_of("\t "));
      for (size_t i=0; i < termVector.size(); ++i) 
	terms.insert(termVector[i]);	
      
      // add term set for current document
      m_vocabDomain.push_back(terms);
    }
    
    inFileSource.close();
  }
  else {
    // restricted source word vocabulary
    ifstream inFileSource(filePathSource.c_str());
    if (!inFileSource)
      {
	cerr << "could not open file " << filePathSource << endl;
	return false;
      }
    
    std::string line;
    while (getline(inFileSource, line)) {
      m_vocabSource.insert(line);
    }
    
    inFileSource.close();
    
    /*  // restricted target word vocabulary
    ifstream inFileTarget(filePathTarget.c_str());
    if (!inFileTarget)
    {
      cerr << "could not open file " << filePathTarget << endl;
      return false;
    }

    while (getline(inFileTarget, line)) {
    m_vocabTarget.insert(line);
    }

    inFileTarget.close();*/

    m_unrestricted = false;
  }
  return true;
}

  void PhrasePairFeature::InitializeForInput( Sentence const& in )
{
  m_local.reset(new ThreadLocalStorage);
  m_local->input = &in;
  m_local->docid = in.GetDocumentId();
  m_local->topicid = in.GetTopicId();
  m_local->use_topicid = in.GetUseTopicId();
  m_local->topicid_prob = in.GetTopicIdAndProb();
  m_local->use_topicid_prob = in.GetUseTopicIdAndProb();
}

void PhrasePairFeature::Evaluate(const Hypothesis& cur_hypo, ScoreComponentCollection* accumulator) const {
  const TargetPhrase& target = cur_hypo.GetCurrTargetPhrase();
  const Phrase& source = target.GetSourcePhrase();
  const long docid = m_local->docid;
  const long topicid = m_local->topicid;
  const bool use_topicid = m_local->use_topicid;
  const bool use_topicid_prob = m_local->use_topicid_prob;
=======
{
    // restricted source word vocabulary
    ifstream inFileSource(filePathSource.c_str());
    if (!inFileSource)
      {
	cerr << "could not open file " << filePathSource << endl;
	return false;
      }
    
    std::string line;
    while (getline(inFileSource, line)) {
      m_vocabSource.insert(line);
    }
    
    inFileSource.close();
    
    /*  // restricted target word vocabulary
    ifstream inFileTarget(filePathTarget.c_str());
    if (!inFileTarget)
    {
      cerr << "could not open file " << filePathTarget << endl;
      return false;
    }

    while (getline(inFileTarget, line)) {
    m_vocabTarget.insert(line);
    }

    inFileTarget.close();*/

    m_unrestricted = false;
    return true;
}

void PhrasePairFeature::Evaluate(
            const PhraseBasedFeatureContext& context,
            ScoreComponentCollection* accumulator) const 
{
	const TargetPhrase& target = context.GetTargetPhrase();
	const Phrase& source = *(context.GetTranslationOption().GetSourcePhrase());
>>>>>>> 9931a1e0
/*   const AlignmentInfo& align = cur_hypo.GetAlignmentInfo();
   for (AlignmentInfo::const_iterator i = align.begin(); i != align.end(); ++i) {
    const Factor* sourceFactor = source.GetWord(i->first).GetFactor(m_sourceFactorId);
    const Factor* targetFactor = cur_hypo.GetWord(i->second).GetFactor(m_targetFactorId);
    ostringstream namestr;
    namestr << sourceFactor->GetString();
    namestr << ":";
    namestr << targetFactor->GetString();
    accumulator->PlusEquals(this,namestr.str(),1);
  }*/
   
   if (m_simple) {
	   ostringstream namestr;
	   namestr << "pp_";
	   namestr << source.GetWord(0).GetFactor(m_sourceFactorId)->GetString();
	   for (size_t i = 1; i < source.GetSize(); ++i) {
		   const Factor* sourceFactor = source.GetWord(i).GetFactor(m_sourceFactorId);
		   namestr << ",";
		   namestr << sourceFactor->GetString();
	   }
	   namestr << "~";
	   namestr << target.GetWord(0).GetFactor(m_targetFactorId)->GetString();
	   for (size_t i = 1; i < target.GetSize(); ++i) {
		   const Factor* targetFactor = target.GetWord(i).GetFactor(m_targetFactorId);
		   namestr << ",";
		   namestr << targetFactor->GetString();
	   }

<<<<<<< HEAD
	   accumulator->SparsePlusEquals(namestr.str(),1);
   }
   if (m_domainTrigger) {
     // compute pair
     ostringstream pair;
     pair << source.GetWord(0).GetFactor(m_sourceFactorId)->GetString();
     for (size_t i = 1; i < source.GetSize(); ++i) {
       const Factor* sourceFactor = source.GetWord(i).GetFactor(m_sourceFactorId);
       pair << ",";
       pair << sourceFactor->GetString();
     }
     pair << "~";
     pair << target.GetWord(0).GetFactor(m_targetFactorId)->GetString();
     for (size_t i = 1; i < target.GetSize(); ++i) {
       const Factor* targetFactor = target.GetWord(i).GetFactor(m_targetFactorId);
       pair << ",";
       pair << targetFactor->GetString();
     }

     if (use_topicid || use_topicid_prob) {
       // use topicid as trigger                                                                                           
       if(use_topicid) {
	 stringstream feature;
	 feature << "pp_";
	 if (topicid == -1)
	   feature << "unk";
	 else
	   feature << topicid;

	 feature << "_";
	 feature << pair.str();
	 accumulator->SparsePlusEquals(feature.str(), 1);
       }
       else {
	 // use topic probabilities                                                                                        
	 const vector<string> &topicid_prob = *(m_local->topicid_prob);
	 if (atol(topicid_prob[0].c_str()) == -1) {
	   stringstream feature;
	   feature << "pp_unk_";
	   feature << pair.str();
	   accumulator->SparsePlusEquals(feature.str(), 1);
	 }
	 else {
	   for (size_t i=0; i+1 < topicid_prob.size(); i+=2) {
	     stringstream feature;
	     feature << "pp_";
	     feature << topicid_prob[i];
	     feature << "_";
	     feature << pair.str();
	     accumulator->SparsePlusEquals(feature.str(), atof((topicid_prob[i+1]).c_str()));
	   }
	 }
       }
     }
     else {
       // range over domain trigger words
       for (set<string>::const_iterator p = m_vocabDomain[docid].begin(); p != m_vocabDomain[docid].end(); ++p) {
	 string sourceTrigger = *p;
	 ostringstream namestr;
	 namestr << "pp_"; 
	 namestr << sourceTrigger;
	 namestr << "_";
	 namestr << pair.str();	
	 accumulator->SparsePlusEquals(namestr.str(),1);
       }
     }
=======
	   accumulator->SparsePlusEquals(namestr.str(),1);	   
>>>>>>> 9931a1e0
   }
   if (m_sourceContext) {
	   const Sentence& input = static_cast<const Sentence&>(context.GetSource());

	   // range over source words to get context
	   for(size_t contextIndex = 0; contextIndex < input.GetSize(); contextIndex++ ) {
		   string sourceTrigger = input.GetWord(contextIndex).GetFactor(m_sourceFactorId)->GetString();
		  	if (m_ignorePunctuation) {
		  		// check if trigger is punctuation
		  		char firstChar = sourceTrigger.at(0);
		  		CharHash::const_iterator charIterator = m_punctuationHash.find( firstChar );
		  		if(charIterator != m_punctuationHash.end())
		  			continue;
		  	}
		   
		   bool sourceTriggerExists = false;
		   if (!m_unrestricted)
		     sourceTriggerExists = m_vocabSource.find( sourceTrigger ) != m_vocabSource.end();

		   if (m_unrestricted || sourceTriggerExists) {
			   ostringstream namestr;
			   namestr << "pp_"; 
			   namestr << sourceTrigger;
			   namestr << "~";
			   namestr << source.GetWord(0).GetFactor(m_sourceFactorId)->GetString();
			   for (size_t i = 1; i < source.GetSize(); ++i) {
				   const Factor* sourceFactor = source.GetWord(i).GetFactor(m_sourceFactorId);
				   namestr << ",";
				   namestr << sourceFactor->GetString();
			   }
			   namestr << "~";
			   namestr << target.GetWord(0).GetFactor(m_targetFactorId)->GetString();
			   for (size_t i = 1; i < target.GetSize(); ++i) {
				   const Factor* targetFactor = target.GetWord(i).GetFactor(m_targetFactorId);
				   namestr << ",";
				   namestr << targetFactor->GetString();
			   }
			   
			   accumulator->SparsePlusEquals(namestr.str(),1);
		   }
	   }
	}
}

bool PhrasePairFeature::ComputeValueInTranslationOption() const {
  return true;
} 
}<|MERGE_RESOLUTION|>--- conflicted
+++ resolved
@@ -4,11 +4,8 @@
 #include "PhrasePairFeature.h"
 #include "TargetPhrase.h"
 #include "Hypothesis.h"
-<<<<<<< HEAD
+#include "TranslationOption.h"
 #include <boost/algorithm/string.hpp>
-=======
-#include "TranslationOption.h"
->>>>>>> 9931a1e0
 
 using namespace std;
 
@@ -24,8 +21,7 @@
   return 0;
 }
 
-  bool PhrasePairFeature::Load(const std::string &filePathSource/*, const std::string &filePathTarget*/) 
-<<<<<<< HEAD
+bool PhrasePairFeature::Load(const std::string &filePathSource/*, const std::string &filePathTarget*/) 
 {
   if (m_domainTrigger) {
     // domain trigger terms for each input document
@@ -85,206 +81,143 @@
   return true;
 }
 
-  void PhrasePairFeature::InitializeForInput( Sentence const& in )
-{
-  m_local.reset(new ThreadLocalStorage);
-  m_local->input = &in;
-  m_local->docid = in.GetDocumentId();
-  m_local->topicid = in.GetTopicId();
-  m_local->use_topicid = in.GetUseTopicId();
-  m_local->topicid_prob = in.GetTopicIdAndProb();
-  m_local->use_topicid_prob = in.GetUseTopicIdAndProb();
-}
-
-void PhrasePairFeature::Evaluate(const Hypothesis& cur_hypo, ScoreComponentCollection* accumulator) const {
-  const TargetPhrase& target = cur_hypo.GetCurrTargetPhrase();
-  const Phrase& source = target.GetSourcePhrase();
-  const long docid = m_local->docid;
-  const long topicid = m_local->topicid;
-  const bool use_topicid = m_local->use_topicid;
-  const bool use_topicid_prob = m_local->use_topicid_prob;
-=======
-{
-    // restricted source word vocabulary
-    ifstream inFileSource(filePathSource.c_str());
-    if (!inFileSource)
-      {
-	cerr << "could not open file " << filePathSource << endl;
-	return false;
-      }
-    
-    std::string line;
-    while (getline(inFileSource, line)) {
-      m_vocabSource.insert(line);
-    }
-    
-    inFileSource.close();
-    
-    /*  // restricted target word vocabulary
-    ifstream inFileTarget(filePathTarget.c_str());
-    if (!inFileTarget)
-    {
-      cerr << "could not open file " << filePathTarget << endl;
-      return false;
-    }
-
-    while (getline(inFileTarget, line)) {
-    m_vocabTarget.insert(line);
-    }
-
-    inFileTarget.close();*/
-
-    m_unrestricted = false;
-    return true;
-}
-
 void PhrasePairFeature::Evaluate(
             const PhraseBasedFeatureContext& context,
-            ScoreComponentCollection* accumulator) const 
-{
-	const TargetPhrase& target = context.GetTargetPhrase();
-	const Phrase& source = *(context.GetTranslationOption().GetSourcePhrase());
->>>>>>> 9931a1e0
-/*   const AlignmentInfo& align = cur_hypo.GetAlignmentInfo();
-   for (AlignmentInfo::const_iterator i = align.begin(); i != align.end(); ++i) {
-    const Factor* sourceFactor = source.GetWord(i->first).GetFactor(m_sourceFactorId);
-    const Factor* targetFactor = cur_hypo.GetWord(i->second).GetFactor(m_targetFactorId);
+            ScoreComponentCollection* accumulator) const
+{
+  const TargetPhrase& target = context.GetTargetPhrase();
+  const Phrase& source = *(context.GetTranslationOption().GetSourcePhrase()); 
+  if (m_simple) {
     ostringstream namestr;
-    namestr << sourceFactor->GetString();
-    namestr << ":";
-    namestr << targetFactor->GetString();
-    accumulator->PlusEquals(this,namestr.str(),1);
-  }*/
-   
-   if (m_simple) {
-	   ostringstream namestr;
-	   namestr << "pp_";
-	   namestr << source.GetWord(0).GetFactor(m_sourceFactorId)->GetString();
-	   for (size_t i = 1; i < source.GetSize(); ++i) {
-		   const Factor* sourceFactor = source.GetWord(i).GetFactor(m_sourceFactorId);
-		   namestr << ",";
-		   namestr << sourceFactor->GetString();
-	   }
-	   namestr << "~";
-	   namestr << target.GetWord(0).GetFactor(m_targetFactorId)->GetString();
-	   for (size_t i = 1; i < target.GetSize(); ++i) {
-		   const Factor* targetFactor = target.GetWord(i).GetFactor(m_targetFactorId);
-		   namestr << ",";
-		   namestr << targetFactor->GetString();
-	   }
-
-<<<<<<< HEAD
-	   accumulator->SparsePlusEquals(namestr.str(),1);
-   }
-   if (m_domainTrigger) {
-     // compute pair
-     ostringstream pair;
-     pair << source.GetWord(0).GetFactor(m_sourceFactorId)->GetString();
-     for (size_t i = 1; i < source.GetSize(); ++i) {
-       const Factor* sourceFactor = source.GetWord(i).GetFactor(m_sourceFactorId);
-       pair << ",";
-       pair << sourceFactor->GetString();
-     }
-     pair << "~";
-     pair << target.GetWord(0).GetFactor(m_targetFactorId)->GetString();
-     for (size_t i = 1; i < target.GetSize(); ++i) {
-       const Factor* targetFactor = target.GetWord(i).GetFactor(m_targetFactorId);
-       pair << ",";
-       pair << targetFactor->GetString();
-     }
-
-     if (use_topicid || use_topicid_prob) {
-       // use topicid as trigger                                                                                           
-       if(use_topicid) {
-	 stringstream feature;
-	 feature << "pp_";
-	 if (topicid == -1)
-	   feature << "unk";
-	 else
-	   feature << topicid;
-
-	 feature << "_";
-	 feature << pair.str();
-	 accumulator->SparsePlusEquals(feature.str(), 1);
-       }
-       else {
-	 // use topic probabilities                                                                                        
-	 const vector<string> &topicid_prob = *(m_local->topicid_prob);
-	 if (atol(topicid_prob[0].c_str()) == -1) {
-	   stringstream feature;
-	   feature << "pp_unk_";
-	   feature << pair.str();
-	   accumulator->SparsePlusEquals(feature.str(), 1);
-	 }
-	 else {
-	   for (size_t i=0; i+1 < topicid_prob.size(); i+=2) {
-	     stringstream feature;
-	     feature << "pp_";
-	     feature << topicid_prob[i];
-	     feature << "_";
-	     feature << pair.str();
-	     accumulator->SparsePlusEquals(feature.str(), atof((topicid_prob[i+1]).c_str()));
-	   }
-	 }
-       }
-     }
-     else {
-       // range over domain trigger words
-       for (set<string>::const_iterator p = m_vocabDomain[docid].begin(); p != m_vocabDomain[docid].end(); ++p) {
-	 string sourceTrigger = *p;
-	 ostringstream namestr;
-	 namestr << "pp_"; 
-	 namestr << sourceTrigger;
-	 namestr << "_";
-	 namestr << pair.str();	
-	 accumulator->SparsePlusEquals(namestr.str(),1);
-       }
-     }
-=======
-	   accumulator->SparsePlusEquals(namestr.str(),1);	   
->>>>>>> 9931a1e0
-   }
-   if (m_sourceContext) {
-	   const Sentence& input = static_cast<const Sentence&>(context.GetSource());
-
-	   // range over source words to get context
-	   for(size_t contextIndex = 0; contextIndex < input.GetSize(); contextIndex++ ) {
-		   string sourceTrigger = input.GetWord(contextIndex).GetFactor(m_sourceFactorId)->GetString();
-		  	if (m_ignorePunctuation) {
-		  		// check if trigger is punctuation
-		  		char firstChar = sourceTrigger.at(0);
-		  		CharHash::const_iterator charIterator = m_punctuationHash.find( firstChar );
-		  		if(charIterator != m_punctuationHash.end())
-		  			continue;
-		  	}
-		   
-		   bool sourceTriggerExists = false;
-		   if (!m_unrestricted)
-		     sourceTriggerExists = m_vocabSource.find( sourceTrigger ) != m_vocabSource.end();
-
-		   if (m_unrestricted || sourceTriggerExists) {
-			   ostringstream namestr;
-			   namestr << "pp_"; 
-			   namestr << sourceTrigger;
-			   namestr << "~";
-			   namestr << source.GetWord(0).GetFactor(m_sourceFactorId)->GetString();
-			   for (size_t i = 1; i < source.GetSize(); ++i) {
-				   const Factor* sourceFactor = source.GetWord(i).GetFactor(m_sourceFactorId);
-				   namestr << ",";
-				   namestr << sourceFactor->GetString();
-			   }
-			   namestr << "~";
-			   namestr << target.GetWord(0).GetFactor(m_targetFactorId)->GetString();
-			   for (size_t i = 1; i < target.GetSize(); ++i) {
-				   const Factor* targetFactor = target.GetWord(i).GetFactor(m_targetFactorId);
-				   namestr << ",";
-				   namestr << targetFactor->GetString();
-			   }
-			   
-			   accumulator->SparsePlusEquals(namestr.str(),1);
-		   }
-	   }
-	}
+    namestr << "pp_";
+    namestr << source.GetWord(0).GetFactor(m_sourceFactorId)->GetString();
+    for (size_t i = 1; i < source.GetSize(); ++i) {
+      const Factor* sourceFactor = source.GetWord(i).GetFactor(m_sourceFactorId);
+      namestr << ",";
+      namestr << sourceFactor->GetString();
+    }
+    namestr << "~";
+    namestr << target.GetWord(0).GetFactor(m_targetFactorId)->GetString();
+    for (size_t i = 1; i < target.GetSize(); ++i) {
+      const Factor* targetFactor = target.GetWord(i).GetFactor(m_targetFactorId);
+      namestr << ",";
+      namestr << targetFactor->GetString();
+    }
+    
+    accumulator->SparsePlusEquals(namestr.str(),1);
+  }
+  if (m_domainTrigger) {
+    const Sentence& input = static_cast<const Sentence&>(context.GetSource());  
+    const bool use_topicid = input.GetUseTopicId();
+    const bool use_topicid_prob = input.GetUseTopicIdAndProb();
+
+    // compute pair
+    ostringstream pair;
+    pair << source.GetWord(0).GetFactor(m_sourceFactorId)->GetString();
+    for (size_t i = 1; i < source.GetSize(); ++i) {
+      const Factor* sourceFactor = source.GetWord(i).GetFactor(m_sourceFactorId);
+      pair << ",";
+      pair << sourceFactor->GetString();
+    }
+    pair << "~";
+    pair << target.GetWord(0).GetFactor(m_targetFactorId)->GetString();
+    for (size_t i = 1; i < target.GetSize(); ++i) {
+      const Factor* targetFactor = target.GetWord(i).GetFactor(m_targetFactorId);
+      pair << ",";
+      pair << targetFactor->GetString();
+    }
+    
+    if (use_topicid || use_topicid_prob) {
+      if(use_topicid) {
+	// use topicid as trigger    
+	const long topicid = input.GetTopicId();
+	stringstream feature;
+	feature << "pp_";
+	if (topicid == -1)
+	  feature << "unk";
+	else
+	  feature << topicid;
+	
+	feature << "_";
+	feature << pair.str();
+	accumulator->SparsePlusEquals(feature.str(), 1);
+      }
+      else {
+	// use topic probabilities                                                                                        
+	const vector<string> &topicid_prob = *(input.GetTopicIdAndProb());
+	if (atol(topicid_prob[0].c_str()) == -1) {
+	  stringstream feature;
+	  feature << "pp_unk_";
+	  feature << pair.str();
+	  accumulator->SparsePlusEquals(feature.str(), 1);
+	}
+	else {
+	  for (size_t i=0; i+1 < topicid_prob.size(); i+=2) {
+	    stringstream feature;
+	    feature << "pp_";
+	    feature << topicid_prob[i];
+	    feature << "_";
+	    feature << pair.str();
+	    accumulator->SparsePlusEquals(feature.str(), atof((topicid_prob[i+1]).c_str()));
+	  }
+	}
+      }
+    }
+    else {
+      // range over domain trigger words
+      const long docid = input.GetDocumentId();
+      for (set<string>::const_iterator p = m_vocabDomain[docid].begin(); p != m_vocabDomain[docid].end(); ++p) {
+	string sourceTrigger = *p;
+	ostringstream namestr;
+	namestr << "pp_"; 
+	namestr << sourceTrigger;
+	namestr << "_";
+	namestr << pair.str();	
+	accumulator->SparsePlusEquals(namestr.str(),1);
+      }
+    }
+  }
+  if (m_sourceContext) {
+    const Sentence& input = static_cast<const Sentence&>(context.GetSource());
+    
+    // range over source words to get context
+    for(size_t contextIndex = 0; contextIndex < input.GetSize(); contextIndex++ ) {
+      string sourceTrigger = input.GetWord(contextIndex).GetFactor(m_sourceFactorId)->GetString();
+      if (m_ignorePunctuation) {
+	// check if trigger is punctuation
+	char firstChar = sourceTrigger.at(0);
+	CharHash::const_iterator charIterator = m_punctuationHash.find( firstChar );
+	if(charIterator != m_punctuationHash.end())
+	  continue;
+      }
+      
+      bool sourceTriggerExists = false;
+      if (!m_unrestricted)
+	sourceTriggerExists = m_vocabSource.find( sourceTrigger ) != m_vocabSource.end();
+      
+      if (m_unrestricted || sourceTriggerExists) {
+	ostringstream namestr;
+	namestr << "pp_"; 
+	namestr << sourceTrigger;
+	namestr << "~";
+	namestr << source.GetWord(0).GetFactor(m_sourceFactorId)->GetString();
+	for (size_t i = 1; i < source.GetSize(); ++i) {
+	  const Factor* sourceFactor = source.GetWord(i).GetFactor(m_sourceFactorId);
+	  namestr << ",";
+	  namestr << sourceFactor->GetString();
+	}
+	namestr << "~";
+	namestr << target.GetWord(0).GetFactor(m_targetFactorId)->GetString();
+	for (size_t i = 1; i < target.GetSize(); ++i) {
+	  const Factor* targetFactor = target.GetWord(i).GetFactor(m_targetFactorId);
+	  namestr << ",";
+	  namestr << targetFactor->GetString();
+	}
+	
+	accumulator->SparsePlusEquals(namestr.str(),1);
+      }
+    }
+  }
 }
 
 bool PhrasePairFeature::ComputeValueInTranslationOption() const {
