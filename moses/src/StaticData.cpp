--- conflicted
+++ resolved
@@ -75,36 +75,24 @@
 StaticData StaticData::s_instance;
 
 StaticData::StaticData()
-<<<<<<< HEAD
-:m_targetBigramFeature(NULL)
-,m_phraseBoundaryFeature(NULL)
-,m_phrasePairFeature(NULL)
-,m_phraseLengthFeature(NULL)
-,m_targetWordInsertionFeature(NULL)
-,m_sourceWordDeletionFeature(NULL)
-,m_wordTranslationFeature(NULL)
-,m_numLinkParams(1)
-,m_fLMsLoaded(false)
-,m_sourceStartPosMattersForRecombination(false)
-,m_inputType(SentenceInput)
-,m_numInputScores(0)
-,m_bleuScoreFeature(NULL)
-,m_detailedTranslationReportingFilePath()
-,m_onlyDistinctNBest(false)
-,m_factorDelimiter("|") // default delimiter between factors
-,m_isAlwaysCreateDirectTranslationOption(false)
-
-=======
-  :m_numLinkParams(1)
+  :m_targetBigramFeature(NULL)
+  ,m_phraseBoundaryFeature(NULL)
+  ,m_phrasePairFeature(NULL)
+  ,m_phraseLengthFeature(NULL)
+  ,m_targetWordInsertionFeature(NULL)
+  ,m_sourceWordDeletionFeature(NULL)
+  ,m_wordTranslationFeature(NULL)
+  ,m_numLinkParams(1)
   ,m_fLMsLoaded(false)
   ,m_sourceStartPosMattersForRecombination(false)
   ,m_inputType(SentenceInput)
   ,m_numInputScores(0)
+  ,m_bleuScoreFeature(NULL)
   ,m_detailedTranslationReportingFilePath()
   ,m_onlyDistinctNBest(false)
   ,m_factorDelimiter("|") // default delimiter between factors
   ,m_isAlwaysCreateDirectTranslationOption(false)
->>>>>>> a0b6abdf
+
 {
   m_maxFactorIdx[0] = 0;  // source side
   m_maxFactorIdx[1] = 0;  // target side
@@ -124,59 +112,6 @@
     m_verboseLevel = Scan<size_t>( m_parameter->GetParam("verbose")[0]);
   }
 
-<<<<<<< HEAD
-	// to cube or not to cube
-	m_searchAlgorithm = (m_parameter->GetParam("search-algorithm").size() > 0) ?
-											(SearchAlgorithm) Scan<size_t>(m_parameter->GetParam("search-algorithm")[0]) : Normal;
-	
-	if (m_searchAlgorithm == ChartDecoding)
-		LoadChartDecodingParameters();
-	else
-		LoadPhraseBasedParameters();
-	
-	// input type has to be specified BEFORE loading the phrase tables!
-	if(m_parameter->GetParam("inputtype").size()) 
-		m_inputType= (InputTypeEnum) Scan<int>(m_parameter->GetParam("inputtype")[0]);
-	std::string s_it = "text input";
-	if (m_inputType == 1) { s_it = "confusion net"; }
-	if (m_inputType == 2) { s_it = "word lattice"; }
-	VERBOSE(2,"input type is: "<<s_it<<"\n");
-
-	if(m_parameter->GetParam("recover-input-path").size()) {
-	  m_recoverPath = Scan<bool>(m_parameter->GetParam("recover-input-path")[0]);
-		if (m_recoverPath && m_inputType == SentenceInput) {
-		  TRACE_ERR("--recover-input-path should only be used with confusion net or word lattice input!\n");
-			m_recoverPath = false;
-		}
-	}
-    
-	// factor delimiter
-	if (m_parameter->GetParam("factor-delimiter").size() > 0) {
-		m_factorDelimiter = m_parameter->GetParam("factor-delimiter")[0];
-	}
-
-	SetBooleanParameter( &m_continuePartialTranslation, "continue-partial-translation", false );
-	
-	//word-to-word alignment
-	SetBooleanParameter( &m_UseAlignmentInfo, "use-alignment-info", false );
-	SetBooleanParameter( &m_PrintAlignmentInfo, "print-alignment-info", false );
-	SetBooleanParameter( &m_PrintAlignmentInfoNbest, "print-alignment-info-in-n-best", false );
-
-	SetBooleanParameter( &m_outputHypoScore, "output-hypo-score", false );
-	
-	if (!m_UseAlignmentInfo && m_PrintAlignmentInfo){
-		  TRACE_ERR("--print-alignment-info should only be used together with \"--use-alignment-info true\". Continue forcing to false.\n");
-		m_PrintAlignmentInfo=false;
-	}
-	if (!m_UseAlignmentInfo && m_PrintAlignmentInfoNbest){
-		  TRACE_ERR("--print-alignment-info-in-n-best should only be used together with \"--use-alignment-info true\". Continue forcing to false.\n");
-		m_PrintAlignmentInfoNbest=false;
-	}
-
-    if (m_parameter->GetParam("alignment-output-file").size() > 0)
-    {
-        m_alignmentOutputFile = Scan<std::string>(m_parameter->GetParam("alignment-output-file")[0]);
-=======
   // to cube or not to cube
   m_searchAlgorithm = (m_parameter->GetParam("search-algorithm").size() > 0) ?
                       (SearchAlgorithm) Scan<size_t>(m_parameter->GetParam("search-algorithm")[0]) : Normal;
@@ -203,12 +138,8 @@
     if (m_recoverPath && m_inputType == SentenceInput) {
       TRACE_ERR("--recover-input-path should only be used with confusion net or word lattice input!\n");
       m_recoverPath = false;
->>>>>>> a0b6abdf
-    }
-  }
-
-
-
+    }
+  }
 
   // factor delimiter
   if (m_parameter->GetParam("factor-delimiter").size() > 0) {
@@ -289,68 +220,6 @@
     m_outputSearchGraphPB = false;
 #endif
 
-<<<<<<< HEAD
-	// include feature names in the n-best list
-	SetBooleanParameter( &m_labeledNBestList, "labeled-n-best-list", true );
-
-	// include word alignment in the n-best list
-	SetBooleanParameter( &m_nBestIncludesAlignment, "include-alignment-in-n-best", false );
-
-	// printing source phrase spans
-	SetBooleanParameter( &m_reportSegmentation, "report-segmentation", false );
-
-	// print all factors of output translations
-	SetBooleanParameter( &m_reportAllFactors, "report-all-factors", false );
-
-	// print all factors of output translations
-	SetBooleanParameter( &m_reportAllFactorsNBest, "report-all-factors-in-n-best", false );
-
-	// caching of translation options
-	if (m_inputType == SentenceInput)
-	{
-		SetBooleanParameter( &m_useTransOptCache, "use-persistent-cache", true );
-		m_transOptCacheMaxSize = (m_parameter->GetParam("persistent-cache-size").size() > 0)
-					? Scan<size_t>(m_parameter->GetParam("persistent-cache-size")[0]) : DEFAULT_MAX_TRANS_OPT_CACHE_SIZE;
-	}
-	else
-	{
-		m_useTransOptCache = false;
-	}
-		
-	SetBooleanParameter( &m_enableOnlineCommand, "enable-online-command", false );
-	if (m_enableOnlineCommand == true){
-		VERBOSE(1,"Online commands are enabled.\n");
-		VERBOSE(1,"Cache for translation options is disabled.\n");
-		m_useTransOptCache = false;
-	}
-	
-
-	//input factors
-	const vector<string> &inputFactorVector = m_parameter->GetParam("input-factors");
-	for(size_t i=0; i<inputFactorVector.size(); i++) 
-	{
-		m_inputFactorOrder.push_back(Scan<FactorType>(inputFactorVector[i]));
-	}
-	if(m_inputFactorOrder.empty())
-	{
-		UserMessage::Add(string("no input factor specified in config file"));
-		return false;
-	}
-
-	//output factors
-	const vector<string> &outputFactorVector = m_parameter->GetParam("output-factors");
-	for(size_t i=0; i<outputFactorVector.size(); i++) 
-	{
-		m_outputFactorOrder.push_back(Scan<FactorType>(outputFactorVector[i]));
-	}
-	if(m_outputFactorOrder.empty())
-	{ // default. output factor 0
-		m_outputFactorOrder.push_back(0);
-	}
-
-	//source word deletion
-	SetBooleanParameter( &m_wordDeletionEnabled, "phrase-drop-allowed", false );
-=======
   // include feature names in the n-best list
   SetBooleanParameter( &m_labeledNBestList, "labeled-n-best-list", true );
 
@@ -366,7 +235,7 @@
   // print all factors of output translations
   SetBooleanParameter( &m_reportAllFactorsNBest, "report-all-factors-in-n-best", false );
 
-  //
+  // caching of translation options
   if (m_inputType == SentenceInput) {
     SetBooleanParameter( &m_useTransOptCache, "use-persistent-cache", true );
     m_transOptCacheMaxSize = (m_parameter->GetParam("persistent-cache-size").size() > 0)
@@ -375,6 +244,13 @@
     m_useTransOptCache = false;
   }
 
+  SetBooleanParameter( &m_enableOnlineCommand, "enable-online-command", false );
+  if (m_enableOnlineCommand == true) {
+    VERBOSE(1,"Online commands are enabled.\n");
+    VERBOSE(1,"Cache for translation options is disabled.\n");
+    m_useTransOptCache = false;
+  }
+
 
   //input factors
   const vector<string> &inputFactorVector = m_parameter->GetParam("input-factors");
@@ -398,7 +274,6 @@
 
   //source word deletion
   SetBooleanParameter( &m_wordDeletionEnabled, "phrase-drop-allowed", false );
->>>>>>> a0b6abdf
 
   //Disable discarding
   SetBooleanParameter(&m_disableDiscarding, "disable-discarding", false);
@@ -423,70 +298,10 @@
     m_wordPenaltyProducers.push_back(new WordPenaltyProducer());
     SetWeight(m_wordPenaltyProducers.back(), weightWordPenalty);
   }
-<<<<<<< HEAD
-	
-	float weightUnknownWord				= (m_parameter->GetParam("weight-u").size() > 0) ? Scan<float>(m_parameter->GetParam("weight-u")[0]) : 1;
-	m_unknownWordPenaltyProducer = new UnknownWordPenaltyProducer();
+
+  float weightUnknownWord				= (m_parameter->GetParam("weight-u").size() > 0) ? Scan<float>(m_parameter->GetParam("weight-u")[0]) : 1;
+  m_unknownWordPenaltyProducer = new UnknownWordPenaltyProducer();
   SetWeight(m_unknownWordPenaltyProducer, weightUnknownWord);
-	
-	// reordering constraints
-	m_maxDistortion = (m_parameter->GetParam("distortion-limit").size() > 0) ?
-		Scan<int>(m_parameter->GetParam("distortion-limit")[0])
-		: -1;
-	SetBooleanParameter( &m_reorderingConstraint, "monotone-at-punctuation", false );
-
-	// settings for pruning
-	m_maxHypoStackSize = (m_parameter->GetParam("stack").size() > 0)
-				? Scan<size_t>(m_parameter->GetParam("stack")[0]) : DEFAULT_MAX_HYPOSTACK_SIZE;
-	m_minHypoStackDiversity = 0;
-	if (m_parameter->GetParam("stack-diversity").size() > 0) {
-		if (m_maxDistortion > 15) {
-			UserMessage::Add("stack diversity > 0 is not allowed for distortion limits larger than 15");
-			return false;
-		}
-		if (m_inputType == WordLatticeInput) {
-			UserMessage::Add("stack diversity > 0 is not allowed for lattice input");
-			return false;
-		}
-		m_minHypoStackDiversity = Scan<size_t>(m_parameter->GetParam("stack-diversity")[0]);
-	}
-	
-	m_beamWidth = (m_parameter->GetParam("beam-threshold").size() > 0) ?
-		TransformScore(Scan<float>(m_parameter->GetParam("beam-threshold")[0]))
-		: TransformScore(DEFAULT_BEAM_WIDTH);
-	m_earlyDiscardingThreshold = (m_parameter->GetParam("early-discarding-threshold").size() > 0) ?
-		TransformScore(Scan<float>(m_parameter->GetParam("early-discarding-threshold")[0]))
-		: TransformScore(DEFAULT_EARLY_DISCARDING_THRESHOLD);
-	m_translationOptionThreshold = (m_parameter->GetParam("translation-option-threshold").size() > 0) ?
-		TransformScore(Scan<float>(m_parameter->GetParam("translation-option-threshold")[0]))
-		: TransformScore(DEFAULT_TRANSLATION_OPTION_THRESHOLD);
-
-	m_maxNoTransOptPerCoverage = (m_parameter->GetParam("max-trans-opt-per-coverage").size() > 0)
-				? Scan<size_t>(m_parameter->GetParam("max-trans-opt-per-coverage")[0]) : DEFAULT_MAX_TRANS_OPT_SIZE;
-	
-	m_maxNoPartTransOpt = (m_parameter->GetParam("max-partial-trans-opt").size() > 0)
-				? Scan<size_t>(m_parameter->GetParam("max-partial-trans-opt")[0]) : DEFAULT_MAX_PART_TRANS_OPT_SIZE;
-
-	m_maxPhraseLength = (m_parameter->GetParam("max-phrase-length").size() > 0)
-				? Scan<size_t>(m_parameter->GetParam("max-phrase-length")[0]) : DEFAULT_MAX_PHRASE_LENGTH;
-
-	m_cubePruningPopLimit = (m_parameter->GetParam("cube-pruning-pop-limit").size() > 0)
-		    ? Scan<size_t>(m_parameter->GetParam("cube-pruning-pop-limit")[0]) : DEFAULT_CUBE_PRUNING_POP_LIMIT;
-
-	m_cubePruningDiversity = (m_parameter->GetParam("cube-pruning-diversity").size() > 0)
-		    ? Scan<size_t>(m_parameter->GetParam("cube-pruning-diversity")[0]) : DEFAULT_CUBE_PRUNING_DIVERSITY;
-
-	// unknown word processing
-	SetBooleanParameter( &m_dropUnknown, "drop-unknown", false );
-	  
-	// minimum Bayes risk decoding
-	SetBooleanParameter( &m_mbr, "minimum-bayes-risk", false );
-=======
-
-
-  float weightUnknownWord				= (m_parameter->GetParam("weight-u").size() > 0) ? Scan<float>(m_parameter->GetParam("weight-u")[0]) : 1;
-  m_unknownWordPenaltyProducer = new UnknownWordPenaltyProducer(m_scoreIndexManager);
-  m_allWeights.push_back(weightUnknownWord);
 
   // reordering constraints
   m_maxDistortion = (m_parameter->GetParam("distortion-limit").size() > 0) ?
@@ -540,7 +355,6 @@
 
   // minimum Bayes risk decoding
   SetBooleanParameter( &m_mbr, "minimum-bayes-risk", false );
->>>>>>> a0b6abdf
   m_mbrSize = (m_parameter->GetParam("mbr-size").size() > 0) ?
               Scan<size_t>(m_parameter->GetParam("mbr-size")[0]) : 200;
   m_mbrScale = (m_parameter->GetParam("mbr-scale").size() > 0) ?
@@ -590,52 +404,48 @@
       cerr << "Can use -constraint only with stack-based search (-search-algorithm 0)" << endl;
       exit(1);
     }
-<<<<<<< HEAD
-		m_constraintFileName = m_parameter->GetParam("constraint")[0];		
-	
-	  InputFileStream constraintFile(m_constraintFileName);
-	
-		std::string line;
-		
-		long sentenceID = -1;
-		while (getline(constraintFile, line)) 
-		{
-			vector<string> vecStr = Tokenize(line, "\t");
-			
-			if (vecStr.size() == 1) {
-				sentenceID++;
-				Phrase phrase(Output);
-				phrase.CreateFromString(GetOutputFactorOrder(), vecStr[0], GetFactorDelimiter());
-				m_constraints.insert(make_pair(sentenceID,phrase));
-			}
-			else if (vecStr.size() == 2) {
-				sentenceID = Scan<long>(vecStr[0]);
-				Phrase phrase(Output);
-				phrase.CreateFromString(GetOutputFactorOrder(), vecStr[1], GetFactorDelimiter());
-				m_constraints.insert(make_pair(sentenceID,phrase));
-			}
-			else {
-				assert(false);
-			}
-		}
-	}
-
-	// use of xml in input
-	if (m_parameter->GetParam("xml-input").size() == 0) m_xmlInputType = XmlPassThrough;
-	else if (m_parameter->GetParam("xml-input")[0]=="exclusive") m_xmlInputType = XmlExclusive;
-	else if (m_parameter->GetParam("xml-input")[0]=="inclusive") m_xmlInputType = XmlInclusive;
-	else if (m_parameter->GetParam("xml-input")[0]=="ignore") m_xmlInputType = XmlIgnore;
-	else if (m_parameter->GetParam("xml-input")[0]=="pass-through") m_xmlInputType = XmlPassThrough;
-	else {
-		UserMessage::Add("invalid xml-input value, must be pass-through, exclusive, inclusive, or ignore");
-		return false;
-	}
-	
-	if (!LoadLexicalReorderingModel()) return false;
-	if (!LoadLanguageModels()) return false;
-	if (!LoadGenerationTables()) return false;
-	if (!LoadPhraseTables()) return false;
-	if (!LoadGlobalLexicalModel()) return false;
+    m_constraintFileName = m_parameter->GetParam("constraint")[0];
+
+    InputFileStream constraintFile(m_constraintFileName);
+
+    std::string line;
+
+    long sentenceID = -1;
+    while (getline(constraintFile, line)) {
+      vector<string> vecStr = Tokenize(line, "\t");
+
+      if (vecStr.size() == 1) {
+        sentenceID++;
+        Phrase phrase(Output);
+        phrase.CreateFromString(GetOutputFactorOrder(), vecStr[0], GetFactorDelimiter());
+        m_constraints.insert(make_pair(sentenceID,phrase));
+      } else if (vecStr.size() == 2) {
+        sentenceID = Scan<long>(vecStr[0]);
+        Phrase phrase(Output);
+        phrase.CreateFromString(GetOutputFactorOrder(), vecStr[1], GetFactorDelimiter());
+        m_constraints.insert(make_pair(sentenceID,phrase));
+      } else {
+        assert(false);
+      }
+    }
+  }
+
+  // use of xml in input
+  if (m_parameter->GetParam("xml-input").size() == 0) m_xmlInputType = XmlPassThrough;
+  else if (m_parameter->GetParam("xml-input")[0]=="exclusive") m_xmlInputType = XmlExclusive;
+  else if (m_parameter->GetParam("xml-input")[0]=="inclusive") m_xmlInputType = XmlInclusive;
+  else if (m_parameter->GetParam("xml-input")[0]=="ignore") m_xmlInputType = XmlIgnore;
+  else if (m_parameter->GetParam("xml-input")[0]=="pass-through") m_xmlInputType = XmlPassThrough;
+  else {
+    UserMessage::Add("invalid xml-input value, must be pass-through, exclusive, inclusive, or ignore");
+    return false;
+  }
+
+  if (!LoadLexicalReorderingModel()) return false;
+  if (!LoadLanguageModels()) return false;
+  if (!LoadGenerationTables()) return false;
+  if (!LoadPhraseTables()) return false;
+  if (!LoadGlobalLexicalModel()) return false;
   if (!LoadDecodeGraphs()) return false;
   if (!LoadReferences()) return  false;
   if (!LoadDiscrimLMFeature()) return false;
@@ -666,52 +476,6 @@
         m_wordTranslationFeature->SetSparseFeatureReporting();
     }
   }
-=======
-    m_constraintFileName = m_parameter->GetParam("constraint")[0];
-
-    InputFileStream constraintFile(m_constraintFileName);
-
-    std::string line;
-
-    long sentenceID = -1;
-    while (getline(constraintFile, line)) {
-      vector<string> vecStr = Tokenize(line, "\t");
-
-      if (vecStr.size() == 1) {
-        sentenceID++;
-        Phrase phrase(Output);
-        phrase.CreateFromString(GetOutputFactorOrder(), vecStr[0], GetFactorDelimiter());
-        m_constraints.insert(make_pair(sentenceID,phrase));
-      } else if (vecStr.size() == 2) {
-        sentenceID = Scan<long>(vecStr[0]);
-        Phrase phrase(Output);
-        phrase.CreateFromString(GetOutputFactorOrder(), vecStr[1], GetFactorDelimiter());
-        m_constraints.insert(make_pair(sentenceID,phrase));
-      } else {
-        assert(false);
-      }
-    }
-  }
-
-  // use of xml in input
-  if (m_parameter->GetParam("xml-input").size() == 0) m_xmlInputType = XmlPassThrough;
-  else if (m_parameter->GetParam("xml-input")[0]=="exclusive") m_xmlInputType = XmlExclusive;
-  else if (m_parameter->GetParam("xml-input")[0]=="inclusive") m_xmlInputType = XmlInclusive;
-  else if (m_parameter->GetParam("xml-input")[0]=="ignore") m_xmlInputType = XmlIgnore;
-  else if (m_parameter->GetParam("xml-input")[0]=="pass-through") m_xmlInputType = XmlPassThrough;
-  else {
-    UserMessage::Add("invalid xml-input value, must be pass-through, exclusive, inclusive, or ignore");
-    return false;
-  }
-
-  if (!LoadLexicalReorderingModel()) return false;
-  if (!LoadLanguageModels()) return false;
-  if (!LoadGenerationTables()) return false;
-  if (!LoadPhraseTables()) return false;
-  if (!LoadGlobalLexicalModel()) return false;
-  if (!LoadDecodeGraphs()) return false;
-
->>>>>>> a0b6abdf
 
   //configure the translation systems with these tables
   vector<string> tsConfig = m_parameter->GetParam("translation-systems");
@@ -789,8 +553,7 @@
     }
     //Instigate dictionary loading
     m_translationSystems.find(config[0])->second.ConfigDictionaries();
-<<<<<<< HEAD
-    
+
     //Add any other features here.
     if (m_bleuScoreFeature) {
       m_translationSystems.find(config[0])->second.AddFeatureFunction(m_bleuScoreFeature);
@@ -817,36 +580,22 @@
       m_translationSystems.find(config[0])->second.AddFeatureFunction(m_wordTranslationFeature);
     }
   }
-    
+
   //Load extra feature weights
   //NB: These are common to all translation systems (at the moment!)
   vector<string> extraWeightConfig = m_parameter->GetParam("weight-file");
-  if (extraWeightConfig.size()) 
-  {
-    if (extraWeightConfig.size() > 1) 
-    {
+  if (extraWeightConfig.size()) {
+    if (extraWeightConfig.size() > 1) {
       UserMessage::Add("Only one argument should be supplied for weight-file");
       return false;
     }
     ScoreComponentCollection extraWeights;
-    if (!extraWeights.Load(extraWeightConfig[0])) 
-    {
+    if (!extraWeights.Load(extraWeightConfig[0])) {
       UserMessage::Add("Unable to load weights from " + extraWeightConfig[0]);
       return false;
     }
     m_allWeights.PlusEquals(extraWeights);
   }
-=======
-
-
-
-    //Add any other features here.
-
-  }
-
->>>>>>> a0b6abdf
-
-  m_scoreIndexManager.InitFeatureNames();
 
   return true;
 }
@@ -882,46 +631,14 @@
 
 StaticData::~StaticData()
 {
-<<<<<<< HEAD
-	RemoveAllInColl(m_phraseDictionary);
-	RemoveAllInColl(m_generationDictionary);
-	RemoveAllInColl(m_reorderModels);
-	RemoveAllInColl(m_globalLexicalModels);
-=======
   RemoveAllInColl(m_phraseDictionary);
   RemoveAllInColl(m_generationDictionary);
   RemoveAllInColl(m_reorderModels);
   RemoveAllInColl(m_globalLexicalModels);
->>>>>>> a0b6abdf
   RemoveAllInColl(m_decodeGraphs);
   RemoveAllInColl(m_wordPenaltyProducers);
   RemoveAllInColl(m_distortionScoreProducers);
   m_languageModel.CleanUp();
-<<<<<<< HEAD
-	
-	// delete trans opt
-	map<std::pair<size_t, Phrase>, std::pair< TranslationOptionList*, clock_t > >::iterator iterCache;
-	for (iterCache = m_transOptCache.begin() ; iterCache != m_transOptCache.end() ; ++iterCache)
-	{
-		TranslationOptionList *transOptList = iterCache->second.first;
-		delete transOptList;
-	}
-
-	// small score producers
-	delete m_unknownWordPenaltyProducer;
-	delete m_targetBigramFeature;
-  delete m_phrasePairFeature;
-  delete m_phraseBoundaryFeature;
-	delete m_phraseLengthFeature;
-  delete m_targetWordInsertionFeature;
-  delete m_sourceWordDeletionFeature;
-  delete m_wordTranslationFeature;
-
-	//delete m_parameter;
-
-	// memory pools
-	Phrase::FinalizeMemPool();
-=======
 
   // delete trans opt
   map<std::pair<size_t, Phrase>, std::pair< TranslationOptionList*, clock_t > >::iterator iterCache;
@@ -932,12 +649,18 @@
 
   // small score producers
   delete m_unknownWordPenaltyProducer;
+  delete m_targetBigramFeature;
+  delete m_phrasePairFeature;
+  delete m_phraseBoundaryFeature;
+  delete m_phraseLengthFeature;
+  delete m_targetWordInsertionFeature;
+  delete m_sourceWordDeletionFeature;
+  delete m_wordTranslationFeature;
 
   //delete m_parameter;
 
   // memory pools
   Phrase::FinalizeMemPool();
->>>>>>> a0b6abdf
 
 }
 
@@ -1015,38 +738,6 @@
 
 bool StaticData::LoadGlobalLexicalModel()
 {
-<<<<<<< HEAD
-	const vector<float> &weight = Scan<float>(m_parameter->GetParam("weight-lex"));
-	const vector<string> &file = m_parameter->GetParam("global-lexical-file");
-
-	if (weight.size() != file.size())
-	{
-		std::cerr << "number of weights and models for the global lexical model does not match ("
-		  << weight.size() << " != " << file.size() << ")" << std::endl;
-		return false;
-	}
-
-	for (size_t i = 0; i < weight.size(); i++ )
-	{
-		vector<string> spec = Tokenize<string>(file[i], " ");
-		if ( spec.size() != 2 )
-		{
-			std::cerr << "wrong global lexical model specification: " << file[i] << endl;
-			return false;
-		}
-		vector< string > factors = Tokenize(spec[0],"-");
-		if ( factors.size() != 2 )
-		{
-			std::cerr << "wrong factor definition for global lexical model: " << spec[0] << endl;
-			return false;
-		}
-		vector<FactorType> inputFactors = Tokenize<FactorType>(factors[0],",");
-		vector<FactorType> outputFactors = Tokenize<FactorType>(factors[1],",");
-		m_globalLexicalModels.push_back( new GlobalLexicalModel( spec[1], inputFactors, outputFactors ) );
-    SetWeight(m_globalLexicalModels.back(),weight[i]);
-	}
-	return true;
-=======
   const vector<float> &weight = Scan<float>(m_parameter->GetParam("weight-lex"));
   const vector<string> &file = m_parameter->GetParam("global-lexical-file");
 
@@ -1069,83 +760,17 @@
     }
     vector<FactorType> inputFactors = Tokenize<FactorType>(factors[0],",");
     vector<FactorType> outputFactors = Tokenize<FactorType>(factors[1],",");
-    m_globalLexicalModels.push_back( new GlobalLexicalModel( spec[1], weight[i], inputFactors, outputFactors ) );
+    m_globalLexicalModels.push_back( new GlobalLexicalModel( spec[1], inputFactors, outputFactors ) );
+    SetWeight(m_globalLexicalModels.back(),weight[i]);
   }
   return true;
->>>>>>> a0b6abdf
 }
 
 bool StaticData::LoadLanguageModels()
 {
-<<<<<<< HEAD
-	if (m_parameter->GetParam("lmodel-file").size() > 0)
-	{
-		// weights
-		vector<float> weightAll = Scan<float>(m_parameter->GetParam("weight-l"));
-		
-		// dictionary upper-bounds fo all IRST LMs
-		vector<int> LMdub = Scan<int>(m_parameter->GetParam("lmodel-dub"));
-    if (m_parameter->GetParam("lmodel-dub").size() == 0){
-			for(size_t i=0; i<m_parameter->GetParam("lmodel-file").size(); i++)
-				LMdub.push_back(0);
-		}
-
-	  // initialize n-gram order for each factor. populated only by factored lm
-		const vector<string> &lmVector = m_parameter->GetParam("lmodel-file");
-        //prevent language models from being loaded twice
-        map<string,LanguageModel*> languageModelsLoaded;
-
-		for(size_t i=0; i<lmVector.size(); i++) 
-		{
-        LanguageModel* lm = NULL;
-        if (languageModelsLoaded.find(lmVector[i]) != languageModelsLoaded.end()) {
-            lm = new LanguageModel( 
-                      (languageModelsLoaded[lmVector[i]]));
-        } else {
-            vector<string>	token		= Tokenize(lmVector[i]);
-            if (token.size() != 4 && token.size() != 5 )
-            {
-                UserMessage::Add("Expected format 'LM-TYPE FACTOR-TYPE NGRAM-ORDER filePath [mapFilePath (only for IRSTLM)]'");
-                return false;
-            }
-            // type = implementation, SRI, IRST etc
-            LMImplementation lmImplementation = static_cast<LMImplementation>(Scan<int>(token[0]));
-            
-            // factorType = 0 = Surface, 1 = POS, 2 = Stem, 3 = Morphology, etc
-            vector<FactorType> 	factorTypes		= Tokenize<FactorType>(token[1], ",");
-            
-            // nGramOrder = 2 = bigram, 3 = trigram, etc
-            size_t nGramOrder = Scan<int>(token[2]);
-            
-            string &languageModelFile = token[3];
-            if (token.size() == 5){
-              if (lmImplementation==IRST)
-                languageModelFile += " " + token[4];
-              else {
-                UserMessage::Add("Expected format 'LM-TYPE FACTOR-TYPE NGRAM-ORDER filePath [mapFilePath (only for IRSTLM)]'");
-                return false;
-              }
-        }
-        IFVERBOSE(1)
-                PrintUserTime(string("Start loading LanguageModel ") + languageModelFile);
-            
-            lm = LanguageModelFactory::CreateLanguageModel(
-                                                                                                    lmImplementation
-                                                                                                    , factorTypes     
-                                                                , nGramOrder
-                                                                                                    , languageModelFile
-                                                                                                    , LMdub[i]);
-          if (lm == NULL) 
-          {
-            UserMessage::Add("no LM created. We probably don't have it compiled");
-=======
   if (m_parameter->GetParam("lmodel-file").size() > 0) {
     // weights
     vector<float> weightAll = Scan<float>(m_parameter->GetParam("weight-l"));
-
-    for (size_t i = 0 ; i < weightAll.size() ; i++) {
-      m_allWeights.push_back(weightAll[i]);
-    }
 
     // dictionary upper-bounds fo all IRST LMs
     vector<int> LMdub = Scan<int>(m_parameter->GetParam("lmodel-dub"));
@@ -1162,7 +787,8 @@
     for(size_t i=0; i<lmVector.size(); i++) {
       LanguageModel* lm = NULL;
       if (languageModelsLoaded.find(lmVector[i]) != languageModelsLoaded.end()) {
-        lm = new LanguageModel(m_scoreIndexManager, languageModelsLoaded[lmVector[i]]);
+        lm = new LanguageModel(
+          (languageModelsLoaded[lmVector[i]]));
       } else {
         vector<string>	token		= Tokenize(lmVector[i]);
         if (token.size() != 4 && token.size() != 5 ) {
@@ -1184,7 +810,6 @@
             languageModelFile += " " + token[4];
           else {
             UserMessage::Add("Expected format 'LM-TYPE FACTOR-TYPE NGRAM-ORDER filePath [mapFilePath (only for IRSTLM)]'");
->>>>>>> a0b6abdf
             return false;
           }
         }
@@ -1196,7 +821,6 @@
                , factorTypes
                , nGramOrder
                , languageModelFile
-               , m_scoreIndexManager
                , LMdub[i]);
         if (lm == NULL) {
           UserMessage::Add("no LM created. We probably don't have it compiled");
@@ -1205,16 +829,10 @@
         languageModelsLoaded[lmVector[i]] = lm;
       }
 
-<<<<<<< HEAD
-			m_languageModel.Add(lm);
+      m_languageModel.Add(lm);
       SetWeight(lm,weightAll[i]);
-		}
-	}
-=======
-      m_languageModel.Add(lm);
-    }
-  }
->>>>>>> a0b6abdf
+    }
+  }
   // flag indicating that language models were loaded,
   // since phrase table loading requires their presence
   m_fLMsLoaded = true;
@@ -1243,40 +861,6 @@
       vector<FactorType> 	input		= Tokenize<FactorType>(token[0], ",")
                                     ,output	= Tokenize<FactorType>(token[1], ",");
       m_maxFactorIdx[1] = CalcMax(m_maxFactorIdx[1], input, output);
-<<<<<<< HEAD
-			string							filePath;
-			size_t							numFeatures;
-
-			numFeatures = Scan<size_t>(token[2]);
-			filePath = token[3];
-
-			if (!FileExists(filePath) && FileExists(filePath + ".gz")) {
-				filePath += ".gz";
-			}
-
-			VERBOSE(1, filePath << endl);
-
-			m_generationDictionary.push_back(new GenerationDictionary(numFeatures, input,output));
-			assert(m_generationDictionary.back() && "could not create GenerationDictionary");
-			if (!m_generationDictionary.back()->Load(filePath, Output))
-			{
-				delete m_generationDictionary.back();
-				return false;
-			}
-      vector<float> gdWeights;
-			for(size_t i = 0; i < numFeatures; i++) {
-				assert(currWeightNum < weight.size());
-				gdWeights.push_back(weight[currWeightNum++]);
-			}
-      SetWeights(m_generationDictionary.back(), gdWeights);
-		}
-		if (currWeightNum != weight.size()) {
-			TRACE_ERR( "  [WARNING] config file has " << weight.size() << " generation weights listed, but the configuration for generation files indicates there should be " << currWeightNum << "!\n");
-		}
-	}
-	
-	return true;
-=======
       string							filePath;
       size_t							numFeatures;
 
@@ -1289,16 +873,18 @@
 
       VERBOSE(1, filePath << endl);
 
-      m_generationDictionary.push_back(new GenerationDictionary(numFeatures, m_scoreIndexManager, input,output));
+      m_generationDictionary.push_back(new GenerationDictionary(numFeatures, input,output));
       assert(m_generationDictionary.back() && "could not create GenerationDictionary");
       if (!m_generationDictionary.back()->Load(filePath, Output)) {
         delete m_generationDictionary.back();
         return false;
       }
+      vector<float> gdWeights;
       for(size_t i = 0; i < numFeatures; i++) {
         assert(currWeightNum < weight.size());
-        m_allWeights.push_back(weight[currWeightNum++]);
-      }
+        gdWeights.push_back(weight[currWeightNum++]);
+      }
+      SetWeights(m_generationDictionary.back(), gdWeights);
     }
     if (currWeightNum != weight.size()) {
       TRACE_ERR( "  [WARNING] config file has " << weight.size() << " generation weights listed, but the configuration for generation files indicates there should be " << currWeightNum << "!\n");
@@ -1306,7 +892,6 @@
   }
 
   return true;
->>>>>>> a0b6abdf
 }
 
 /* Doesn't load phrase tables any more. Just creates the features. */
@@ -1370,105 +955,6 @@
       m_maxFactorIdx[0] = CalcMax(m_maxFactorIdx[0], input);
       m_maxFactorIdx[1] = CalcMax(m_maxFactorIdx[1], output);
       m_maxNumFactors = std::max(m_maxFactorIdx[0], m_maxFactorIdx[1]) + 1;
-<<<<<<< HEAD
-			size_t numScoreComponent = Scan<size_t>(token[3]);
-			string filePath= token[4];
-
-			assert(weightAll.size() >= weightAllOffset + numScoreComponent);
-
-			// weights for this phrase dictionary
-			// first InputScores (if any), then translation scores
-			vector<float> weight;
-
-			if(currDict==0 && (m_inputType == ConfusionNetworkInput || m_inputType == WordLatticeInput))
-			{	// TODO. find what the assumptions made by confusion network about phrase table output which makes
-				// it only work with binrary file. This is a hack 	
-				
-				m_numInputScores=m_parameter->GetParam("weight-i").size();
-				for(unsigned k=0;k<m_numInputScores;++k)
-					weight.push_back(Scan<float>(m_parameter->GetParam("weight-i")[k]));					
-				
-				if(m_parameter->GetParam("link-param-count").size()) 
-					m_numLinkParams = Scan<size_t>(m_parameter->GetParam("link-param-count")[0]);
-				
-				//print some info about this interaction:
-					if (m_numLinkParams == m_numInputScores) {
-						VERBOSE(1,"specified equal numbers of link parameters and insertion weights, not using non-epsilon 'real' word link count.\n");
-					} else if ((m_numLinkParams + 1) == m_numInputScores) {
-						VERBOSE(1,"WARN: "<< m_numInputScores << " insertion weights found and only "<< m_numLinkParams << " link parameters specified, applying non-epsilon 'real' word link count for last feature weight.\n");
-					} else {
-						stringstream strme;
-						strme << "You specified " << m_numInputScores
-									<< " input weights (weight-i), but you specified " << m_numLinkParams << " link parameters (link-param-count)!";
-						UserMessage::Add(strme.str());
-						return false;
-					}
-					
-			}
-			if (!m_inputType){
-				m_numInputScores=0;
-			}
-			//this number changes depending on what phrase table we're talking about: only 0 has the weights on it
-			size_t tableInputScores = (currDict == 0 ? m_numInputScores : 0);
-			
-			for (size_t currScore = 0 ; currScore < numScoreComponent; currScore++)
-				weight.push_back(weightAll[weightAllOffset + currScore]);			
-			
-
-			if(weight.size() - tableInputScores != numScoreComponent) 
-			{
-				stringstream strme;
-				strme << "Your phrase table has " << numScoreComponent
-							<< " scores, but you specified " << (weight.size() - tableInputScores) << " weights!";
-				UserMessage::Add(strme.str());
-				return false;
-			}
-						
-			weightAllOffset += numScoreComponent;
-			numScoreComponent += tableInputScores;
-
-			string targetPath, alignmentsFile;
-			if (implementation == SuffixArray)
-			{
-				targetPath		= token[5];
-				alignmentsFile= token[6];
-			}
-			
-			assert(numScoreComponent==weight.size());
-
-			
-            //This is needed for regression testing, but the phrase table
-            //might not really be loading here
-			IFVERBOSE(1)
-				PrintUserTime(string("Start loading PhraseTable ") + filePath);
-			VERBOSE(1,"filePath: " << filePath <<endl);
-      
-      PhraseDictionaryFeature* pdf = new PhraseDictionaryFeature(
-            implementation
-            , numScoreComponent
-            , (currDict==0 ? m_numInputScores : 0)
-            , input
-            , output
-            , filePath
-            , weight
-            , maxTargetPhrase[index]
-            , targetPath, alignmentsFile);
-            
-         m_phraseDictionary.push_back(pdf);
-            
-      SetWeights(m_phraseDictionary.back(),weight);
-                
-            
-			
-
-			index++;
-		}
-	}
-	
-	IFVERBOSE(1)
-		PrintUserTime("Finished loading phrase tables");
-	return true;
-=======
       size_t numScoreComponent = Scan<size_t>(token[3]);
       string filePath= token[4];
 
@@ -1532,7 +1018,6 @@
 
       assert(numScoreComponent==weight.size());
 
-      std::copy(weight.begin(),weight.end(),std::back_inserter(m_allWeights));
 
       //This is needed for regression testing, but the phrase table
       //might not really be loading here
@@ -1553,6 +1038,7 @@
 
       m_phraseDictionary.push_back(pdf);
 
+      SetWeights(m_phraseDictionary.back(),weight);
 
 
 
@@ -1564,7 +1050,6 @@
   IFVERBOSE(1)
   PrintUserTime("Finished loading phrase tables");
   return true;
->>>>>>> a0b6abdf
 }
 
 void StaticData::LoadNonTerminals()
@@ -1729,10 +1214,11 @@
   return true;
 }
 
-bool StaticData::LoadReferences() {
+bool StaticData::LoadReferences()
+{
   vector<string> bleuWeightStr = m_parameter->GetParam("weight-b");
   vector<string> referenceFiles = m_parameter->GetParam("references");
-  if ((!referenceFiles.size() && bleuWeightStr.size()) || (referenceFiles.size() && !bleuWeightStr.size())) { 
+  if ((!referenceFiles.size() && bleuWeightStr.size()) || (referenceFiles.size() && !bleuWeightStr.size())) {
     UserMessage::Add("You cannot use the bleu feature without references, and vice-versa");
     return false;
   }
@@ -1746,7 +1232,7 @@
   float bleuWeight = Scan<float>(bleuWeightStr[0]);
   m_bleuScoreFeature = new BleuScoreFeature();
   SetWeight(m_bleuScoreFeature, bleuWeight);
-  
+
   vector<vector<string> > references(referenceFiles.size());
   for (size_t i =0; i < referenceFiles.size(); ++i) {
     ifstream in(referenceFiles[i].c_str());
@@ -1771,25 +1257,24 @@
   //Set the references in the bleu feature
   m_bleuScoreFeature->LoadReferences(references);
   m_bleuScoreFeature->SetCurrentReference(0); //TODO: Temporary, for testing
-  
+
   return true;
 }
 
 bool StaticData::LoadDiscrimLMFeature()
 {
   // only load if specified
-	const vector<string> &wordFile = m_parameter->GetParam("discrim-lmodel-file");
-	if (wordFile.empty())
-  {
-		return true;
-  }
-
-	if (wordFile.size() != 1) {
-		UserMessage::Add("Can only have one discrim-lmodel-file");
-		return false;
-	}
-
-	vector<string> tokens = Tokenize(wordFile[0]);
+  const vector<string> &wordFile = m_parameter->GetParam("discrim-lmodel-file");
+  if (wordFile.empty()) {
+    return true;
+  }
+
+  if (wordFile.size() != 1) {
+    UserMessage::Add("Can only have one discrim-lmodel-file");
+    return false;
+  }
+
+  vector<string> tokens = Tokenize(wordFile[0]);
   if (tokens.size() != 2 && tokens.size() != 3) {
     UserMessage::Add("Format of discriminative language model parameter is <order> [factor] <filename>");
     return false;
@@ -1807,21 +1292,21 @@
     filename = tokens[2];
   }
 
-	m_targetBigramFeature = new TargetBigramFeature(factorId);
+  m_targetBigramFeature = new TargetBigramFeature(factorId);
   cerr << "loading from " << filename << endl;
-	if (!m_targetBigramFeature->Load(filename)) {
-		UserMessage::Add("Unable to load word list from file " + filename);
-		return false;
-	}
-
-	return true;
-}
-
-bool StaticData::LoadPhraseBoundaryFeature() 
-{
-  const vector<string> &phraseBoundarySourceFactors = 
+  if (!m_targetBigramFeature->Load(filename)) {
+    UserMessage::Add("Unable to load word list from file " + filename);
+    return false;
+  }
+
+  return true;
+}
+
+bool StaticData::LoadPhraseBoundaryFeature()
+{
+  const vector<string> &phraseBoundarySourceFactors =
     m_parameter->GetParam("phrase-boundary-source-feature");
-  const vector<string> &phraseBoundaryTargetFactors = 
+  const vector<string> &phraseBoundaryTargetFactors =
     m_parameter->GetParam("phrase-boundary-target-feature");
   if (phraseBoundarySourceFactors.size() == 0 && phraseBoundaryTargetFactors.size() == 0) {
     return true;
@@ -1848,16 +1333,16 @@
   return true;
 }
 
-bool StaticData::LoadPhrasePairFeature() 
-{
-	const vector<string> &phrasePairFactors =
-     m_parameter->GetParam("phrase-pair-feature");
+bool StaticData::LoadPhrasePairFeature()
+{
+  const vector<string> &phrasePairFactors =
+    m_parameter->GetParam("phrase-pair-feature");
   if (phrasePairFactors.size() == 0) return true;
   if (phrasePairFactors.size() != 1) {
     UserMessage::Add("Need to specify source and target factors for phrase pair feature");
     return false;
   }
-	vector<string> tokens = Tokenize(phrasePairFactors[0]);
+  vector<string> tokens = Tokenize(phrasePairFactors[0]);
   if (tokens.size() != 2) {
     UserMessage::Add("Need to specify source and target factors for phrase pair feature");
     return false;
@@ -1878,16 +1363,16 @@
 
 bool StaticData::LoadTargetWordInsertionFeature()
 {
-	const vector<string> &parameters = m_parameter->GetParam("target-word-insertion-feature");
-	if (parameters.empty())
-		return true;
-
-	if (parameters.size() != 1) {
-		UserMessage::Add("Can only have one target-word-insertion-feature");
-		return false;
-	}
-
-	vector<string> tokens = Tokenize(parameters[0]);
+  const vector<string> &parameters = m_parameter->GetParam("target-word-insertion-feature");
+  if (parameters.empty())
+    return true;
+
+  if (parameters.size() != 1) {
+    UserMessage::Add("Can only have one target-word-insertion-feature");
+    return false;
+  }
+
+  vector<string> tokens = Tokenize(parameters[0]);
   if (tokens.size() != 1 && tokens.size() != 2) {
     UserMessage::Add("Format of target word insertion feature parameter is: --target-word-insertion-feature <factor> [filename]");
     return false;
@@ -1906,27 +1391,27 @@
   if (tokens.size() == 2) {
     string filename = tokens[1];
     cerr << "loading target word insertion word list from " << filename << endl;
-	  if (!m_targetWordInsertionFeature->Load(filename)) {
-		  UserMessage::Add("Unable to load word list for target word insertion feature from file " + filename);
-		  return false;
-    }
-	}
+    if (!m_targetWordInsertionFeature->Load(filename)) {
+      UserMessage::Add("Unable to load word list for target word insertion feature from file " + filename);
+      return false;
+    }
+  }
 
   return true;
 }
 
 bool StaticData::LoadSourceWordDeletionFeature()
 {
-	const vector<string> &parameters = m_parameter->GetParam("source-word-deletion-feature");
-	if (parameters.empty())
-		return true;
-
-	if (parameters.size() != 1) {
-		UserMessage::Add("Can only have one source-word-deletion-feature");
-		return false;
-	}
-
-	vector<string> tokens = Tokenize(parameters[0]);
+  const vector<string> &parameters = m_parameter->GetParam("source-word-deletion-feature");
+  if (parameters.empty())
+    return true;
+
+  if (parameters.size() != 1) {
+    UserMessage::Add("Can only have one source-word-deletion-feature");
+    return false;
+  }
+
+  vector<string> tokens = Tokenize(parameters[0]);
   if (tokens.size() != 1 && tokens.size() != 2) {
     UserMessage::Add("Format of source word deletion feature parameter is: --source-word-deletion-feature <factor> [filename]");
     return false;
@@ -1945,27 +1430,27 @@
   if (tokens.size() == 2) {
     string filename = tokens[1];
     cerr << "loading source word deletion word list from " << filename << endl;
-	  if (!m_sourceWordDeletionFeature->Load(filename)) {
-		  UserMessage::Add("Unable to load word list for source word deletion feature from file " + filename);
-		  return false;
-    }
-	}
+    if (!m_sourceWordDeletionFeature->Load(filename)) {
+      UserMessage::Add("Unable to load word list for source word deletion feature from file " + filename);
+      return false;
+    }
+  }
 
   return true;
 }
 
 bool StaticData::LoadWordTranslationFeature()
 {
-	const vector<string> &parameters = m_parameter->GetParam("word-translation-feature");
-	if (parameters.empty())
-		return true;
-
-	if (parameters.size() != 1) {
-		UserMessage::Add("Can only have one word-translation-feature");
-		return false;
-	}
-
-	vector<string> tokens = Tokenize(parameters[0]);
+  const vector<string> &parameters = m_parameter->GetParam("word-translation-feature");
+  if (parameters.empty())
+    return true;
+
+  if (parameters.size() != 1) {
+    UserMessage::Add("Can only have one word-translation-feature");
+    return false;
+  }
+
+  vector<string> tokens = Tokenize(parameters[0]);
   if (tokens.size() != 2 && tokens.size() != 4) {
     UserMessage::Add("Format of word translation feature parameter is: --word-translation-feature <factor-src> <factor-tgt> [filename-src filename-tgt]");
     return false;
@@ -1986,11 +1471,11 @@
     string filenameSource = tokens[2];
     string filenameTarget = tokens[3];
     cerr << "loading word translation word lists from " << filenameSource << " and " << filenameTarget << endl;
-	  if (!m_wordTranslationFeature->Load(filenameSource, filenameTarget)) {
-		  UserMessage::Add("Unable to load word lists for word translation feature from files " + filenameSource + " and " + filenameTarget);
-		  return false;
-    }
-	}
+    if (!m_wordTranslationFeature->Load(filenameSource, filenameTarget)) {
+      UserMessage::Add("Unable to load word lists for word translation feature from files " + filenameSource + " and " + filenameTarget);
+      return false;
+    }
+  }
 
   return true;
 }
@@ -2002,7 +1487,7 @@
   boost::mutex::scoped_lock lock(m_transOptCacheMutex);
 #endif
   std::map<std::pair<size_t, Phrase>, std::pair<TranslationOptionList*,clock_t> >::iterator iter
-  = m_transOptCache.find(key);
+    = m_transOptCache.find(key);
   if (iter == m_transOptCache.end())
     return NULL;
   iter->second.second = clock(); // update last used time
@@ -2052,93 +1537,86 @@
 
 void StaticData::ReLoadParameter()
 {
-	m_verboseLevel = 1;
-	if (m_parameter->GetParam("verbose").size() == 1)
-	{
-		m_verboseLevel = Scan<size_t>( m_parameter->GetParam("verbose")[0]);
-	}
-	
-	// check whether "weight-u" is already set
-	if (m_parameter->isParamShortNameSpecified("u"))
-	{
-		if (m_parameter->GetParamShortName("u").size() < 1 ){
-			PARAM_VEC w(1,"1.0");
-			m_parameter->OverwriteParamShortName("u", w);
-		}
-	}
-	
-	//loop over all ScoreProducer to update weights
-	const TranslationSystem &transSystem = GetTranslationSystem(TranslationSystem::DEFAULT);
-	
-	std::vector<const ScoreProducer*>::const_iterator iterSP;
-	for (iterSP = transSystem.GetFeatureFunctions().begin() ; iterSP != transSystem.GetFeatureFunctions().end() ; ++iterSP)
-	{
-		std::string paramShortName = (*iterSP)->GetScoreProducerWeightShortName();
-		vector<float> Weights = Scan<float>(m_parameter->GetParamShortName(paramShortName));
-		
-		if (paramShortName == "d"){ //basic distortion model takes the first weight
-			if ((*iterSP)->GetScoreProducerDescription() == "Distortion"){
-				Weights.resize(1); //take only the first element
-			}else{ //lexicalized reordering model takes the other 
-				Weights.erase(Weights.begin()); //remove the first element
-			}
-			//			std::cerr << "this is the Distortion Score Producer -> " << (*iterSP)->GetScoreProducerDescription() << std::cerr;
-			//			std::cerr << "this is the Distortion Score Producer; it has " << (*iterSP)->GetNumScoreComponents() << " weights"<< std::cerr;
-			//  	std::cerr << Weights << std::endl;
-		}
-		else if (paramShortName == "tm")
-		{
-			continue;
-		}
-		SetWeights(*iterSP, Weights);
-}
-	
-	//	std::cerr << "There are " << m_phraseDictionary.size() << " m_phraseDictionaryfeatures" << std::endl;
-	
-	const vector<float> WeightsTM = Scan<float>(m_parameter->GetParamShortName("tm"));
-	//  std::cerr << "WeightsTM: " << WeightsTM << std::endl;
-	
-	const vector<float> WeightsLM = Scan<float>(m_parameter->GetParamShortName("lm"));
-	//  std::cerr << "WeightsLM: " << WeightsLM << std::endl;
-	
-	size_t index_WeightTM = 0;
-	for(size_t i=0;i<transSystem.GetPhraseDictionaries().size();++i)
-	{
-		PhraseDictionaryFeature &phraseDictionaryFeature = *m_phraseDictionary[i];
-		
-		//		std::cerr << "phraseDictionaryFeature.GetNumScoreComponents():" << phraseDictionaryFeature.GetNumScoreComponents() << std::endl;
-		//		std::cerr << "phraseDictionaryFeature.GetNumInputScores():" << phraseDictionaryFeature.GetNumInputScores() << std::endl;
-		
-		vector<float> tmp_weights;
-		for(size_t j=0;j<phraseDictionaryFeature.GetNumScoreComponents();++j)
-			tmp_weights.push_back(WeightsTM[index_WeightTM++]);
-		
-		//  std::cerr << tmp_weights << std::endl;
-		
-		SetWeights(&phraseDictionaryFeature, tmp_weights);
-	}
-	
+  m_verboseLevel = 1;
+  if (m_parameter->GetParam("verbose").size() == 1) {
+    m_verboseLevel = Scan<size_t>( m_parameter->GetParam("verbose")[0]);
+  }
+
+  // check whether "weight-u" is already set
+  if (m_parameter->isParamShortNameSpecified("u")) {
+    if (m_parameter->GetParamShortName("u").size() < 1 ) {
+      PARAM_VEC w(1,"1.0");
+      m_parameter->OverwriteParamShortName("u", w);
+    }
+  }
+
+  //loop over all ScoreProducer to update weights
+  const TranslationSystem &transSystem = GetTranslationSystem(TranslationSystem::DEFAULT);
+
+  std::vector<const ScoreProducer*>::const_iterator iterSP;
+  for (iterSP = transSystem.GetFeatureFunctions().begin() ; iterSP != transSystem.GetFeatureFunctions().end() ; ++iterSP) {
+    std::string paramShortName = (*iterSP)->GetScoreProducerWeightShortName();
+    vector<float> Weights = Scan<float>(m_parameter->GetParamShortName(paramShortName));
+
+    if (paramShortName == "d") { //basic distortion model takes the first weight
+      if ((*iterSP)->GetScoreProducerDescription() == "Distortion") {
+        Weights.resize(1); //take only the first element
+      } else { //lexicalized reordering model takes the other
+        Weights.erase(Weights.begin()); //remove the first element
+      }
+      //			std::cerr << "this is the Distortion Score Producer -> " << (*iterSP)->GetScoreProducerDescription() << std::cerr;
+      //			std::cerr << "this is the Distortion Score Producer; it has " << (*iterSP)->GetNumScoreComponents() << " weights"<< std::cerr;
+      //  	std::cerr << Weights << std::endl;
+    } else if (paramShortName == "tm") {
+      continue;
+    }
+    SetWeights(*iterSP, Weights);
+  }
+
+  //	std::cerr << "There are " << m_phraseDictionary.size() << " m_phraseDictionaryfeatures" << std::endl;
+
+  const vector<float> WeightsTM = Scan<float>(m_parameter->GetParamShortName("tm"));
+  //  std::cerr << "WeightsTM: " << WeightsTM << std::endl;
+
+  const vector<float> WeightsLM = Scan<float>(m_parameter->GetParamShortName("lm"));
+  //  std::cerr << "WeightsLM: " << WeightsLM << std::endl;
+
+  size_t index_WeightTM = 0;
+  for(size_t i=0; i<transSystem.GetPhraseDictionaries().size(); ++i) {
+    PhraseDictionaryFeature &phraseDictionaryFeature = *m_phraseDictionary[i];
+
+    //		std::cerr << "phraseDictionaryFeature.GetNumScoreComponents():" << phraseDictionaryFeature.GetNumScoreComponents() << std::endl;
+    //		std::cerr << "phraseDictionaryFeature.GetNumInputScores():" << phraseDictionaryFeature.GetNumInputScores() << std::endl;
+
+    vector<float> tmp_weights;
+    for(size_t j=0; j<phraseDictionaryFeature.GetNumScoreComponents(); ++j)
+      tmp_weights.push_back(WeightsTM[index_WeightTM++]);
+
+    //  std::cerr << tmp_weights << std::endl;
+
+    SetWeights(&phraseDictionaryFeature, tmp_weights);
+  }
+
 }
 
 void StaticData::ReLoadBleuScoreFeatureParameter()
 {
-	//loop over all ScoreProducer to update weights
-	const TranslationSystem &transSystem = GetTranslationSystem(TranslationSystem::DEFAULT);
-
-	std::vector<const ScoreProducer*>::const_iterator iterSP;
-	for (iterSP = transSystem.GetFeatureFunctions().begin() ; iterSP != transSystem.GetFeatureFunctions().end() ; ++iterSP)
-	{
-		std::string paramShortName = (*iterSP)->GetScoreProducerWeightShortName();
-		vector<float> Weights = Scan<float>(m_parameter->GetParamShortName(paramShortName));
-
-		if (paramShortName == "bl") {
-			SetWeights(*iterSP, Weights);
-		}
-	}
+  //loop over all ScoreProducer to update weights
+  const TranslationSystem &transSystem = GetTranslationSystem(TranslationSystem::DEFAULT);
+
+  std::vector<const ScoreProducer*>::const_iterator iterSP;
+  for (iterSP = transSystem.GetFeatureFunctions().begin() ; iterSP != transSystem.GetFeatureFunctions().end() ; ++iterSP) {
+    std::string paramShortName = (*iterSP)->GetScoreProducerWeightShortName();
+    vector<float> Weights = Scan<float>(m_parameter->GetParamShortName(paramShortName));
+
+    if (paramShortName == "bl") {
+      SetWeights(*iterSP, Weights);
+    }
+  }
 }
 
 // ScoreComponentCollection StaticData::GetAllWeightsScoreComponentCollection() const {}
 // in ScoreComponentCollection.h
-	
-}
-
+
+}
+
