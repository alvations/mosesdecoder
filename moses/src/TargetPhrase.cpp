--- conflicted
+++ resolved
@@ -41,13 +41,8 @@
 
 namespace Moses
 {
-<<<<<<< HEAD
-TargetPhrase::TargetPhrase(std::string out_string)
-  :Phrase(0),m_transScore(0.0),  m_fullScore(0.0), m_sourcePhrase(0)
-=======
 TargetPhrase::TargetPhrase( std::string out_string)
   :Phrase(0), m_fullScore(0.0), m_sourcePhrase(0)
->>>>>>> 0d909598
   , m_alignmentInfo(&AlignmentInfoCollection::Instance().GetEmptyAlignmentInfo())
 {
 
@@ -180,13 +175,8 @@
     }
   }
 
-<<<<<<< HEAD
-  m_fullScore = m_transScore + totalFullScore + totalOOVScore
-                - (this->GetSize() * weightWP);	 // word penalty	  
-=======
   m_fullScore = transScore + totalFullScore + totalOOVScore
                 - (this->GetSize() * weightWP);	 // word penalty
->>>>>>> 0d909598
 }
 
 void TargetPhrase::SetScoreChart(const ScoreProducer* translationScoreProducer,
@@ -260,11 +250,6 @@
      addition to the usual phrase translation scaling factors) the input
      weight factor as last element
   */
-<<<<<<< HEAD
-  m_transScore = m_scoreBreakdown.PartialInnerProduct(translationScoreProducer, weightT);
-=======
-
->>>>>>> 0d909598
 }
 
 void TargetPhrase::ResetScore()
