// $Id$
// vim:tabstop=2

/***********************************************************************
Moses - factored phrase-based language decoder
Copyright (C) 2006 University of Edinburgh

This library is free software; you can redistribute it and/or
modify it under the terms of the GNU Lesser General Public
License as published by the Free Software Foundation; either
version 2.1 of the License, or (at your option) any later version.

This library is distributed in the hope that it will be useful,
but WITHOUT ANY WARRANTY; without even the implied warranty of
MERCHANTABILITY or FITNESS FOR A PARTICULAR PURPOSE.  See the GNU
Lesser General Public License for more details.

You should have received a copy of the GNU Lesser General Public
License along with this library; if not, write to the Free Software
Foundation, Inc., 51 Franklin Street, Fifth Floor, Boston, MA  02110-1301  USA
***********************************************************************/

#include "TranslationOption.h"
#include "WordsBitmap.h"
#include "PhraseDictionaryMemory.h"
#include "GenerationDictionary.h"
#include "LMList.h"
#include "LexicalReordering.h"
#include "StaticData.h"
#include "InputType.h"

using namespace std;

namespace Moses
{

//TODO this should be a factory function!
TranslationOption::TranslationOption(const WordsRange &wordsRange
                                     , const TargetPhrase &targetPhrase
                                     , const InputType &inputType)
  : m_targetPhrase(targetPhrase)
  , m_sourceWordsRange(wordsRange)
{
<<<<<<< HEAD
	// set score
	m_scoreBreakdown.PlusEquals(targetPhrase.GetScoreBreakdown());

	if (inputType.GetType() == SentenceInput)
	{
		Phrase phrase = inputType.GetSubString(wordsRange);
		m_sourcePhrase = new Phrase(phrase);
	}
	else
	{ // TODO lex reordering with confusion network
		m_sourcePhrase = new Phrase(targetPhrase.GetSourcePhrase());
	}
=======
  // set score
  m_scoreBreakdown.PlusEquals(targetPhrase.GetScoreBreakdown());

  if (inputType.GetType() == SentenceInput) {
    Phrase phrase = inputType.GetSubString(wordsRange);
    m_sourcePhrase = new Phrase(phrase);
  } else {
    // TODO lex reordering with confusion network
    m_sourcePhrase = new Phrase(*targetPhrase.GetSourcePhrase());
  }
>>>>>>> a0b6abdf
}

//TODO this should be a factory function!
TranslationOption::TranslationOption(const WordsRange &wordsRange
                                     , const TargetPhrase &targetPhrase
                                     , const InputType &inputType
                                     , const UnknownWordPenaltyProducer* up)
  : m_targetPhrase(targetPhrase)
  , m_sourceWordsRange	(wordsRange)
  , m_futureScore(0)
{
  if (up) {
<<<<<<< HEAD
		const ScoreProducer *scoreProducer = (const ScoreProducer *)up; // not sure why none of the c++ cast works
		vector<float> score(1);
		score[0] = FloorScore(-numeric_limits<float>::infinity());
		m_scoreBreakdown.Assign(scoreProducer, score);
	}

	if (inputType.GetType() == SentenceInput)
	{
		Phrase phrase = inputType.GetSubString(wordsRange);
		m_sourcePhrase = new Phrase(phrase);
	}
	else
	{ // TODO lex reordering with confusion network
		m_sourcePhrase = new Phrase(targetPhrase.GetSourcePhrase());
		//the target phrase from a confusion network/lattice has input scores that we want to keep
		m_scoreBreakdown.PlusEquals(targetPhrase.GetScoreBreakdown());

	}
=======
    const ScoreProducer *scoreProducer = (const ScoreProducer *)up; // not sure why none of the c++ cast works
    vector<float> score(1);
    score[0] = FloorScore(-numeric_limits<float>::infinity());
    m_scoreBreakdown.Assign(scoreProducer, score);
  }

  if (inputType.GetType() == SentenceInput) {
    Phrase phrase = inputType.GetSubString(wordsRange);
    m_sourcePhrase = new Phrase(phrase);
  } else {
    // TODO lex reordering with confusion network
    m_sourcePhrase = new Phrase(*targetPhrase.GetSourcePhrase());
    //the target phrase from a confusion network/lattice has input scores that we want to keep
    m_scoreBreakdown.PlusEquals(targetPhrase.GetScoreBreakdown());

  }
>>>>>>> a0b6abdf
}

TranslationOption::TranslationOption(const TranslationOption &copy)
  : m_targetPhrase(copy.m_targetPhrase)
//, m_sourcePhrase(new Phrase(*copy.m_sourcePhrase)) // TODO use when confusion network trans opt for confusion net properly implemented
  , m_sourcePhrase( (copy.m_sourcePhrase == NULL) ? new Phrase(Input) : new Phrase(*copy.m_sourcePhrase))
  , m_sourceWordsRange(copy.m_sourceWordsRange)
  , m_futureScore(copy.m_futureScore)
  , m_scoreBreakdown(copy.m_scoreBreakdown)
  , m_cachedScores(copy.m_cachedScores)
{}

TranslationOption::TranslationOption(const TranslationOption &copy, const WordsRange &sourceWordsRange)
  : m_targetPhrase(copy.m_targetPhrase)
//, m_sourcePhrase(new Phrase(*copy.m_sourcePhrase)) // TODO use when confusion network trans opt for confusion net properly implemented
  , m_sourcePhrase( (copy.m_sourcePhrase == NULL) ? new Phrase(Input) : new Phrase(*copy.m_sourcePhrase))
  , m_sourceWordsRange(sourceWordsRange)
  , m_futureScore(copy.m_futureScore)
  , m_scoreBreakdown(copy.m_scoreBreakdown)
  , m_cachedScores(copy.m_cachedScores)
{}

void TranslationOption::MergeNewFeatures(const Phrase& phrase, const ScoreComponentCollection& score, const std::vector<FactorType>& featuresToAdd)
{
  assert(phrase.GetSize() == m_targetPhrase.GetSize());
  if (featuresToAdd.size() == 1) {
    m_targetPhrase.MergeFactors(phrase, featuresToAdd[0]);
  } else if (featuresToAdd.empty()) {
    /* features already there, just update score */
  } else {
    m_targetPhrase.MergeFactors(phrase, featuresToAdd);
  }
  m_scoreBreakdown.PlusEquals(score);
}

bool TranslationOption::IsCompatible(const Phrase& phrase, const std::vector<FactorType>& featuresToCheck) const
{
  if (featuresToCheck.size() == 1) {
    return m_targetPhrase.IsCompatible(phrase, featuresToCheck[0]);
  } else if (featuresToCheck.empty()) {
    return true;
    /* features already there, just update score */
  } else {
    return m_targetPhrase.IsCompatible(phrase, featuresToCheck);
  }
}

bool TranslationOption::Overlap(const Hypothesis &hypothesis) const
{
  const WordsBitmap &bitmap = hypothesis.GetWordsBitmap();
  return bitmap.Overlap(GetSourceWordsRange());
}

void TranslationOption::CalcScore(const TranslationSystem* system)
{
  // LM scores
  float ngramScore = 0;
  float retFullScore = 0;

  const LMList &allLM = system->GetLanguageModels();

  allLM.CalcScore(GetTargetPhrase(), retFullScore, ngramScore, &m_scoreBreakdown);

  size_t phraseSize = GetTargetPhrase().GetSize();
  // future score
  m_futureScore = retFullScore - ngramScore
                  + m_scoreBreakdown.InnerProduct(StaticData::Instance().GetAllWeights()) - phraseSize *
                  system->GetWeightWordPenalty();
}

TO_STRING_BODY(TranslationOption);

// friend
ostream& operator<<(ostream& out, const TranslationOption& possibleTranslation)
{
  out << possibleTranslation.GetTargetPhrase()
      << " c=" << possibleTranslation.GetFutureScore()
      << " [" << possibleTranslation.GetSourceWordsRange() << "]"
      << possibleTranslation.GetScoreBreakdown();
  return out;
}

void TranslationOption::CacheScores(const ScoreProducer &producer, const Scores &score)
{
  m_cachedScores[&producer] = new Scores(score);
}

}

<|MERGE_RESOLUTION|>--- conflicted
+++ resolved
@@ -41,7 +41,6 @@
   : m_targetPhrase(targetPhrase)
   , m_sourceWordsRange(wordsRange)
 {
-<<<<<<< HEAD
 	// set score
 	m_scoreBreakdown.PlusEquals(targetPhrase.GetScoreBreakdown());
 
@@ -54,18 +53,6 @@
 	{ // TODO lex reordering with confusion network
 		m_sourcePhrase = new Phrase(targetPhrase.GetSourcePhrase());
 	}
-=======
-  // set score
-  m_scoreBreakdown.PlusEquals(targetPhrase.GetScoreBreakdown());
-
-  if (inputType.GetType() == SentenceInput) {
-    Phrase phrase = inputType.GetSubString(wordsRange);
-    m_sourcePhrase = new Phrase(phrase);
-  } else {
-    // TODO lex reordering with confusion network
-    m_sourcePhrase = new Phrase(*targetPhrase.GetSourcePhrase());
-  }
->>>>>>> a0b6abdf
 }
 
 //TODO this should be a factory function!
@@ -78,7 +65,6 @@
   , m_futureScore(0)
 {
   if (up) {
-<<<<<<< HEAD
 		const ScoreProducer *scoreProducer = (const ScoreProducer *)up; // not sure why none of the c++ cast works
 		vector<float> score(1);
 		score[0] = FloorScore(-numeric_limits<float>::infinity());
@@ -97,24 +83,6 @@
 		m_scoreBreakdown.PlusEquals(targetPhrase.GetScoreBreakdown());
 
 	}
-=======
-    const ScoreProducer *scoreProducer = (const ScoreProducer *)up; // not sure why none of the c++ cast works
-    vector<float> score(1);
-    score[0] = FloorScore(-numeric_limits<float>::infinity());
-    m_scoreBreakdown.Assign(scoreProducer, score);
-  }
-
-  if (inputType.GetType() == SentenceInput) {
-    Phrase phrase = inputType.GetSubString(wordsRange);
-    m_sourcePhrase = new Phrase(phrase);
-  } else {
-    // TODO lex reordering with confusion network
-    m_sourcePhrase = new Phrase(*targetPhrase.GetSourcePhrase());
-    //the target phrase from a confusion network/lattice has input scores that we want to keep
-    m_scoreBreakdown.PlusEquals(targetPhrase.GetScoreBreakdown());
-
-  }
->>>>>>> a0b6abdf
 }
 
 TranslationOption::TranslationOption(const TranslationOption &copy)
