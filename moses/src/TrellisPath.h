--- conflicted
+++ resolved
@@ -52,7 +52,6 @@
   float m_totalScore;
 
 public:
-<<<<<<< HEAD
 	TrellisPath(); // not implemented
 	
 	//! create path OF pure hypo
@@ -83,34 +82,6 @@
 	void CreateDeviantPaths(TrellisPathCollection &pathColl) const;
   
   //! create a list of next best paths by wiggling 1 of the node at a time. 
-=======
-  TrellisPath(); // not implemented
-
-  //! create path OF pure hypo
-  TrellisPath(const Hypothesis *hypo);
-
-  /** create path from another path, deviate at edgeIndex by using arc instead,
-  	* which may change other hypo back from there
-  	*/
-  TrellisPath(const TrellisPath &copy, size_t edgeIndex, const Hypothesis *arc);
-
-  //! get score for this path throught trellis
-  inline float GetTotalScore() const {
-    return m_totalScore;
-  }
-
-  /** list of each hypo/arcs in path. For anything other than the best hypo, it is not possible just to follow the
-  	* m_prevHypo variable in the hypothesis object
-  	*/
-  inline const std::vector<const Hypothesis *> &GetEdges() const {
-    return m_path;
-  }
-
-  //! create a set of next best paths by wiggling 1 of the node at a time.
-  void CreateDeviantPaths(TrellisPathCollection &pathColl) const;
-
-  //! create a list of next best paths by wiggling 1 of the node at a time.
->>>>>>> a0b6abdf
   void CreateDeviantPaths(TrellisPathList &pathColl) const;
 
   inline const ScoreComponentCollection &GetScoreBreakdown() const {
