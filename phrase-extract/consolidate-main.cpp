--- conflicted
+++ resolved
@@ -40,13 +40,10 @@
 bool kneserNeyFlag = false;
 bool sourceLabelsFlag = false;
 bool logProbFlag = false;
-<<<<<<< HEAD
 bool countsProperty = false;
-=======
 float minScore0 = 0;
 float minScore2 = 0;
 
->>>>>>> e92c2c0e
 inline float maybeLogProb( float a )
 {
   return logProbFlag ? log(a) : a;
