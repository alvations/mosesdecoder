/***********************************************************************
  Moses - factored phrase-based language decoder
  Copyright (C) 2009 University of Edinburgh

  This library is free software; you can redistribute it and/or
  modify it under the terms of the GNU Lesser General Public
  License as published by the Free Software Foundation; either
  version 2.1 of the License, or (at your option) any later version.

  This library is distributed in the hope that it will be useful,
  but WITHOUT ANY WARRANTY; without even the implied warranty of
  MERCHANTABILITY or FITNESS FOR A PARTICULAR PURPOSE.  See the GNU
  Lesser General Public License for more details.

  You should have received a copy of the GNU Lesser General Public
  License along with this library; if not, write to the Free Software
  Foundation, Inc., 51 Franklin Street, Fifth Floor, Boston, MA  02110-1301  USA
 ***********************************************************************/

#include <sstream>
#include <cstdio>
#include <iostream>
#include <fstream>
#include <stdlib.h>
#include <assert.h>
#include <cstring>
#include <map>
#include <set>
#include <vector>
#include <algorithm>
#include <boost/unordered_map.hpp>

#include "ScoreFeature.h"
#include "tables-core.h"
#include "ExtractionPhrasePair.h"
#include "score.h"
#include "InputFileStream.h"
#include "OutputFileStream.h"

using namespace std;
using namespace MosesTraining;

namespace MosesTraining
{
LexicalTable lexTable;
bool inverseFlag = false;
bool hierarchicalFlag = false;
bool pcfgFlag = false;
bool phraseOrientationFlag = false;
bool treeFragmentsFlag = false;
bool sourceSyntaxLabelsFlag = false;
bool sourceSyntaxLabelSetFlag = false;
bool sourceSyntaxLabelCountsLHSFlag = false;
bool targetPreferenceLabelsFlag = false;
bool unpairedExtractFormatFlag = false;
bool conditionOnTargetLhsFlag = false;
bool wordAlignmentFlag = true;
bool goodTuringFlag = false;
bool kneserNeyFlag = false;
bool logProbFlag = false;
int negLogProb = 1;
#define COC_MAX 10
bool lexFlag = true;
bool unalignedFlag = false;
bool unalignedFWFlag = false;
bool crossedNonTerm = false;
bool spanLength = false;
bool ruleLength = false;
bool nonTermContext = false;
bool nonTermContextTarget = false;

int countOfCounts[COC_MAX+1];
int totalDistinct = 0;
float minCountHierarchical = 0;
bool phraseOrientationPriorsFlag = false;

boost::unordered_map<std::string,float> sourceLHSCounts;
boost::unordered_map<std::string, boost::unordered_map<std::string,float>* > targetLHSAndSourceLHSJointCounts;
std::set<std::string> sourceLabelSet;
std::map<std::string,size_t> sourceLabels;
std::vector<std::string> sourceLabelsByIndex;

boost::unordered_map<std::string,float> targetPreferenceLHSCounts;
boost::unordered_map<std::string, boost::unordered_map<std::string,float>* > ruleTargetLHSAndTargetPreferenceLHSJointCounts;
std::set<std::string> targetPreferenceLabelSet;
std::map<std::string,size_t> targetPreferenceLabels;
std::vector<std::string> targetPreferenceLabelsByIndex;

std::vector<float> orientationClassPriorsL2R(4,0); // mono swap dright dleft
std::vector<float> orientationClassPriorsR2L(4,0); // mono swap dright dleft

Vocabulary vcbT;
Vocabulary vcbS;

} // namespace

std::vector<std::string> tokenize( const char [] );

void processLine( std::string line,
                  int lineID, bool includeSentenceIdFlag, int &sentenceId,
                  PHRASE *phraseSource, PHRASE *phraseTarget, ALIGNMENT *targetToSourceAlignment,
                  std::string &additionalPropertiesString,
                  float &count, float &pcfgSum );
void writeCountOfCounts( const std::string &fileNameCountOfCounts );
void writeLeftHandSideLabelCounts( const boost::unordered_map<std::string,float> &countsLabelLHS,
                                   const boost::unordered_map<std::string, boost::unordered_map<std::string,float>* > &jointCountsLabelLHS,
                                   const std::string &fileNameLeftHandSideSourceLabelCounts,
                                   const std::string &fileNameLeftHandSideTargetSourceLabelCounts );
void writeLabelSet( const std::set<std::string> &labelSet, const std::string &fileName );
void processPhrasePairs( std::vector< ExtractionPhrasePair* > &phrasePairsWithSameSource, ostream &phraseTableFile,
                         const ScoreFeatureManager& featureManager, const MaybeLog& maybeLogProb );
void outputPhrasePair(const ExtractionPhrasePair &phrasePair, float, int, ostream &phraseTableFile, const ScoreFeatureManager &featureManager, const MaybeLog &maybeLog );
double computeLexicalTranslation( const PHRASE *phraseSource, const PHRASE *phraseTarget, const ALIGNMENT *alignmentTargetToSource );
double computeUnalignedPenalty( const ALIGNMENT *alignmentTargetToSource );
set<std::string> functionWordList;
void loadOrientationPriors(const std::string &fileNamePhraseOrientationPriors, std::vector<float> &orientationClassPriorsL2R, std::vector<float> &orientationClassPriorsR2L);
void loadFunctionWords( const string &fileNameFunctionWords );
double computeUnalignedFWPenalty( const PHRASE *phraseTarget, const ALIGNMENT *alignmentTargetToSource );
int calcCrossedNonTerm( const PHRASE *phraseTarget, const ALIGNMENT *alignmentTargetToSource );
void printSourcePhrase( const PHRASE *phraseSource, const PHRASE *phraseTarget, const ALIGNMENT *targetToSourceAlignment, ostream &out );
void printTargetPhrase( const PHRASE *phraseSource, const PHRASE *phraseTarget, const ALIGNMENT *targetToSourceAlignment, ostream &out );
void invertAlignment( const PHRASE *phraseSource, const PHRASE *phraseTarget, const ALIGNMENT *inTargetToSourceAlignment, ALIGNMENT *outSourceToTargetAlignment );
size_t NumNonTerminal(const PHRASE *phraseSource);


int main(int argc, char* argv[])
{
  std::cerr << "Score v2.1 -- "
            << "scoring methods for extracted rules" << std::endl;

  ScoreFeatureManager featureManager;
  if (argc < 4) {
    std::cerr << "syntax: score extract lex phrase-table [--Inverse] [--Hierarchical] [--LogProb] [--NegLogProb] [--NoLex] [--GoodTuring] [--KneserNey] [--NoWordAlignment] [--UnalignedPenalty] [--UnalignedFunctionWordPenalty function-word-file] [--MinCountHierarchical count] [--PCFG] [--TreeFragments] [--SourceLabels] [--SourceLabelSet] [--SourceLabelCountsLHS] [--TargetPreferenceLabels] [--UnpairedExtractFormat] [--ConditionOnTargetLHS] [--CrossedNonTerm]" << std::endl;
    std::cerr << featureManager.usage() << std::endl;
    exit(1);
  }
  std::string fileNameExtract = argv[1];
  std::string fileNameLex = argv[2];
  std::string fileNamePhraseTable = argv[3];
  std::string fileNameSourceLabelSet;
  std::string fileNameCountOfCounts;
  std::string fileNameFunctionWords;
  std::string fileNameLeftHandSideSourceLabelCounts;
  std::string fileNameLeftHandSideTargetSourceLabelCounts;
  std::string fileNameTargetPreferenceLabelSet;
  std::string fileNameLeftHandSideTargetPreferenceLabelCounts;
  std::string fileNameLeftHandSideRuleTargetTargetPreferenceLabelCounts;
  std::string fileNamePhraseOrientationPriors;
  std::vector<std::string> featureArgs; // all unknown args passed to feature manager

  for(int i=4; i<argc; i++) {
    if (strcmp(argv[i],"inverse") == 0 || strcmp(argv[i],"--Inverse") == 0) {
      inverseFlag = true;
      std::cerr << "using inverse mode" << std::endl;
    } else if (strcmp(argv[i],"--Hierarchical") == 0) {
      hierarchicalFlag = true;
      std::cerr << "processing hierarchical rules" << std::endl;
    } else if (strcmp(argv[i],"--PCFG") == 0) {
      pcfgFlag = true;
      std::cerr << "including PCFG scores" << std::endl;
    } else if (strcmp(argv[i],"--PhraseOrientation") == 0) {
      phraseOrientationFlag = true;
      std::cerr << "including phrase orientation information" << std::endl;
    } else if (strcmp(argv[i],"--TreeFragments") == 0) {
      treeFragmentsFlag = true;
      std::cerr << "including tree fragment information from syntactic parse" << std::endl;
    } else if (strcmp(argv[i],"--SourceLabels") == 0) {
      sourceSyntaxLabelsFlag = true;
      std::cerr << "including source label information" << std::endl;
    } else if (strcmp(argv[i],"--SourceLabelSet") == 0) {
      sourceSyntaxLabelSetFlag = true;
      fileNameSourceLabelSet = std::string(fileNamePhraseTable) + ".syntaxLabels.src";
      std::cerr << "writing source syntax label set to file " << fileNameSourceLabelSet << std::endl;
    } else if (strcmp(argv[i],"--SourceLabelCountsLHS") == 0) {
      sourceSyntaxLabelCountsLHSFlag = true;
      fileNameLeftHandSideSourceLabelCounts = std::string(fileNamePhraseTable) + ".src.lhs";
      fileNameLeftHandSideTargetSourceLabelCounts = std::string(fileNamePhraseTable) + ".tgt-src.lhs";
      std::cerr << "counting left-hand side source labels and writing them to files " << fileNameLeftHandSideSourceLabelCounts << " and " << fileNameLeftHandSideTargetSourceLabelCounts << std::endl;
    } else if (strcmp(argv[i],"--TargetPreferenceLabels") == 0) {
      targetPreferenceLabelsFlag = true;
      std::cerr << "including target preference label information" << std::endl;
      fileNameTargetPreferenceLabelSet = std::string(fileNamePhraseTable) + ".syntaxLabels.tgtpref";
      std::cerr << "writing target preference label set to file " << fileNameTargetPreferenceLabelSet << std::endl;
      fileNameLeftHandSideTargetPreferenceLabelCounts = std::string(fileNamePhraseTable) + ".tgtpref.lhs";
      fileNameLeftHandSideRuleTargetTargetPreferenceLabelCounts = std::string(fileNamePhraseTable) + ".tgt-tgtpref.lhs";
      std::cerr << "counting left-hand side target preference labels and writing them to files " << fileNameLeftHandSideTargetPreferenceLabelCounts << " and " << fileNameLeftHandSideRuleTargetTargetPreferenceLabelCounts << std::endl;
    } else if (strcmp(argv[i],"--UnpairedExtractFormat") == 0) {
      unpairedExtractFormatFlag = true;
      std::cerr << "processing unpaired extract format" << std::endl;
    } else if (strcmp(argv[i],"--ConditionOnTargetLHS") == 0) {
      conditionOnTargetLhsFlag = true;
      std::cerr << "processing unpaired extract format" << std::endl;
    } else if (strcmp(argv[i],"--NoWordAlignment") == 0) {
      wordAlignmentFlag = false;
      std::cerr << "omitting word alignment" << std::endl;
    } else if (strcmp(argv[i],"--NoLex") == 0) {
      lexFlag = false;
      std::cerr << "not computing lexical translation score" << std::endl;
    } else if (strcmp(argv[i],"--GoodTuring") == 0) {
      goodTuringFlag = true;
      fileNameCountOfCounts = std::string(fileNamePhraseTable) + ".coc";
      std::cerr << "adjusting phrase translation probabilities with Good Turing discounting" << std::endl;
    } else if (strcmp(argv[i],"--KneserNey") == 0) {
      kneserNeyFlag = true;
      fileNameCountOfCounts = std::string(fileNamePhraseTable) + ".coc";
      std::cerr << "adjusting phrase translation probabilities with Kneser Ney discounting" << std::endl;
    } else if (strcmp(argv[i],"--UnalignedPenalty") == 0) {
      unalignedFlag = true;
      std::cerr << "using unaligned word penalty" << std::endl;
    } else if (strcmp(argv[i],"--UnalignedFunctionWordPenalty") == 0) {
      unalignedFWFlag = true;
      if (i+1==argc) {
        std::cerr << "ERROR: specify function words file for unaligned function word penalty!" << std::endl;
        exit(1);
      }
      fileNameFunctionWords = argv[++i];
      std::cerr << "using unaligned function word penalty with function words from " << fileNameFunctionWords << std::endl;
    }  else if (strcmp(argv[i],"--LogProb") == 0) {
      logProbFlag = true;
      std::cerr << "using log-probabilities" << std::endl;
    } else if (strcmp(argv[i],"--NegLogProb") == 0) {
      logProbFlag = true;
      negLogProb = -1;
      std::cerr << "using negative log-probabilities" << std::endl;
    } else if (strcmp(argv[i],"--MinCountHierarchical") == 0) {
      minCountHierarchical = atof(argv[++i]);
      std::cerr << "dropping all phrase pairs occurring less than " << minCountHierarchical << " times" << std::endl;
      minCountHierarchical -= 0.00001; // account for rounding
    } else if (strcmp(argv[i],"--CrossedNonTerm") == 0) {
      crossedNonTerm = true;
      std::cerr << "crossed non-term reordering feature" << std::endl;
    } else if (strcmp(argv[i],"--PhraseOrientationPriors") == 0) {
      phraseOrientationPriorsFlag = true;
      if (i+1==argc) {
        std::cerr << "ERROR: specify priors file for phrase orientation!" << std::endl;
        exit(1);
      }
      fileNamePhraseOrientationPriors = argv[++i];
      std::cerr << "smoothing phrase orientation with priors from " << fileNamePhraseOrientationPriors << std::endl;
    } else if (strcmp(argv[i],"--SpanLength") == 0) {
      spanLength = true;
      std::cerr << "span length feature" << std::endl;
    } else if (strcmp(argv[i],"--RuleLength") == 0) {
      ruleLength = true;
      std::cerr << "rule length feature" << std::endl;
    } else if (strcmp(argv[i],"--NonTermContext") == 0) {
      nonTermContext = true;
      std::cerr << "non-term context" << std::endl;
    } else if (strcmp(argv[i],"--NonTermContextTarget") == 0) {
      nonTermContextTarget = true;
      std::cerr << "non-term context (target)" << std::endl;
    } else {
      featureArgs.push_back(argv[i]);
      ++i;
      for (; i < argc &&  strncmp(argv[i], "--", 2); ++i) {
        featureArgs.push_back(argv[i]);
      }
      if (i != argc) --i; //roll back, since we found another -- argument
    }
  }

  MaybeLog maybeLogProb(logProbFlag, negLogProb);

  // configure extra features
  if (!inverseFlag) {
    featureManager.configure(featureArgs);
  }

  // lexical translation table
  if (lexFlag) {
    lexTable.load( fileNameLex );
  }

  // function word list
  if (unalignedFWFlag) {
    loadFunctionWords( fileNameFunctionWords );
  }

  // compute count of counts for Good Turing discounting
  if (goodTuringFlag || kneserNeyFlag) {
    for(int i=1; i<=COC_MAX; i++) countOfCounts[i] = 0;
  }

  if (phraseOrientationPriorsFlag) {
    loadOrientationPriors(fileNamePhraseOrientationPriors,orientationClassPriorsL2R,orientationClassPriorsR2L);
  }

  // sorted phrase extraction file
  Moses::InputFileStream extractFile(fileNameExtract);

  if (extractFile.fail()) {
    std::cerr << "ERROR: could not open extract file " << fileNameExtract << std::endl;
    exit(1);
  }
  istream &extractFileP = extractFile;

  // output file: phrase translation table
  ostream *phraseTableFile;

  if (fileNamePhraseTable == "-") {
    phraseTableFile = &std::cout;
  } else {
    Moses::OutputFileStream *outputFile = new Moses::OutputFileStream();
    bool success = outputFile->Open(fileNamePhraseTable);
    if (!success) {
      std::cerr << "ERROR: could not open file phrase table file "
                << fileNamePhraseTable << std::endl;
      exit(1);
    }
    phraseTableFile = outputFile;
  }

  // loop through all extracted phrase translations
  string line, lastLine;
  lastLine[0] = '\0';
  ExtractionPhrasePair *phrasePair = NULL;
  std::vector< ExtractionPhrasePair* > phrasePairsWithSameSource;
  std::vector< ExtractionPhrasePair* > phrasePairsWithSameSourceAndTarget; // required for hierarchical rules only, as non-terminal alignments might make the phrases incompatible

  int tmpSentenceId;
  PHRASE *tmpPhraseSource, *tmpPhraseTarget;
  ALIGNMENT *tmpTargetToSourceAlignment;
  std::string tmpAdditionalPropertiesString;
  float tmpCount=0.0f, tmpPcfgSum=0.0f;

  int i=0;
  // TODO why read only the 1st line?
  if ( getline(extractFileP, line) ) {
    ++i;
    tmpPhraseSource = new PHRASE();
    tmpPhraseTarget = new PHRASE();
    tmpTargetToSourceAlignment = new ALIGNMENT();
    processLine( std::string(line),
                 i, featureManager.includeSentenceId(), tmpSentenceId,
                 tmpPhraseSource, tmpPhraseTarget, tmpTargetToSourceAlignment,
                 tmpAdditionalPropertiesString,
                 tmpCount, tmpPcfgSum);
    phrasePair = new ExtractionPhrasePair( tmpPhraseSource, tmpPhraseTarget,
                                           tmpTargetToSourceAlignment,
                                           tmpCount, tmpPcfgSum );
    phrasePair->AddProperties( tmpAdditionalPropertiesString, tmpCount );
    featureManager.addPropertiesToPhrasePair( *phrasePair, tmpCount, tmpSentenceId );
    phrasePairsWithSameSource.push_back( phrasePair );
    if ( hierarchicalFlag ) {
      phrasePairsWithSameSourceAndTarget.push_back( phrasePair );
    }
    lastLine = line;
  }

  while ( getline(extractFileP, line) ) {

    if ( ++i % 100000 == 0 ) {
      std::cerr << "." << std::flush;
    }

    // identical to last line? just add count
    if (line == lastLine) {
      phrasePair->IncrementPrevious(tmpCount,tmpPcfgSum);
      continue;
    } else {
      lastLine = line;
    }

    tmpPhraseSource = new PHRASE();
    tmpPhraseTarget = new PHRASE();
    tmpTargetToSourceAlignment = new ALIGNMENT();
    tmpAdditionalPropertiesString.clear();
    processLine( std::string(line),
                 i, featureManager.includeSentenceId(), tmpSentenceId,
                 tmpPhraseSource, tmpPhraseTarget, tmpTargetToSourceAlignment,
                 tmpAdditionalPropertiesString,
                 tmpCount, tmpPcfgSum);

    bool matchesPrevious = false;
    bool sourceMatch = true;
    bool targetMatch = true;
    bool alignmentMatch = true; // be careful with these,
    // ExtractionPhrasePair::Matches() checks them in order and does not continue with the others
    // once the first of them has been found to have to be set to false

    if ( hierarchicalFlag ) {
      for ( std::vector< ExtractionPhrasePair* >::const_iterator iter = phrasePairsWithSameSourceAndTarget.begin();
            iter != phrasePairsWithSameSourceAndTarget.end(); ++iter ) {
        if ( (*iter)->Matches( tmpPhraseSource, tmpPhraseTarget, tmpTargetToSourceAlignment,
                               sourceMatch, targetMatch, alignmentMatch ) ) {
          matchesPrevious = true;
          phrasePair = (*iter);
          break;
        }
      }
    } else {
      if ( phrasePair->Matches( tmpPhraseSource, tmpPhraseTarget, tmpTargetToSourceAlignment,
                                sourceMatch, targetMatch, alignmentMatch ) ) {
        matchesPrevious = true;
      }
    }

    if ( matchesPrevious ) {
      delete tmpPhraseSource;
      delete tmpPhraseTarget;
      if ( !phrasePair->Add( tmpTargetToSourceAlignment,
                             tmpCount, tmpPcfgSum ) ) {
        delete tmpTargetToSourceAlignment;
      }
      phrasePair->AddProperties( tmpAdditionalPropertiesString, tmpCount );
      featureManager.addPropertiesToPhrasePair( *phrasePair, tmpCount, tmpSentenceId );
    } else {

      if ( !phrasePairsWithSameSource.empty() &&
           !sourceMatch ) {
        processPhrasePairs( phrasePairsWithSameSource, *phraseTableFile, featureManager, maybeLogProb );
        for ( std::vector< ExtractionPhrasePair* >::const_iterator iter=phrasePairsWithSameSource.begin();
              iter!=phrasePairsWithSameSource.end(); ++iter) {
          delete *iter;
        }
        phrasePairsWithSameSource.clear();
        if ( hierarchicalFlag ) {
          phrasePairsWithSameSourceAndTarget.clear();
        }
      }

      if ( hierarchicalFlag ) {
        if ( !phrasePairsWithSameSourceAndTarget.empty() &&
             !targetMatch ) {
          phrasePairsWithSameSourceAndTarget.clear();
        }
      }

      phrasePair = new ExtractionPhrasePair( tmpPhraseSource, tmpPhraseTarget,
                                             tmpTargetToSourceAlignment,
                                             tmpCount, tmpPcfgSum );
      phrasePair->AddProperties( tmpAdditionalPropertiesString, tmpCount );
      featureManager.addPropertiesToPhrasePair( *phrasePair, tmpCount, tmpSentenceId );
      phrasePairsWithSameSource.push_back(phrasePair);

      if ( hierarchicalFlag ) {
        phrasePairsWithSameSourceAndTarget.push_back(phrasePair);
      }
    }

  }

  processPhrasePairs( phrasePairsWithSameSource, *phraseTableFile, featureManager, maybeLogProb );
  for ( std::vector< ExtractionPhrasePair* >::const_iterator iter=phrasePairsWithSameSource.begin();
        iter!=phrasePairsWithSameSource.end(); ++iter) {
    delete *iter;
  }
  phrasePairsWithSameSource.clear();


  phraseTableFile->flush();
  if (phraseTableFile != &std::cout) {
    delete phraseTableFile;
  }

  // output count of count statistics
  if (goodTuringFlag || kneserNeyFlag) {
    writeCountOfCounts( fileNameCountOfCounts );
  }

  // source syntax labels
  if (sourceSyntaxLabelsFlag && sourceSyntaxLabelSetFlag && !inverseFlag) {
    writeLabelSet( sourceLabelSet, fileNameSourceLabelSet );
  }
  if (sourceSyntaxLabelsFlag && sourceSyntaxLabelCountsLHSFlag && !inverseFlag) {
    writeLeftHandSideLabelCounts( sourceLHSCounts,
                                  targetLHSAndSourceLHSJointCounts,
                                  fileNameLeftHandSideSourceLabelCounts,
                                  fileNameLeftHandSideTargetSourceLabelCounts );
  }

  // target preference labels
  if (targetPreferenceLabelsFlag && !inverseFlag) {
    writeLabelSet( targetPreferenceLabelSet, fileNameTargetPreferenceLabelSet );
    writeLeftHandSideLabelCounts( targetPreferenceLHSCounts,
                                  ruleTargetLHSAndTargetPreferenceLHSJointCounts,
                                  fileNameLeftHandSideTargetPreferenceLabelCounts,
                                  fileNameLeftHandSideRuleTargetTargetPreferenceLabelCounts );
  }
}


void processLine( std::string line,
                  int lineID, bool includeSentenceIdFlag, int &sentenceId,
                  PHRASE *phraseSource, PHRASE *phraseTarget, ALIGNMENT *targetToSourceAlignment,
                  std::string &additionalPropertiesString,
                  float &count, float &pcfgSum )
{
  size_t foundAdditionalProperties = line.rfind("|||");
  foundAdditionalProperties = line.find("{{",foundAdditionalProperties);
  if (foundAdditionalProperties != std::string::npos) {
    additionalPropertiesString = line.substr(foundAdditionalProperties);
    line = line.substr(0,foundAdditionalProperties);
  } else {
    additionalPropertiesString.clear();
  }

  phraseSource->clear();
  phraseTarget->clear();
  targetToSourceAlignment->clear();

  std::vector<std::string> token = tokenize( line.c_str() );
  int item = 1;
  for ( size_t j=0; j<token.size(); ++j ) {
    if (token[j] == "|||") {
      ++item;
    } else if (item == 1) { // source phrase
      phraseSource->push_back( vcbS.storeIfNew( token[j] ) );
    } else if (item == 2) { // target phrase
      phraseTarget->push_back( vcbT.storeIfNew( token[j] ) );
    } else if (item == 3) { // alignment
      int s,t;
      sscanf(token[j].c_str(), "%d-%d", &s, &t);
      if ((size_t)t >= phraseTarget->size() || (size_t)s >= phraseSource->size()) {
        std::cerr << "WARNING: phrase pair " << lineID
                  << " has alignment point (" << s << ", " << t << ")"
                  << " out of bounds (" << phraseSource->size() << ", " << phraseTarget->size() << ")"
                  << std::endl;
      } else {
        // first alignment point? -> initialize
        if ( targetToSourceAlignment->size() == 0 ) {
          size_t numberOfTargetSymbols = (hierarchicalFlag ? phraseTarget->size()-1 : phraseTarget->size());
          targetToSourceAlignment->resize(numberOfTargetSymbols);
        }
        // add alignment point
        targetToSourceAlignment->at(t).insert(s);
      }
    } else if (includeSentenceIdFlag && item == 4) { // optional sentence id
      sscanf(token[j].c_str(), "%d", &sentenceId);
    } else if (item + (includeSentenceIdFlag?-1:0) == 4) { // count
      sscanf(token[j].c_str(), "%f", &count);
    } else if (item + (includeSentenceIdFlag?-1:0) == 5) { // target syntax PCFG score
      float pcfgScore = std::atof(token[j].c_str());
      pcfgSum = pcfgScore * count;
    }
  }

  if ( targetToSourceAlignment->size() == 0 ) {
    size_t numberOfTargetSymbols = (hierarchicalFlag ? phraseTarget->size()-1 : phraseTarget->size());
    targetToSourceAlignment->resize(numberOfTargetSymbols);
  }

  if (item + (includeSentenceIdFlag?-1:0) == 3) {
    count = 1.0;
  }
  if (item < 3 || item > 6) {
    std::cerr << "ERROR: faulty line " << lineID << ": " << line << endl;
  }

}


void writeCountOfCounts( const string &fileNameCountOfCounts )
{
  // open file
  Moses::OutputFileStream countOfCountsFile;
  bool success = countOfCountsFile.Open(fileNameCountOfCounts.c_str());
  if (!success) {
    std::cerr << "ERROR: could not open count-of-counts file "
              << fileNameCountOfCounts << std::endl;
    return;
  }

  // Kneser-Ney needs the total number of phrase pairs
  countOfCountsFile << totalDistinct << std::endl;

  // write out counts
  for(int i=1; i<=COC_MAX; i++) {
    countOfCountsFile << countOfCounts[ i ] << std::endl;
  }
  countOfCountsFile.Close();
}


void writeLeftHandSideLabelCounts( const boost::unordered_map<std::string,float> &countsLabelLHS,
                                   const boost::unordered_map<std::string, boost::unordered_map<std::string,float>* > &jointCountsLabelLHS,
                                   const std::string &fileNameLeftHandSideSourceLabelCounts,
                                   const std::string &fileNameLeftHandSideTargetSourceLabelCounts )
{
  // open file
  Moses::OutputFileStream leftHandSideSourceLabelCounts;
  bool success = leftHandSideSourceLabelCounts.Open(fileNameLeftHandSideSourceLabelCounts.c_str());
  if (!success) {
    std::cerr << "ERROR: could not open left-hand side label counts file "
              << fileNameLeftHandSideSourceLabelCounts << std::endl;
    return;
  }

  // write source left-hand side counts
  for (boost::unordered_map<std::string,float>::const_iterator iter=sourceLHSCounts.begin();
       iter!=sourceLHSCounts.end(); ++iter) {
    leftHandSideSourceLabelCounts << iter->first << " " << iter->second << std::endl;
  }

  leftHandSideSourceLabelCounts.Close();

  // open file
  Moses::OutputFileStream leftHandSideTargetSourceLabelCounts;
  success = leftHandSideTargetSourceLabelCounts.Open(fileNameLeftHandSideTargetSourceLabelCounts.c_str());
  if (!success) {
    std::cerr << "ERROR: could not open left-hand side label joint counts file "
              << fileNameLeftHandSideTargetSourceLabelCounts << std::endl;
    return;
  }

  // write source left-hand side / target left-hand side joint counts
  for (boost::unordered_map<std::string, boost::unordered_map<std::string,float>* >::const_iterator iter=targetLHSAndSourceLHSJointCounts.begin();
       iter!=targetLHSAndSourceLHSJointCounts.end(); ++iter) {
    for (boost::unordered_map<std::string,float>::const_iterator iter2=(iter->second)->begin();
         iter2!=(iter->second)->end(); ++iter2) {
      leftHandSideTargetSourceLabelCounts << iter->first << " "<< iter2->first << " " << iter2->second << std::endl;
    }
  }

  leftHandSideTargetSourceLabelCounts.Close();
}


void writeLabelSet( const std::set<std::string> &labelSet, const std::string &fileName )
{
  // open file
  Moses::OutputFileStream out;
  bool success = out.Open(fileName.c_str());
  if (!success) {
    std::cerr << "ERROR: could not open label set file "
              << fileName << std::endl;
    return;
  }

  for (std::set<std::string>::const_iterator iter=labelSet.begin();
       iter!=labelSet.end(); ++iter) {
    out << *iter << std::endl;
  }

  out.Close();
}


void processPhrasePairs( std::vector< ExtractionPhrasePair* > &phrasePairsWithSameSource, ostream &phraseTableFile,
                         const ScoreFeatureManager& featureManager, const MaybeLog& maybeLogProb )
{
  if (phrasePairsWithSameSource.size() == 0) {
    return;
  }

  float totalSource = 0;

  //std::cerr << "phrasePairs.size() = " << phrasePairs.size() << std::endl;

  // loop through phrase pairs
  for ( std::vector< ExtractionPhrasePair* >::const_iterator iter=phrasePairsWithSameSource.begin();
        iter!=phrasePairsWithSameSource.end(); ++iter) {
    // add to total count
    totalSource += (*iter)->GetCount();
  }

  // output the distinct phrase pairs, one at a time
  for ( std::vector< ExtractionPhrasePair* >::const_iterator iter=phrasePairsWithSameSource.begin();
        iter!=phrasePairsWithSameSource.end(); ++iter) {
    // add to total count
    outputPhrasePair( **iter, totalSource, phrasePairsWithSameSource.size(), phraseTableFile, featureManager, maybeLogProb );
  }
}

void outputPhrasePair(const ExtractionPhrasePair &phrasePair,
                      float totalCount, int distinctCount,
                      ostream &phraseTableFile,
                      const ScoreFeatureManager& featureManager,
                      const MaybeLog& maybeLogProb )
{
  assert(phrasePair.IsValid());

  const ALIGNMENT *bestAlignmentT2S = phrasePair.FindBestAlignmentTargetToSource();
  float count = phrasePair.GetCount();

  map< string, float > domainCount;

  // collect count of count statistics
  if (goodTuringFlag || kneserNeyFlag) {
    totalDistinct++;
    int countInt = count + 0.99999;
    if (countInt <= COC_MAX)
      countOfCounts[ countInt ]++;
  }

  // compute PCFG score
  float pcfgScore = 0;
  if (pcfgFlag && !inverseFlag) {
    pcfgScore = phrasePair.GetPcfgScore() / count;
  }

  // output phrases
  const PHRASE *phraseSource = phrasePair.GetSource();
  const PHRASE *phraseTarget = phrasePair.GetTarget();

  // do not output if hierarchical and count below threshold
  if (hierarchicalFlag && count < minCountHierarchical) {
    for(size_t j=0; j<phraseSource->size()-1; ++j) {
      if (isNonTerminal(vcbS.getWord( phraseSource->at(j) )))
        return;
    }
  }

  // source phrase (unless inverse)
  if (!inverseFlag) {
    printSourcePhrase(phraseSource, phraseTarget, bestAlignmentT2S, phraseTableFile);
    phraseTableFile << " ||| ";
  }

  // target phrase
  printTargetPhrase(phraseSource, phraseTarget, bestAlignmentT2S, phraseTableFile);
  phraseTableFile << " ||| ";

  // source phrase (if inverse)
  if (inverseFlag) {
    printSourcePhrase(phraseSource, phraseTarget, bestAlignmentT2S, phraseTableFile);
    phraseTableFile << " ||| ";
  }

  // alignment
  if ( hierarchicalFlag ) {
    // always output alignment if hiero style
    assert(phraseTarget->size() == bestAlignmentT2S->size()+1);
    std::vector<std::string> alignment;
    for ( size_t j = 0; j < phraseTarget->size() - 1; ++j ) {
      if ( isNonTerminal(vcbT.getWord( phraseTarget->at(j) ))) {
        if ( bestAlignmentT2S->at(j).size() != 1 ) {
          std::cerr << "Error: unequal numbers of non-terminals. Make sure the text does not contain words in square brackets (like [xxx])." << std::endl;
          phraseTableFile.flush();
          assert(bestAlignmentT2S->at(j).size() == 1);
        }
        size_t sourcePos = *(bestAlignmentT2S->at(j).begin());
        //phraseTableFile << sourcePos << "-" << j << " ";
        std::stringstream point;
        point << sourcePos << "-" << j;
        alignment.push_back(point.str());
      } else {
        for ( std::set<size_t>::iterator setIter = (bestAlignmentT2S->at(j)).begin();
              setIter != (bestAlignmentT2S->at(j)).end(); ++setIter ) {
          size_t sourcePos = *setIter;
          std::stringstream point;
          point << sourcePos << "-" << j;
          alignment.push_back(point.str());
        }
      }
    }
    // now print all alignments, sorted by source index
    sort(alignment.begin(), alignment.end());
    for (size_t i = 0; i < alignment.size(); ++i) {
      phraseTableFile << alignment[i] << " ";
    }
  } else if ( !inverseFlag && wordAlignmentFlag) {
    // alignment info in pb model
    for (size_t j = 0; j < bestAlignmentT2S->size(); ++j) {
      for ( std::set<size_t>::iterator setIter = (bestAlignmentT2S->at(j)).begin();
            setIter != (bestAlignmentT2S->at(j)).end(); ++setIter ) {
        size_t sourcePos = *setIter;
        phraseTableFile << sourcePos << "-" << j << " ";
      }
    }
  }

  phraseTableFile << " ||| ";

  // lexical translation probability
  if (lexFlag) {
    double lexScore = computeLexicalTranslation( phraseSource, phraseTarget, bestAlignmentT2S );
    phraseTableFile << maybeLogProb( lexScore );
  }

  // unaligned word penalty
  if (unalignedFlag) {
    double penalty = computeUnalignedPenalty( bestAlignmentT2S );
    phraseTableFile << " " << maybeLogProb( penalty );
  }

  // unaligned function word penalty
  if (unalignedFWFlag) {
    double penalty = computeUnalignedFWPenalty( phraseTarget, bestAlignmentT2S );
    phraseTableFile << " " << maybeLogProb( penalty );
  }

  if (crossedNonTerm && !inverseFlag) {
    phraseTableFile << " " << calcCrossedNonTerm( phraseTarget, bestAlignmentT2S );
  }

  // target-side PCFG score
  if (pcfgFlag && !inverseFlag) {
    phraseTableFile << " " << maybeLogProb( pcfgScore );
  }

  // extra features
  ScoreFeatureContext context(phrasePair, maybeLogProb);
  std::vector<float> extraDense;
  map<string,float> extraSparse;
  featureManager.addFeatures(context, extraDense, extraSparse);
  for (size_t i = 0; i < extraDense.size(); ++i) {
    phraseTableFile << " " << extraDense[i];
  }

  for (map<string,float>::const_iterator i = extraSparse.begin();
       i != extraSparse.end(); ++i) {
    phraseTableFile << " " << i->first << " " << i->second;
  }

  // counts
  phraseTableFile << " ||| " << totalCount << " " << count;
  if (kneserNeyFlag)
    phraseTableFile << " " << distinctCount;

  phraseTableFile << " |||";

  // tree fragments
  if (treeFragmentsFlag && !inverseFlag) {
    const std::string *bestTreeFragment = phrasePair.FindBestPropertyValue("Tree");
    if (bestTreeFragment) {
      phraseTableFile << " {{Tree " << *bestTreeFragment << "}}";
    }
  }

  // syntax labels
  if ((sourceSyntaxLabelsFlag || targetPreferenceLabelsFlag) && !inverseFlag) {
    unsigned nNTs = 1;
    for(size_t j=0; j<phraseSource->size()-1; ++j) {
      if (isNonTerminal(vcbS.getWord( phraseSource->at(j) )))
        ++nNTs;
    }
    // source syntax labels
    if (sourceSyntaxLabelsFlag) {
      std::string sourceLabelCounts;
      sourceLabelCounts = phrasePair.CollectAllLabelsSeparateLHSAndRHS("SourceLabels",
                          sourceLabelSet,
                          sourceLHSCounts,
                          targetLHSAndSourceLHSJointCounts,
                          vcbT);
      if ( !sourceLabelCounts.empty() ) {
        phraseTableFile << " {{SourceLabels "
                        << nNTs // for convenience: number of non-terminal symbols in this rule (incl. left hand side NT)
                        << " "
                        << count // rule count
                        << sourceLabelCounts
                        << "}}";
      }
    }
    // target preference labels
    if (targetPreferenceLabelsFlag) {
      std::string targetPreferenceLabelCounts;
      targetPreferenceLabelCounts = phrasePair.CollectAllLabelsSeparateLHSAndRHS("TargetPreferences",
                                    targetPreferenceLabelSet,
                                    targetPreferenceLHSCounts,
                                    ruleTargetLHSAndTargetPreferenceLHSJointCounts,
                                    vcbT);
      if ( !targetPreferenceLabelCounts.empty() ) {
        phraseTableFile << " {{TargetPreferences "
                        << nNTs // for convenience: number of non-terminal symbols in this rule (incl. left hand side NT)
                        << " "
                        << count // rule count
                        << targetPreferenceLabelCounts
                        << "}}";
      }
    }
  }

  // phrase orientation
  if (phraseOrientationFlag && !inverseFlag) {
    phraseTableFile << " {{Orientation ";
    phrasePair.CollectAllPhraseOrientations("Orientation",orientationClassPriorsL2R,orientationClassPriorsR2L,0.5,phraseTableFile);
    phraseTableFile << "}}";
  }

  if (spanLength && !inverseFlag) {
    string propValue = phrasePair.CollectAllPropertyValues("SpanLength");
    if (!propValue.empty()) {
      phraseTableFile << " {{SpanLength " << propValue << "}}";
    }
  }

  if (ruleLength && !inverseFlag) {
	  string propValue = phrasePair.CollectAllPropertyValues("RuleLength");
	  if (!propValue.empty()) {
  	    phraseTableFile << " {{RuleLength " << propValue << "}}";
	  }
  }

  if (nonTermContext && !inverseFlag) {
<<<<<<< HEAD
	  string propValue = phrasePair.CollectAllPropertyValues("NonTermContext");
	  if (!propValue.empty() && propValue.size() < 50000) {
		size_t nNTs = NumNonTerminal(phraseSource);
  	    phraseTableFile << " {{NonTermContext " << nNTs << " " << propValue << "}}";
	  }
  }

  if (nonTermContextTarget && !inverseFlag) {
	  string propValue = phrasePair.CollectAllPropertyValues("NonTermContextTarget");
	  if (!propValue.empty() && propValue.size() < 50000) {
		size_t nNTs = NumNonTerminal(phraseSource);
  	    phraseTableFile << " {{NonTermContextTarget " << nNTs << " " << propValue << "}}";
	  }
=======
    string propValue = phrasePair.CollectAllPropertyValues("NonTermContext");
    if (!propValue.empty()) {
      phraseTableFile << " {{NonTermContext " << propValue << "}}";
    }
>>>>>>> 6289b39f
  }

  phraseTableFile << std::endl;
}

size_t NumNonTerminal(const PHRASE *phraseSource)
{
    size_t nNTs = 0;
    for(size_t j=0; j<phraseSource->size()-1; ++j) {
      if (isNonTerminal(vcbS.getWord( phraseSource->at(j) )))
        ++nNTs;
    }
    return nNTs;
}

void loadOrientationPriors(const std::string &fileNamePhraseOrientationPriors,
                           std::vector<float> &orientationClassPriorsL2R,
                           std::vector<float> &orientationClassPriorsR2L)
{
  assert(orientationClassPriorsL2R.size()==4 && orientationClassPriorsR2L.size()==4); // mono swap dright dleft

  std::cerr << "Loading phrase orientation priors from " << fileNamePhraseOrientationPriors;
  ifstream inFile;
  inFile.open(fileNamePhraseOrientationPriors.c_str());
  if (inFile.fail()) {
    std::cerr << " - ERROR: could not open file" << std::endl;
    exit(1);
  }

  std::string line;
  size_t linesRead = 0;
  float l2rSum = 0;
  float r2lSum = 0;
  while (getline(inFile, line)) {
    istringstream tokenizer(line);
    std::string key;
    tokenizer >> key;

    bool l2rFlag = false;
    bool r2lFlag = false;
    if (!key.substr(0,4).compare("L2R_")) {
      l2rFlag = true;
    }
    if (!key.substr(0,4).compare("R2L_")) {
      r2lFlag = true;
    }
    if (!l2rFlag && !r2lFlag) {
      std::cerr << " - ERROR: malformed line in orientation priors file" << std::endl;
    }
    key.erase(0,4);

    int orientationClassId = -1;
    if (!key.compare("mono")) {
      orientationClassId = 0;
    }
    if (!key.compare("swap")) {
      orientationClassId = 1;
    }
    if (!key.compare("dright")) {
      orientationClassId = 2;
    }
    if (!key.compare("dleft")) {
      orientationClassId = 3;
    }
    if (orientationClassId == -1) {
      std::cerr << " - ERROR: malformed line in orientation priors file" << std::endl;
    }

    float count;
    tokenizer >> count;

    if (l2rFlag) {
      orientationClassPriorsL2R[orientationClassId] += count;
      l2rSum += count;
    }
    if (r2lFlag) {
      orientationClassPriorsR2L[orientationClassId] += count;
      r2lSum += count;
    }

    ++linesRead;
  }

  // normalization: return prior probabilities, not counts
  if (l2rSum != 0) {
    for (std::vector<float>::iterator orientationClassPriorsL2RIt = orientationClassPriorsL2R.begin();
         orientationClassPriorsL2RIt != orientationClassPriorsL2R.end(); ++orientationClassPriorsL2RIt) {
      *orientationClassPriorsL2RIt /= l2rSum;
    }
  }
  if (r2lSum != 0) {
    for (std::vector<float>::iterator orientationClassPriorsR2LIt = orientationClassPriorsR2L.begin();
         orientationClassPriorsR2LIt != orientationClassPriorsR2L.end(); ++orientationClassPriorsR2LIt) {
      *orientationClassPriorsR2LIt /= r2lSum;
    }
  }

  std::cerr << " - read " << linesRead << " lines from orientation priors file" << std::endl;
  inFile.close();
}



bool calcCrossedNonTerm( size_t targetPos, size_t sourcePos, const ALIGNMENT *alignmentTargetToSource )
{
  for (size_t currTarget = 0; currTarget < alignmentTargetToSource->size(); ++currTarget) {
    if (currTarget == targetPos) {
      // skip
    } else {
      const std::set<size_t> &sourceSet = alignmentTargetToSource->at(currTarget);
      for (std::set<size_t>::const_iterator iter = sourceSet.begin();
           iter != sourceSet.end(); ++iter) {
        size_t currSource = *iter;

        if ((currTarget < targetPos && currSource > sourcePos)
            || (currTarget > targetPos && currSource < sourcePos)
           ) {
          return true;
        }
      }

    }
  }

  return false;
}

int calcCrossedNonTerm( const PHRASE *phraseTarget, const ALIGNMENT *alignmentTargetToSource )
{
  assert(phraseTarget->size() >= alignmentTargetToSource->size() );

  for (size_t targetPos = 0; targetPos < alignmentTargetToSource->size(); ++targetPos) {

    if ( isNonTerminal(vcbT.getWord( phraseTarget->at(targetPos) ))) {
      const std::set<size_t> &alignmentPoints = alignmentTargetToSource->at(targetPos);
      assert( alignmentPoints.size() == 1 );
      size_t sourcePos = *alignmentPoints.begin();
      bool ret = calcCrossedNonTerm(targetPos, sourcePos, alignmentTargetToSource);
      if (ret)
        return 1;
    }
  }

  return 0;
}


double computeUnalignedPenalty( const ALIGNMENT *alignmentTargetToSource )
{
  // unaligned word counter
  double unaligned = 1.0;
  // only checking target words - source words are caught when computing inverse
  for(size_t ti=0; ti<alignmentTargetToSource->size(); ++ti) {
    const set< size_t > & srcIndices = alignmentTargetToSource->at(ti);
    if (srcIndices.empty()) {
      unaligned *= 2.718;
    }
  }
  return unaligned;
}


double computeUnalignedFWPenalty( const PHRASE *phraseTarget, const ALIGNMENT *alignmentTargetToSource )
{
  // unaligned word counter
  double unaligned = 1.0;
  // only checking target words - source words are caught when computing inverse
  for(size_t ti=0; ti<alignmentTargetToSource->size(); ++ti) {
    const set< size_t > & srcIndices = alignmentTargetToSource->at(ti);
    if (srcIndices.empty() && functionWordList.find( vcbT.getWord( phraseTarget->at(ti) ) ) != functionWordList.end()) {
      unaligned *= 2.718;
    }
  }
  return unaligned;
}

void loadFunctionWords( const string &fileName )
{
  std::cerr << "Loading function word list from " << fileName;
  ifstream inFile;
  inFile.open(fileName.c_str());
  if (inFile.fail()) {
    std::cerr << " - ERROR: could not open file" << std::endl;
    exit(1);
  }
  istream *inFileP = &inFile;

  string line;
  while(getline(*inFileP, line)) {
    std::vector<string> token = tokenize( line.c_str() );
    if (token.size() > 0)
      functionWordList.insert( token[0] );
  }

  std::cerr << " - read " << functionWordList.size() << " function words" << std::endl;
  inFile.close();
}


double computeLexicalTranslation( const PHRASE *phraseSource, const PHRASE *phraseTarget, const ALIGNMENT *alignmentTargetToSource )
{
  // lexical translation probability
  double lexScore = 1.0;
  int null = vcbS.getWordID("NULL");
  // all target words have to be explained
  for(size_t ti=0; ti<alignmentTargetToSource->size(); ti++) {
    const set< size_t > & srcIndices = alignmentTargetToSource->at(ti);
    if (srcIndices.empty()) {
      // explain unaligned word by NULL
      lexScore *= lexTable.permissiveLookup( null, phraseTarget->at(ti) );
    } else {
      // go through all the aligned words to compute average
      double thisWordScore = 0;
      for (set< size_t >::const_iterator p(srcIndices.begin()); p != srcIndices.end(); ++p) {
        thisWordScore += lexTable.permissiveLookup( phraseSource->at(*p), phraseTarget->at(ti) );
      }
      lexScore *= thisWordScore / (double)srcIndices.size();
    }
  }
  return lexScore;
}


void LexicalTable::load( const string &fileName )
{
  std::cerr << "Loading lexical translation table from " << fileName;
  ifstream inFile;
  inFile.open(fileName.c_str());
  if (inFile.fail()) {
    std::cerr << " - ERROR: could not open file" << std::endl;
    exit(1);
  }
  istream *inFileP = &inFile;

  string line;
  int i=0;
  while(getline(*inFileP, line)) {
    i++;
    if (i%100000 == 0) std::cerr << "." << flush;

    std::vector<string> token = tokenize( line.c_str() );
    if (token.size() != 3) {
      std::cerr << "line " << i << " in " << fileName
                << " has wrong number of tokens, skipping:" << std::endl
                << token.size() << " " << token[0] << " " << line << std::endl;
      continue;
    }

    double prob = atof( token[2].c_str() );
    WORD_ID wordT = vcbT.storeIfNew( token[0] );
    WORD_ID wordS = vcbS.storeIfNew( token[1] );
    ltable[ wordS ][ wordT ] = prob;
  }
  std::cerr << std::endl;
}


void printSourcePhrase(const PHRASE *phraseSource, const PHRASE *phraseTarget,
                       const ALIGNMENT *targetToSourceAlignment, ostream &out)
{
  // get corresponding target non-terminal and output pair
  ALIGNMENT *sourceToTargetAlignment = new ALIGNMENT();
  invertAlignment(phraseSource, phraseTarget, targetToSourceAlignment, sourceToTargetAlignment);
  // output source symbols, except root, in rule table format
  for (std::size_t i = 0; i < phraseSource->size()-1; ++i) {
    const std::string &word = vcbS.getWord(phraseSource->at(i));
    if (!unpairedExtractFormatFlag || !isNonTerminal(word)) {
      out << word << " ";
      continue;
    }
    const std::set<std::size_t> &alignmentPoints = sourceToTargetAlignment->at(i);
    assert(alignmentPoints.size() == 1);
    size_t j = *(alignmentPoints.begin());
    if (inverseFlag) {
      out << vcbT.getWord(phraseTarget->at(j)) << word << " ";
    } else {
      out << word << vcbT.getWord(phraseTarget->at(j)) << " ";
    }
  }
  // output source root symbol
  if (conditionOnTargetLhsFlag && !inverseFlag) {
    out << "[X]";
  } else {
    out << vcbS.getWord(phraseSource->back());
  }
  delete sourceToTargetAlignment;
}


void printTargetPhrase(const PHRASE *phraseSource, const PHRASE *phraseTarget,
                       const ALIGNMENT *targetToSourceAlignment, ostream &out)
{
  // output target symbols, except root, in rule table format
  for (std::size_t i = 0; i < phraseTarget->size()-1; ++i) {
    const std::string &word = vcbT.getWord(phraseTarget->at(i));
    if (!unpairedExtractFormatFlag || !isNonTerminal(word)) {
      out << word << " ";
      continue;
    }
    // get corresponding source non-terminal and output pair
    std::set<std::size_t> alignmentPoints = targetToSourceAlignment->at(i);
    assert(alignmentPoints.size() == 1);
    int j = *(alignmentPoints.begin());
    if (inverseFlag) {
      out << word << vcbS.getWord(phraseSource->at(j)) << " ";
    } else {
      out << vcbS.getWord(phraseSource->at(j)) << word << " ";
    }
  }
  // output target root symbol
  if (conditionOnTargetLhsFlag) {
    if (inverseFlag) {
      out << "[X]";
    } else {
      out << vcbS.getWord(phraseSource->back());
    }
  } else {
    out << vcbT.getWord(phraseTarget->back());
  }
}


void invertAlignment(const PHRASE *phraseSource, const PHRASE *phraseTarget,
                     const ALIGNMENT *inTargetToSourceAlignment, ALIGNMENT *outSourceToTargetAlignment)
{
// typedef std::vector< std::set<size_t> > ALIGNMENT;

  outSourceToTargetAlignment->clear();
  size_t numberOfSourceSymbols = (hierarchicalFlag ? phraseSource->size()-1 : phraseSource->size());
  outSourceToTargetAlignment->resize(numberOfSourceSymbols);
  // add alignment point
  for (size_t targetPosition = 0; targetPosition < inTargetToSourceAlignment->size(); ++targetPosition) {
    for ( std::set<size_t>::iterator setIter = (inTargetToSourceAlignment->at(targetPosition)).begin();
          setIter != (inTargetToSourceAlignment->at(targetPosition)).end(); ++setIter ) {
      size_t sourcePosition = *setIter;
      outSourceToTargetAlignment->at(sourcePosition).insert(targetPosition);
    }
  }
}
<|MERGE_RESOLUTION|>--- conflicted
+++ resolved
@@ -883,7 +883,6 @@
   }
 
   if (nonTermContext && !inverseFlag) {
-<<<<<<< HEAD
 	  string propValue = phrasePair.CollectAllPropertyValues("NonTermContext");
 	  if (!propValue.empty() && propValue.size() < 50000) {
 		size_t nNTs = NumNonTerminal(phraseSource);
@@ -897,12 +896,6 @@
 		size_t nNTs = NumNonTerminal(phraseSource);
   	    phraseTableFile << " {{NonTermContextTarget " << nNTs << " " << propValue << "}}";
 	  }
-=======
-    string propValue = phrasePair.CollectAllPropertyValues("NonTermContext");
-    if (!propValue.empty()) {
-      phraseTableFile << " {{NonTermContext " << propValue << "}}";
-    }
->>>>>>> 6289b39f
   }
 
   phraseTableFile << std::endl;
