/***********************************************************************
  Moses - factored phrase-based language decoder
  Copyright (C) 2009 University of Edinburgh

  This library is free software; you can redistribute it and/or
  modify it under the terms of the GNU Lesser General Public
  License as published by the Free Software Foundation; either
  version 2.1 of the License, or (at your option) any later version.

  This library is distributed in the hope that it will be useful,
  but WITHOUT ANY WARRANTY; without even the implied warranty of
  MERCHANTABILITY or FITNESS FOR A PARTICULAR PURPOSE.  See the GNU
  Lesser General Public License for more details.

  You should have received a copy of the GNU Lesser General Public
  License along with this library; if not, write to the Free Software
  Foundation, Inc., 51 Franklin Street, Fifth Floor, Boston, MA  02110-1301  USA
 ***********************************************************************/

#include <sstream>
#include <cstdio>
#include <iostream>
#include <fstream>
#include <vector>
#include <stdlib.h>
#include <assert.h>
#include <cstring>
#include <set>

#include "SafeGetline.h"
#include "tables-core.h"
#include "domain.h"
#include "PhraseAlignment.h"
#include "score.h"
#include "InputFileStream.h"
#include "OutputFileStream.h"

using namespace std;
using namespace MosesTraining;

#define LINE_MAX_LENGTH 100000

namespace MosesTraining
{
LexicalTable lexTable;
bool inverseFlag = false;
bool hierarchicalFlag = false;
bool pcfgFlag = false;
bool unpairedExtractFormatFlag = false;
bool conditionOnTargetLhsFlag = false;
bool wordAlignmentFlag = false;
bool goodTuringFlag = false;
bool kneserNeyFlag = false;
#define COC_MAX 10
bool logProbFlag = false;
int negLogProb = 1;
inline float maybeLogProb( float a ) { return logProbFlag ? negLogProb*log(a) : a; }
bool lexFlag = true;
bool unalignedFlag = false;
bool unalignedFWFlag = false;
bool outputNTLengths = false;
bool singletonFeature = false;
bool crossedNonTerm = false;
int countOfCounts[COC_MAX+1];
int totalDistinct = 0;
float minCountHierarchical = 0;
bool domainFlag = false;
bool domainRatioFlag = false;
bool domainSubsetFlag = false;
bool domainSparseFlag = false;
Domain *domain;
bool includeSentenceIdFlag = false;

Vocabulary vcbT;
Vocabulary vcbS;

} // namespace

vector<string> tokenize( const char [] );

void writeCountOfCounts( const string &fileNameCountOfCounts );
void processPhrasePairs( vector< PhraseAlignment > & , ostream &phraseTableFile, bool isSingleton);
const PhraseAlignment &findBestAlignment(const PhraseAlignmentCollection &phrasePair );
void outputPhrasePair(const PhraseAlignmentCollection &phrasePair, float, int, ostream &phraseTableFile, bool isSingleton );
double computeLexicalTranslation( const PHRASE &, const PHRASE &, const PhraseAlignment & );
double computeUnalignedPenalty( const PHRASE &, const PHRASE &, const PhraseAlignment & );
set<string> functionWordList;
void loadFunctionWords( const string &fileNameFunctionWords );
double computeUnalignedFWPenalty( const PHRASE &, const PHRASE &, const PhraseAlignment & );
void calcNTLengthProb(const PhraseAlignmentCollection &phrasePairs
                      , map<size_t, map<size_t, float> > &sourceProb
                      , map<size_t, map<size_t, float> > &targetProb);
void printSourcePhrase(const PHRASE &, const PHRASE &, const PhraseAlignment &, ostream &);
void printTargetPhrase(const PHRASE &, const PHRASE &, const PhraseAlignment &, ostream &);

int main(int argc, char* argv[])
{
  cerr << "Score v2.0 written by Philipp Koehn\n"
       << "scoring methods for extracted rules\n";

  if (argc < 4) {
    cerr << "syntax: score extract lex phrase-table [--Inverse] [--Hierarchical] [--LogProb] [--NegLogProb] [--NoLex] [--GoodTuring] [--KneserNey] [--WordAlignment] [--UnalignedPenalty] [--UnalignedFunctionWordPenalty function-word-file] [--MinCountHierarchical count] [--OutputNTLengths] [--PCFG] [--UnpairedExtractFormat] [--ConditionOnTargetLHS] [--[Sparse]Domain[Indicator|Ratio|Subset|Bin] domain-file [bins]] [--Singleton] [--CrossedNonTerm] \n";
    exit(1);
  }
  string fileNameExtract = argv[1];
  string fileNameLex = argv[2];
  string fileNamePhraseTable = argv[3];
  string fileNameCountOfCounts;
  char* fileNameFunctionWords = NULL;
  char* fileNameDomain = NULL;

  for(int i=4; i<argc; i++) {
    if (strcmp(argv[i],"inverse") == 0 || strcmp(argv[i],"--Inverse") == 0) {
      inverseFlag = true;
      cerr << "using inverse mode\n";
    } else if (strcmp(argv[i],"--Hierarchical") == 0) {
      hierarchicalFlag = true;
      cerr << "processing hierarchical rules\n";
    } else if (strcmp(argv[i],"--PCFG") == 0) {
      pcfgFlag = true;
      cerr << "including PCFG scores\n";
    } else if (strcmp(argv[i],"--UnpairedExtractFormat") == 0) {
      unpairedExtractFormatFlag = true;
      cerr << "processing unpaired extract format\n";
    } else if (strcmp(argv[i],"--ConditionOnTargetLHS") == 0) {
      conditionOnTargetLhsFlag = true;
      cerr << "processing unpaired extract format\n";
    } else if (strcmp(argv[i],"--WordAlignment") == 0) {
      wordAlignmentFlag = true;
      cerr << "outputing word alignment" << endl;
    } else if (strcmp(argv[i],"--NoLex") == 0) {
      lexFlag = false;
      cerr << "not computing lexical translation score\n";
    } else if (strcmp(argv[i],"--GoodTuring") == 0) {
      goodTuringFlag = true;
			fileNameCountOfCounts = string(fileNamePhraseTable) + ".coc";
      cerr << "adjusting phrase translation probabilities with Good Turing discounting\n";
    } else if (strcmp(argv[i],"--KneserNey") == 0) {
      kneserNeyFlag = true;
			fileNameCountOfCounts = string(fileNamePhraseTable) + ".coc";
      cerr << "adjusting phrase translation probabilities with Kneser Ney discounting\n";
    } else if (strcmp(argv[i],"--UnalignedPenalty") == 0) {
      unalignedFlag = true;
      cerr << "using unaligned word penalty\n";
    } else if (strcmp(argv[i],"--UnalignedFunctionWordPenalty") == 0) {
      unalignedFWFlag = true;
      if (i+1==argc) {
        cerr << "ERROR: specify count of count files for Kneser Ney discounting!\n";
        exit(1);
      }
      fileNameFunctionWords = argv[++i];
      cerr << "using unaligned function word penalty with function words from " << fileNameFunctionWords << endl;
    } else if (strcmp(argv[i],"--SparseDomainIndicator") == 0 ||
               strcmp(argv[i],"--SparseDomainRatio") == 0 ||
               strcmp(argv[i],"--SparseDomainSubset") == 0 ||
               strcmp(argv[i],"--DomainIndicator") == 0 ||
               strcmp(argv[i],"--DomainRatio") == 0 ||
               strcmp(argv[i],"--DomainSubset") == 0) {
      includeSentenceIdFlag = true;
      domainFlag = true;
      domainSparseFlag = strstr( argv[i], "Sparse" );
      domainRatioFlag = strstr( argv[i], "Ratio" );
      domainSubsetFlag = strstr( argv[i], "Subset" );
      if (i+1==argc) {
        cerr << "ERROR: specify domain info file with " << argv[i] << endl;
        exit(1);
      }
      fileNameDomain = argv[++i];
    } else if (strcmp(argv[i],"--LogProb") == 0) {
      logProbFlag = true;
      cerr << "using log-probabilities\n";
    } else if (strcmp(argv[i],"--NegLogProb") == 0) {
      logProbFlag = true;
      negLogProb = -1;
      cerr << "using negative log-probabilities\n";
    } else if (strcmp(argv[i],"--MinCountHierarchical") == 0) {
      minCountHierarchical = atof(argv[++i]);
      cerr << "dropping all phrase pairs occurring less than " << minCountHierarchical << " times\n";
      minCountHierarchical -= 0.00001; // account for rounding
    } else if (strcmp(argv[i],"--OutputNTLengths") == 0) {
      outputNTLengths = true;
    } else if (strcmp(argv[i],"--Singleton") == 0) {
      singletonFeature = true;
      cerr << "binary singleton feature\n";
    } else if (strcmp(argv[i],"--CrossedNonTerm") == 0) {
      crossedNonTerm = true;
      cerr << "crossed non-term reordering feature\n";
    } else {
      cerr << "ERROR: unknown option " << argv[i] << endl;
      exit(1);
    }
  }

  // lexical translation table
  if (lexFlag)
    lexTable.load( fileNameLex );

  // function word list
  if (unalignedFWFlag)
    loadFunctionWords( fileNameFunctionWords );

  // load domain information
  if (domainFlag) {
    if (inverseFlag) {
      domainFlag = false;
      includeSentenceIdFlag = false;
    }
    else {
      domain = new Domain;
      domain->load( fileNameDomain );
    }
  }

  // compute count of counts for Good Turing discounting
  if (goodTuringFlag || kneserNeyFlag) {
    for(int i=1; i<=COC_MAX; i++) countOfCounts[i] = 0;
  }

  // sorted phrase extraction file
  Moses::InputFileStream extractFile(fileNameExtract);

  if (extractFile.fail()) {
    cerr << "ERROR: could not open extract file " << fileNameExtract << endl;
    exit(1);
  }
  istream &extractFileP = extractFile;

  // output file: phrase translation table
	ostream *phraseTableFile;

	if (fileNamePhraseTable == "-") {
		phraseTableFile = &cout;
	}
	else {
		Moses::OutputFileStream *outputFile = new Moses::OutputFileStream();
		bool success = outputFile->Open(fileNamePhraseTable);
		if (!success) {
			cerr << "ERROR: could not open file phrase table file "
					 << fileNamePhraseTable << endl;
			exit(1);
		}
		phraseTableFile = outputFile;
	}

  // loop through all extracted phrase translations
  float lastCount = 0.0f;
  float lastPcfgSum = 0.0f;
  vector< PhraseAlignment > phrasePairsWithSameF;
  bool isSingleton = true;
  int lineNum=0;
  char line[LINE_MAX_LENGTH],lastLine[LINE_MAX_LENGTH];
  lastLine[0] = '\0';
  PhraseAlignment *lastPhrasePair = NULL;
  while(true) {
    if (extractFileP.eof()) break;
    if (++lineNum % 100000 == 0) cerr << "." << flush;
    
    cerr << line << endl;
    
    
    SAFE_GETLINE((extractFileP), line, LINE_MAX_LENGTH, '\n', __FILE__);
    if (extractFileP.eof())	break;

    strcpy( lastLine, line );

    // create new phrase pair
    PhraseAlignment phrasePair;
    phrasePair.create( line, lineNum, includeSentenceIdFlag );
    lastCount = phrasePair.count;
    lastPcfgSum = phrasePair.pcfgSum;

    
    // only differs in count? just add count
    if (lastPhrasePair != NULL && lastPhrasePair->equals( phrasePair )) {
      lastPhrasePair->count += phrasePair.count;
      lastPhrasePair->pcfgSum += phrasePair.pcfgSum;
      lastPhrasePair->addNTLength(phrasePair.GetNTLengths());
      continue;
    }

    // if new source phrase, process last batch
    if (lastPhrasePair != NULL &&
        lastPhrasePair->GetSource() != phrasePair.GetSource()) {
      processPhrasePairs( phrasePairsWithSameF, *phraseTableFile, isSingleton );

      phrasePairsWithSameF.clear();
      isSingleton = false;
      lastPhrasePair = NULL;
    }
    else
    {
      isSingleton = true;
    }

    // add phrase pairs to list, it's now the last one
    phrasePairsWithSameF.push_back( phrasePair );
    lastPhrasePair = &phrasePairsWithSameF.back();
  }
  processPhrasePairs( phrasePairsWithSameF, *phraseTableFile, isSingleton );

	phraseTableFile->flush();
	if (phraseTableFile != &cout) {
		delete phraseTableFile;
	}

  // output count of count statistics
  if (goodTuringFlag || kneserNeyFlag) {
    writeCountOfCounts( fileNameCountOfCounts );
  }
}

void writeCountOfCounts( const string &fileNameCountOfCounts )
{
  // open file
	Moses::OutputFileStream countOfCountsFile;
	bool success = countOfCountsFile.Open(fileNameCountOfCounts.c_str());
	if (!success) {
		cerr << "ERROR: could not open count-of-counts file "
				 << fileNameCountOfCounts << endl;
    return;
	}

  // Kneser-Ney needs the total number of phrase pairs
  countOfCountsFile << totalDistinct << endl;

  // write out counts
  for(int i=1; i<=COC_MAX; i++) {
    countOfCountsFile << countOfCounts[ i ] << endl;
  }
	countOfCountsFile.Close();
}

void processPhrasePairs( vector< PhraseAlignment > &phrasePair, ostream &phraseTableFile, bool isSingleton )
{
  if (phrasePair.size() == 0) return;

  // group phrase pairs based on alignments that matter
  // (i.e. that re-arrange non-terminals)
  PhrasePairGroup phrasePairGroup;

  float totalSource = 0;

  //cerr << "phrasePair.size() = " << phrasePair.size() << endl;

  // loop through phrase pairs
  for(size_t i=0; i<phrasePair.size(); i++) {
    // add to total count
    PhraseAlignment &currPhrasePair = phrasePair[i];

    totalSource += phrasePair[i].count;

    // check for matches
    //cerr << "phrasePairGroup.size() = " << phrasePairGroup.size() << endl;

    PhraseAlignmentCollection phraseAlignColl;
    phraseAlignColl.push_back(&currPhrasePair);
    pair<PhrasePairGroup::iterator, bool> retInsert;
    retInsert = phrasePairGroup.insert(phraseAlignColl);
    if (!retInsert.second)
    { // already exist. Add to that collection instead
      PhraseAlignmentCollection &existingColl = const_cast<PhraseAlignmentCollection&>(*retInsert.first);
      existingColl.push_back(&currPhrasePair);
    }

  }

  // output the distinct phrase pairs, one at a time
  const PhrasePairGroup::SortedColl &sortedColl = phrasePairGroup.GetSortedColl();
  PhrasePairGroup::SortedColl::const_iterator iter;

  for(iter = sortedColl.begin(); iter != sortedColl.end(); ++iter)
  {
    const PhraseAlignmentCollection &group = **iter;
    outputPhrasePair( group, totalSource, phrasePairGroup.GetSize(), phraseTableFile, isSingleton );
  }

}

const PhraseAlignment &findBestAlignment(const PhraseAlignmentCollection &phrasePair )
{
  float bestAlignmentCount = -1;
  PhraseAlignment* bestAlignment = NULL;

  for(size_t i=0; i<phrasePair.size(); i++) {
    size_t alignInd;
    if (inverseFlag)
    { // count backwards, so that alignments for ties will be the same for both normal & inverse scores
      alignInd = phrasePair.size() - i - 1;
    }
    else {
      alignInd = i;
    }

    if (phrasePair[alignInd]->count > bestAlignmentCount) {
      bestAlignmentCount = phrasePair[alignInd]->count;
      bestAlignment = phrasePair[alignInd];
    }
  }

  return *bestAlignment;
}


void calcNTLengthProb(const map<size_t, map<size_t, size_t> > &lengths
                      , size_t total
                      , map<size_t, map<size_t, float> > &probs)
{
  map<size_t, map<size_t, size_t> >::const_iterator iterOuter;
  for (iterOuter = lengths.begin(); iterOuter != lengths.end(); ++iterOuter)
  {
    size_t sourcePos = iterOuter->first;
    const map<size_t, size_t> &inner = iterOuter->second;

    map<size_t, size_t>::const_iterator iterInner;
    for (iterInner = inner.begin(); iterInner != inner.end(); ++iterInner)
    {
      size_t length = iterInner->first;
      size_t count = iterInner->second;
      float prob = (float) count / (float) total;
      probs[sourcePos][length] = prob;
    }
  }
}

void calcNTLengthProb(const PhraseAlignmentCollection &phrasePairs
                      , map<size_t, map<size_t, float> > &sourceProb
                      , map<size_t, map<size_t, float> > &targetProb)
{
  map<size_t, map<size_t, size_t> > sourceLengths, targetLengths;
  // 1st = position in source phrase, 2nd = length, 3rd = count
  map<size_t, size_t> totals;
  // 1st = position in source phrase, 2nd = total counts
  // each source pos should have same count?

  vector< PhraseAlignment* >::const_iterator iterOuter;
  for (iterOuter = phrasePairs.begin(); iterOuter != phrasePairs.end(); ++iterOuter)
  {
    const PhraseAlignment &phrasePair = **iterOuter;
<<<<<<< HEAD
    const std::map<size_t, std::vector<std::pair<size_t, size_t> > > &ntLengths = phrasePair.GetNTLengths();
=======
    const std::multimap<size_t, std::pair<size_t, size_t> > &ntLengths = phrasePair.GetNTLengths();
>>>>>>> 591bb41f

    std::map<size_t, std::vector<std::pair<size_t,size_t> > >::const_iterator iterInner;
    for (iterInner = ntLengths.begin(); iterInner != ntLengths.end(); ++iterInner)
    {
      size_t sourcePos = iterInner->first;
      const std::vector<std::pair<size_t,size_t> > &ntLengths = iterInner->second;

      for (size_t i = 0; i < ntLengths.size(); ++i) {
        const std::pair<size_t,size_t> &lenths = ntLengths[i];
        size_t sourceLength = lenths.first;
        size_t targetLength = lenths.second;
      
        sourceLengths[sourcePos][sourceLength]++;
        targetLengths[sourcePos][targetLength]++;

        totals[sourcePos]++;
      }
    }
  }

  if (totals.size() == 0)
  { // no non-term. Don't bother
    return;
  }

  size_t total = totals.begin()->second;
  if (totals.size() > 1)
  {
    assert(total == (++totals.begin())->second );
  }

  calcNTLengthProb(sourceLengths, total, sourceProb);
  calcNTLengthProb(targetLengths, total, targetProb);

}

void outputNTLengthProbs(ostream &phraseTableFile, const map<size_t, map<size_t, float> > &probs, const string &prefix)
{
  map<size_t, map<size_t, float> >::const_iterator iterOuter;
  for (iterOuter = probs.begin(); iterOuter != probs.end(); ++iterOuter)
  {
    size_t sourcePos = iterOuter->first;
    const map<size_t, float> &inner = iterOuter->second;

    map<size_t, float>::const_iterator iterInner;

    if(iterOuter!=probs.begin()) phraseTableFile <<"| ";
    for (iterInner = inner.begin(); iterInner != inner.end(); ++iterInner)
    {
      size_t length = iterInner->first;
      float prob = iterInner->second;

      //MARIA: change output format to be read in SpanLengthEstimator
      //phraseTableFile << sourcePos << "|" << prefix << "|" << length << "=" << prob << " ";
      phraseTableFile << length << "=" << prob << " ";
    }

  }
   if(!probs.empty()) phraseTableFile <<" || ";

}

bool calcCrossedNonTerm(int sourcePos, int targetPos, const std::vector< std::set<size_t> > &alignedToS)
{
  for (int currSource = 0; currSource < alignedToS.size(); ++currSource)
  {
    if (currSource == sourcePos)
    { // skip
    }
    else
    {
      const std::set<size_t> &targetSet = alignedToS[currSource];
      std::set<size_t>::const_iterator iter;
      for (iter = targetSet.begin(); iter != targetSet.end(); ++iter)
      {
        size_t currTarget = *iter;

        if ((currSource < sourcePos && currTarget > targetPos)
            || (currSource > sourcePos && currTarget < targetPos)
          )
        {
          return true;
        }
      }

    }
  }

  return false;
}

int calcCrossedNonTerm(const PHRASE &phraseS, const PhraseAlignment &bestAlignment)
{
  const std::vector< std::set<size_t> > &alignedToS = bestAlignment.alignedToS;

  for (int sourcePos = 0; sourcePos < alignedToS.size(); ++sourcePos)
  {
    const std::set<size_t> &targetSet = alignedToS[sourcePos];

    WORD_ID wordId = phraseS[sourcePos];
    const WORD &word = vcbS.getWord(wordId);
    bool isNonTerm = isNonTerminal(word);

    if (isNonTerm)
    {
      assert(targetSet.size() == 1);
      int targetPos = *targetSet.begin();
      bool ret = calcCrossedNonTerm(sourcePos, targetPos, alignedToS);
      if (ret)
        return 1;
    }
  }

  return 0;
}

void outputPhrasePair(const PhraseAlignmentCollection &phrasePair, float totalCount, int distinctCount, ostream &phraseTableFile, bool isSingleton )
{
  if (phrasePair.size() == 0) return;

  const PhraseAlignment &bestAlignment = findBestAlignment( phrasePair );

  // compute count
  float count = 0;
  for(size_t i=0; i<phrasePair.size(); i++) {
    count += phrasePair[i]->count;
  }

  // compute domain counts
  map< string, float > domainCount;
  if (domainFlag) {
    for(size_t i=0; i<phrasePair.size(); i++) {
      string d = domain->getDomainOfSentence( phrasePair[i]->sentenceId );
      if (domainCount.find( d ) == domainCount.end())
        domainCount[ d ] = phrasePair[i]->count;
      else
        domainCount[ d ] += phrasePair[i]->count;
    }
  }

  // collect count of count statistics
  if (goodTuringFlag || kneserNeyFlag) {
    totalDistinct++;
    int countInt = count + 0.99999;
    if(countInt <= COC_MAX)
      countOfCounts[ countInt ]++;
  }

  // compute PCFG score
  float pcfgScore = 0;
  if (pcfgFlag && !inverseFlag) {
    float pcfgSum = 0;
    for(size_t i=0; i<phrasePair.size(); ++i) {
        pcfgSum += phrasePair[i]->pcfgSum;
    }
    pcfgScore = pcfgSum / count;
  }

  // output phrases
  const PHRASE &phraseS = phrasePair[0]->GetSource();
  const PHRASE &phraseT = phrasePair[0]->GetTarget();

  // do not output if hierarchical and count below threshold
  if (hierarchicalFlag && count < minCountHierarchical) {
    for(size_t j=0; j<phraseS.size()-1; j++) {
      if (isNonTerminal(vcbS.getWord( phraseS[j] )))
        return;
    }
  }

  // source phrase (unless inverse)
  if (! inverseFlag) {
    printSourcePhrase(phraseS, phraseT, bestAlignment, phraseTableFile);
    phraseTableFile << " ||| ";
  }

  // target phrase
  printTargetPhrase(phraseS, phraseT, bestAlignment, phraseTableFile);
  phraseTableFile << " ||| ";

  // source phrase (if inverse)
  if (inverseFlag) {
    printSourcePhrase(phraseS, phraseT, bestAlignment, phraseTableFile);
    phraseTableFile << " ||| ";
  }

  // lexical translation probability
  if (lexFlag) {
    double lexScore = computeLexicalTranslation( phraseS, phraseT, bestAlignment);
    phraseTableFile << maybeLogProb( lexScore );
  }

  // unaligned word penalty
  if (unalignedFlag) {
    double penalty = computeUnalignedPenalty( phraseS, phraseT, bestAlignment);
    phraseTableFile << " " << maybeLogProb( penalty );
  }

  // unaligned function word penalty
  if (unalignedFWFlag) {
    double penalty = computeUnalignedFWPenalty( phraseS, phraseT, bestAlignment);
    phraseTableFile << " " << maybeLogProb( penalty );
  }

  if (singletonFeature) {
    phraseTableFile << " " << (isSingleton ? 1 : 0);
  }

  if (crossedNonTerm && !inverseFlag) {
    phraseTableFile << " " << calcCrossedNonTerm(phraseS, bestAlignment);
  }

  // target-side PCFG score
  if (pcfgFlag && !inverseFlag) {
    phraseTableFile << " " << maybeLogProb( pcfgScore );
  }

  // domain count features
  if (domainFlag) {
    if (domainSparseFlag) {
      // sparse, subset
      if (domainSubsetFlag) {
        typedef vector< string >::const_iterator I;
        phraseTableFile << " doms";
        for (I i = domain->list.begin(); i != domain->list.end(); i++ ) {
          if (domainCount.find( *i ) != domainCount.end() ) {
            phraseTableFile << "_" << *i;
          }
        }
        phraseTableFile << " 1";
      }
      // sparse, indicator or ratio
      else {
        typedef map< string, float >::const_iterator I;
        for (I i=domainCount.begin(); i != domainCount.end(); i++) {
          if (domainRatioFlag) {
            phraseTableFile << " domr_" << i->first << " " << (i->second / count);
          }
          else {
            phraseTableFile << " dom_" << i->first << " 1";
          }
        }
      }
    }
    // core, subset
    else if (domainSubsetFlag) {
      if (domain->list.size() > 6) {
        cerr << "ERROR: too many domains for core domain subset features\n";
        exit(1);
      }
      size_t bitmap = 0;
      for(size_t bit = 0; bit < domain->list.size(); bit++) {
        if (domainCount.find( domain->list[ bit ] ) != domainCount.end()) {
          bitmap += 1 << bit;
        }
      }
      for(size_t i = 1; i < (1 << domain->list.size()); i++) {
        phraseTableFile << " " << maybeLogProb( (bitmap == i) ? 2.718 : 1 );
      }
    }
    // core, indicator or ratio
    else {
      typedef vector< string >::const_iterator I;
      for (I i = domain->list.begin(); i != domain->list.end(); i++ ) {
        if (domainCount.find( *i ) == domainCount.end() ) {
          phraseTableFile << " " << maybeLogProb( 1 );
        }
        else if (domainRatioFlag) {
          phraseTableFile << " " << maybeLogProb( exp( domainCount[ *i ] / count ) );
        }
        else {
          phraseTableFile << " " << maybeLogProb( 2.718 );
        }
      }
    }
  }

  phraseTableFile << " ||| ";

  // alignment info for non-terminals
  if (! inverseFlag) {
    if (hierarchicalFlag) {
      // always output alignment if hiero style, but only for non-terms
      assert(phraseT.size() == bestAlignment.alignedToT.size() + 1);
      for(size_t j = 0; j < phraseT.size() - 1; j++) {
        if (isNonTerminal(vcbT.getWord( phraseT[j] ))) {
          if (bestAlignment.alignedToT[ j ].size() != 1) {
            cerr << "Error: unequal numbers of non-terminals. Make sure the text does not contain words in square brackets (like [xxx])." << endl;
            phraseTableFile.flush();
            assert(bestAlignment.alignedToT[ j ].size() == 1);
          }
          int sourcePos = *(bestAlignment.alignedToT[ j ].begin());
          phraseTableFile << sourcePos << "-" << j << " ";
        }
        else if (wordAlignmentFlag) {
          const std::set<size_t> &sourceSet = bestAlignment.alignedToT[ j ];
          std::set<size_t>::const_iterator iter;
          for (iter = sourceSet.begin(); iter != sourceSet.end(); ++iter)
          {
            int sourcePos = *iter;
            phraseTableFile << sourcePos << "-" << j << " ";
          }
        }
      }
    } else if (wordAlignmentFlag) {
      // alignment info in pb model
      for(size_t j=0; j<bestAlignment.alignedToT.size(); j++) {
        const set< size_t > &aligned = bestAlignment.alignedToT[j];
        for (set< size_t >::const_iterator p(aligned.begin()); p != aligned.end(); ++p) {
          phraseTableFile << *p << "-" << j << " ";
        }
      }
    }
  }

  // counts

  phraseTableFile << " ||| " << totalCount << " " << count;
  if (kneserNeyFlag)
    phraseTableFile << " " << distinctCount;

  // nt lengths
  if (outputNTLengths)
  {
    phraseTableFile << " ||| ";

    if (!inverseFlag)
    {
      map<size_t, map<size_t, float> > sourceProb, targetProb;
      // 1st sourcePos, 2nd = length, 3rd = prob

      calcNTLengthProb(phrasePair, sourceProb, targetProb);
      //MARIA -> output only Source prob
      outputNTLengthProbs(phraseTableFile, sourceProb, "S");
      outputNTLengthProbs(phraseTableFile, targetProb, "T");
    }

  }

  phraseTableFile << endl;
}

double computeUnalignedPenalty( const PHRASE &phraseS, const PHRASE &phraseT, const PhraseAlignment &alignment )
{
  // unaligned word counter
  double unaligned = 1.0;
  // only checking target words - source words are caught when computing inverse
  for(size_t ti=0; ti<alignment.alignedToT.size(); ti++) {
    const set< size_t > & srcIndices = alignment.alignedToT[ ti ];
    if (srcIndices.empty()) {
      unaligned *= 2.718;
    }
  }
  return unaligned;
}

double computeUnalignedFWPenalty( const PHRASE &phraseS, const PHRASE &phraseT, const PhraseAlignment &alignment )
{
  // unaligned word counter
  double unaligned = 1.0;
  // only checking target words - source words are caught when computing inverse
  for(size_t ti=0; ti<alignment.alignedToT.size(); ti++) {
    const set< size_t > & srcIndices = alignment.alignedToT[ ti ];
    if (srcIndices.empty() && functionWordList.find( vcbT.getWord( phraseT[ ti ] ) ) != functionWordList.end()) {
      unaligned *= 2.718;
    }
  }
  return unaligned;
}

void loadFunctionWords( const string &fileName )
{
  cerr << "Loading function word list from " << fileName;
  ifstream inFile;
  inFile.open(fileName.c_str());
  if (inFile.fail()) {
    cerr << " - ERROR: could not open file\n";
    exit(1);
  }
  istream *inFileP = &inFile;

  char line[LINE_MAX_LENGTH];
  while(true) {
    SAFE_GETLINE((*inFileP), line, LINE_MAX_LENGTH, '\n', __FILE__);
    if (inFileP->eof()) break;
    vector<string> token = tokenize( line );
    if (token.size() > 0)
      functionWordList.insert( token[0] );
  }
  inFile.close();

  cerr << " - read " << functionWordList.size() << " function words\n";
  inFile.close();
}

double computeLexicalTranslation( const PHRASE &phraseS, const PHRASE &phraseT, const PhraseAlignment &alignment )
{
  // lexical translation probability
  double lexScore = 1.0;
  int null = vcbS.getWordID("NULL");
  // all target words have to be explained
  for(size_t ti=0; ti<alignment.alignedToT.size(); ti++) {
    const set< size_t > & srcIndices = alignment.alignedToT[ ti ];
    if (srcIndices.empty()) {
      // explain unaligned word by NULL
      lexScore *= lexTable.permissiveLookup( null, phraseT[ ti ] );
    } else {
      // go through all the aligned words to compute average
      double thisWordScore = 0;
      for (set< size_t >::const_iterator p(srcIndices.begin()); p != srcIndices.end(); ++p) {
        thisWordScore += lexTable.permissiveLookup( phraseS[ *p ], phraseT[ ti ] );
      }
      lexScore *= thisWordScore / (double)srcIndices.size();
    }
  }
  return lexScore;
}

void LexicalTable::load( const string &fileName )
{
  cerr << "Loading lexical translation table from " << fileName;
  ifstream inFile;
  inFile.open(fileName.c_str());
  if (inFile.fail()) {
    cerr << " - ERROR: could not open file\n";
    exit(1);
  }
  istream *inFileP = &inFile;

  char line[LINE_MAX_LENGTH];

  int i=0;
  while(true) {
    i++;
    if (i%100000 == 0) cerr << "." << flush;
    SAFE_GETLINE((*inFileP), line, LINE_MAX_LENGTH, '\n', __FILE__);
    if (inFileP->eof()) break;

    vector<string> token = tokenize( line );
    if (token.size() != 3) {
      cerr << "line " << i << " in " << fileName
           << " has wrong number of tokens, skipping:\n"
           << token.size() << " " << token[0] << " " << line << endl;
      continue;
    }

    double prob = atof( token[2].c_str() );
    WORD_ID wordT = vcbT.storeIfNew( token[0] );
    WORD_ID wordS = vcbS.storeIfNew( token[1] );
    ltable[ wordS ][ wordT ] = prob;
  }
  cerr << endl;
}

void printSourcePhrase(const PHRASE &phraseS, const PHRASE &phraseT,
                       const PhraseAlignment &bestAlignment, ostream &out)
{
  // output source symbols, except root, in rule table format
  for (std::size_t i = 0; i < phraseS.size()-1; ++i) {
    const std::string &word = vcbS.getWord(phraseS[i]);
    if (!unpairedExtractFormatFlag || !isNonTerminal(word)) {
      out << word << " ";
      continue;
    }
    // get corresponding target non-terminal and output pair
    std::set<std::size_t> alignmentPoints = bestAlignment.alignedToS[i];
    assert(alignmentPoints.size() == 1);
    int j = *(alignmentPoints.begin());
    if (inverseFlag) {
      out << vcbT.getWord(phraseT[j]) << word << " ";
    } else {
      out << word << vcbT.getWord(phraseT[j]) << " ";
    }
  }
  // output source root symbol
  if (conditionOnTargetLhsFlag && !inverseFlag) {
    out << "[X]";
  } else {
    out << vcbS.getWord(phraseS.back());
  }
}

void printTargetPhrase(const PHRASE &phraseS, const PHRASE &phraseT,
                       const PhraseAlignment &bestAlignment, ostream &out)
{
  // output target symbols, except root, in rule table format
  for (std::size_t i = 0; i < phraseT.size()-1; ++i) {
    const std::string &word = vcbT.getWord(phraseT[i]);
    if (!unpairedExtractFormatFlag || !isNonTerminal(word)) {
      out << word << " ";
      continue;
    }
    // get corresponding source non-terminal and output pair
    std::set<std::size_t> alignmentPoints = bestAlignment.alignedToT[i];
    assert(alignmentPoints.size() == 1);
    int j = *(alignmentPoints.begin());
    if (inverseFlag) {
      out << word << vcbS.getWord(phraseS[j]) << " ";
    } else {
      out << vcbS.getWord(phraseS[j]) << word << " ";
    }
  }
  // output target root symbol
  if (conditionOnTargetLhsFlag) {
    if (inverseFlag) {
      out << "[X]";
    } else {
      out << vcbS.getWord(phraseS.back());
    }
  } else {
    out << vcbT.getWord(phraseT.back());
  }
}

std::pair<PhrasePairGroup::Coll::iterator,bool> PhrasePairGroup::insert ( const PhraseAlignmentCollection& obj )
{
  std::pair<iterator,bool> ret = m_coll.insert(obj);

  if (ret.second)
  { // obj inserted. Also add to sorted vector
    const PhraseAlignmentCollection &insertedObj = *ret.first;
    m_sortedColl.push_back(&insertedObj);
  }

  return ret;
}

<|MERGE_RESOLUTION|>--- conflicted
+++ resolved
@@ -436,11 +436,7 @@
   for (iterOuter = phrasePairs.begin(); iterOuter != phrasePairs.end(); ++iterOuter)
   {
     const PhraseAlignment &phrasePair = **iterOuter;
-<<<<<<< HEAD
     const std::map<size_t, std::vector<std::pair<size_t, size_t> > > &ntLengths = phrasePair.GetNTLengths();
-=======
-    const std::multimap<size_t, std::pair<size_t, size_t> > &ntLengths = phrasePair.GetNTLengths();
->>>>>>> 591bb41f
 
     std::map<size_t, std::vector<std::pair<size_t,size_t> > >::const_iterator iterInner;
     for (iterInner = ntLengths.begin(); iterInner != ntLengths.end(); ++iterInner)
