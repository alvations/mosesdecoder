#ifndef moses_FeatureConsumer_h
#define moses_FeatureConsumer_h

#include <iostream>
#include <string>
#include <fstream>
#include <sstream>
#include <deque>
#include <vector>

<<<<<<< HEAD
#include <vector>

=======
>>>>>>> 6f262364
#include <boost/noncopyable.hpp>
#include <boost/thread/condition_variable.hpp>
#include <boost/thread/locks.hpp>
#include <boost/thread/mutex.hpp>
<<<<<<< HEAD

=======
>>>>>>> 6f262364

// #ifdef HAVE_VW
  // forward declarations to avoid dependency on VW
  struct vw;
  class ezexample;
// #endif

namespace PSD
{

// abstract consumer
class FeatureConsumer
{
public:
  virtual void SetNamespace(char ns, bool shared) = 0;
  virtual void AddFeature(const std::string &name) = 0;
  virtual void AddFeature(const std::string &name, float value) = 0;
  virtual void Train(const std::string &label, float loss) = 0;
  virtual float Predict(const std::string &label) = 0;
  virtual void FinishExample() = 0;
  virtual void Finish() = 0;
};


class VWFileTrainConsumer : public FeatureConsumer
{
public:
  VWFileTrainConsumer(const std::string &outputFile);

  // FeatureConsumer interface implementation
  virtual void SetNamespace(char ns, bool shared);
  virtual void AddFeature(const std::string &name);
  virtual void AddFeature(const std::string &name, float value);
  virtual void FinishExample();
  virtual void Finish();
  virtual void Train(const std::string &label, float loss);
  virtual float Predict(const std::string &label);

private:
  std::ofstream m_os;
  std::deque<std::string> m_outputBuffer;

  void WriteBuffer();
  std::string EscapeSpecialChars(const std::string &str);
};

// #ifdef HAVE_VW
  // abstract consumer that trains/predicts using VW library interface
<<<<<<< HEAD
    // consumer that builds VW training files
=======
>>>>>>> 6f262364
  class VWLibraryConsumer : public FeatureConsumer, private boost::noncopyable
  {
  public:
    virtual void SetNamespace(char ns, bool shared);
    virtual void AddFeature(const std::string &name);
    virtual void AddFeature(const std::string &name, float value);
    virtual void FinishExample();
    virtual void Finish();

  protected:
    ::vw *m_VWInstance;
    ::ezexample *m_ex;
<<<<<<< HEAD
=======
    // this contains state about which namespaces are shared
>>>>>>> 6f262364
    bool m_shared;
    // if true, then the VW instance is owned by an external party and should NOT be
    // deleted at end; if false, then we own the VW instance and must clean up after it.
    bool m_sharedVwInstance;
    int m_index;

    ~VWLibraryConsumer();
  };

  // train using VW
  class VWLibraryTrainConsumer : public VWLibraryConsumer
  {
  public:
    VWLibraryTrainConsumer(const std::string &modelFile);
    virtual void Train(const std::string &label, float loss);
    virtual float Predict(const std::string &label);
    virtual void FinishExample();
  };

  // predict using VW
  class VWLibraryPredictConsumer : public VWLibraryConsumer
  {
    public:
        VWLibraryPredictConsumer(const std::string &modelFile);
        virtual void Train(const std::string &label, float loss);
        virtual float Predict(const std::string &label);

    friend class VWLibraryPredictConsumerFactory;

    private:
    VWLibraryPredictConsumer(vw * instance, int index);

  };

  class VWLibraryPredictConsumerFactory : private boost::noncopyable
  {
  public:
<<<<<<< HEAD
    VWLibraryPredictConsumerFactory(const std::string &modelFile, const int poolSize);

    VWLibraryPredictConsumer * Acquire();
    void Release(VWLibraryPredictConsumer * fc);

    ~VWLibraryPredictConsumerFactory();

  private:
    ::vw *m_VWInstance;
    int m_firstFree;
    std::vector<int> m_nextFree;
    std::vector<VWLibraryPredictConsumer *> m_consumers;
    boost::mutex m_mutex;
    boost::condition_variable m_cond;
  };

=======
    VWLibraryPredictConsumer(const std::string &modelFile);
    virtual void Train(const std::string &label, float loss);
    virtual float Predict(const std::string &label);

    friend class VWLibraryPredictConsumerFactory;

  private:
    VWLibraryPredictConsumer(vw * instance, int index);
  };

  class VWLibraryPredictConsumerFactory : private boost::noncopyable
  {
  public:
    VWLibraryPredictConsumerFactory(const std::string &modelFile, const int poolSize);

    VWLibraryPredictConsumer * Acquire();
    void Release(VWLibraryPredictConsumer * fc);

    ~VWLibraryPredictConsumerFactory();

  private:
    ::vw *m_VWInstance;
    int m_firstFree;
    std::vector<int> m_nextFree;
    std::vector<VWLibraryPredictConsumer *> m_consumers;
    boost::mutex m_mutex;
    boost::condition_variable m_cond;
  };

>>>>>>> 6f262364
// #endif // HAVE_VW

} // namespace PSD

#endif // moses_FeatureConsumer_h<|MERGE_RESOLUTION|>--- conflicted
+++ resolved
@@ -8,19 +8,11 @@
 #include <deque>
 #include <vector>
 
-<<<<<<< HEAD
-#include <vector>
-
-=======
->>>>>>> 6f262364
 #include <boost/noncopyable.hpp>
 #include <boost/thread/condition_variable.hpp>
 #include <boost/thread/locks.hpp>
 #include <boost/thread/mutex.hpp>
-<<<<<<< HEAD
 
-=======
->>>>>>> 6f262364
 
 // #ifdef HAVE_VW
   // forward declarations to avoid dependency on VW
@@ -69,10 +61,6 @@
 
 // #ifdef HAVE_VW
   // abstract consumer that trains/predicts using VW library interface
-<<<<<<< HEAD
-    // consumer that builds VW training files
-=======
->>>>>>> 6f262364
   class VWLibraryConsumer : public FeatureConsumer, private boost::noncopyable
   {
   public:
@@ -85,10 +73,8 @@
   protected:
     ::vw *m_VWInstance;
     ::ezexample *m_ex;
-<<<<<<< HEAD
-=======
+
     // this contains state about which namespaces are shared
->>>>>>> 6f262364
     bool m_shared;
     // if true, then the VW instance is owned by an external party and should NOT be
     // deleted at end; if false, then we own the VW instance and must clean up after it.
@@ -126,7 +112,6 @@
   class VWLibraryPredictConsumerFactory : private boost::noncopyable
   {
   public:
-<<<<<<< HEAD
     VWLibraryPredictConsumerFactory(const std::string &modelFile, const int poolSize);
 
     VWLibraryPredictConsumer * Acquire();
@@ -143,37 +128,6 @@
     boost::condition_variable m_cond;
   };
 
-=======
-    VWLibraryPredictConsumer(const std::string &modelFile);
-    virtual void Train(const std::string &label, float loss);
-    virtual float Predict(const std::string &label);
-
-    friend class VWLibraryPredictConsumerFactory;
-
-  private:
-    VWLibraryPredictConsumer(vw * instance, int index);
-  };
-
-  class VWLibraryPredictConsumerFactory : private boost::noncopyable
-  {
-  public:
-    VWLibraryPredictConsumerFactory(const std::string &modelFile, const int poolSize);
-
-    VWLibraryPredictConsumer * Acquire();
-    void Release(VWLibraryPredictConsumer * fc);
-
-    ~VWLibraryPredictConsumerFactory();
-
-  private:
-    ::vw *m_VWInstance;
-    int m_firstFree;
-    std::vector<int> m_nextFree;
-    std::vector<VWLibraryPredictConsumer *> m_consumers;
-    boost::mutex m_mutex;
-    boost::condition_variable m_cond;
-  };
-
->>>>>>> 6f262364
 // #endif // HAVE_VW
 
 } // namespace PSD
