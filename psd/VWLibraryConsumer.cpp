--- conflicted
+++ resolved
@@ -11,11 +11,7 @@
 namespace PSD
 {
 
-<<<<<<< HEAD
-const char * VW_INIT_OPTIONS = "--hash all --csoaa_ldf s -q st --noconstant ";
-=======
 const char * VW_INIT_OPTIONS = "--hash all --csoaa_ldf m --noconstant ";
->>>>>>> 6f262364
 
 //
 // VWLibraryPredictConsumerFactory
@@ -103,12 +99,6 @@
   // release the semaphore *AFTER* the lock goes out of scope
   m_cond.notify_one();
 }
-<<<<<<< HEAD
-//
-=======
-
-// 
->>>>>>> 6f262364
 // VWLibraryConsumer
 //
 
@@ -134,38 +124,22 @@
 
 void VWLibraryConsumer::FinishExample()
 {
-<<<<<<< HEAD
    m_shared = true;
    m_ex->clear_features();
-=======
-  m_shared = true;
-  m_ex->clear_features();
->>>>>>> 6f262364
 }
 
 void VWLibraryConsumer::Finish()
 {
-<<<<<<< HEAD
-    if (m_sharedVwInstance)
-    m_VWInstance = NULL;
-    else
-=======
   if (m_sharedVwInstance)
     m_VWInstance = NULL;
   else
->>>>>>> 6f262364
     VW::finish(*m_VWInstance);
 }
 
 VWLibraryConsumer::~VWLibraryConsumer()
 {
-<<<<<<< HEAD
-    delete m_ex;
-    if (!m_sharedVwInstance)
-=======
   delete m_ex;
   if (!m_sharedVwInstance)
->>>>>>> 6f262364
     delete m_VWInstance;
 }
 
@@ -203,17 +177,10 @@
 
 VWLibraryPredictConsumer::VWLibraryPredictConsumer(const string &modelFile)
 {
-<<<<<<< HEAD
-    m_shared = true;
-    m_VWInstance = new ::vw(VW::initialize(VW_INIT_OPTIONS + (" -i " + modelFile)));
-    m_sharedVwInstance = false;
-    m_ex = new ::ezexample(m_VWInstance, false);
-=======
   m_shared = true;
   m_VWInstance = new ::vw(VW::initialize(VW_INIT_OPTIONS + (" -i " + modelFile)));
   m_sharedVwInstance = false;
   m_ex = new ::ezexample(m_VWInstance, false);
->>>>>>> 6f262364
 }
 
 void VWLibraryPredictConsumer::Train(const string &label, float loss)
