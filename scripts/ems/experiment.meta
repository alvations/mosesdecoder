# experiment.meta: now with comments.

[CORPUS] multiple
get-corpus
	in: get-corpus-script
	out: raw-stem
	default-name: corpus/txt
	rerun-on-change: input-extension output-extension
	template: IN OUT $input-extension $output-extension
tokenize
	in: raw-stem
	out: tokenized-stem
	default-name: corpus/tok
	pass-unless: input-tokenizer output-tokenizer
	template-if: input-tokenizer IN.$input-extension OUT.$input-extension
	template-if: output-tokenizer IN.$output-extension OUT.$output-extension 
	parallelizable: yes
clean
	in: tokenized-stem
	out: clean-stem
	default-name: corpus/clean
	rerun-on-change: max-sentence-length $moses-script-dir/training/clean-corpus-n.perl
	template: $moses-script-dir/training/clean-corpus-n.perl IN $input-extension $output-extension OUT 1 $max-sentence-length OUT.lines-retained
	error: there is a blank factor
	error: is too long! at
parse
	in: clean-stem
	out: parsed-stem
	default-name: corpus/parsed
	pass-unless: input-parser output-parser
	template-if: input-parser IN.$input-extension OUT.$input-extension
	template-if: output-parser IN.$output-extension OUT.$output-extension
	parallelizable: yes
post-parse-clean
	in: parsed-stem 
	out: clean-parsed-stem
	default-name: corpus/parsed-clean
	pass-unless: input-parser output-parser
	template: $moses-script-dir/training/clean-corpus-n.perl IN $input-extension $output-extension OUT 1 10000 OUT.lines-retained --ignore-xml
	error: there is a blank factor
factorize
	in: clean-parsed-stem
	out: factorized-stem
	rerun-on-change: TRAINING:input-factors TRAINING:output-factors
	default-name: corpus/factored
	pass-unless: TRAINING:input-factors
	parallelizable: yes
	error: can't open
	error: incompatible number of words in factor
truecase
	in: factorized-stem TRUECASER:truecase-model
	out: truecased-stem
	rerun-on-change: input-truecaser output-truecaser
	default-name: corpus/truecased
	pass-unless: input-truecaser output-truecaser
	template-if: input-truecaser IN.$input-extension OUT.$input-extension -model IN1.$input-extension
	template-if: output-truecaser IN.$output-extension OUT.$output-extension -model IN1.$output-extension
	parallelizable: yes
source-label
        in: truecased-stem
        out: source-labelled
        default-name: corpus/labelled
        pass-unless: source-labeller
        template-if: source-labeller IN.$input-extension OUT.$input-extension
        template-if: cat IN.$output-extension OUT.$output-extension
	parallelizable: yes
lowercase
	in: source-labelled
	out: lowercased-stem
	default-name: corpus/lowercased
	pass-unless: input-lowercaser output-lowercaser
	template-if: input-lowercaser IN.$input-extension OUT.$input-extension
	template-if: output-lowercaser IN.$output-extension OUT.$output-extension
split
	in: lowercased-stem SPLITTER:splitter-model
	out: split-stem
	default-name: corpus/split
	pass-unless: input-splitter output-splitter
	template-if: input-splitter IN.$input-extension OUT.$input-extension -model IN1.$input-extension
	template-if: output-splitter IN.$output-extension OUT.$output-extension -model IN1.$output-extension
post-split-clean
	in: split-stem 
	out: clean-split-stem
	default-name: corpus/split-clean
	ignore-if: input-parser output-parser
	pass-unless: input-splitter output-splitter
	template: $moses-script-dir/training/clean-corpus-n.perl IN $input-extension $output-extension OUT 1 $max-sentence-length OUT.lines-retained
	error: there is a blank factor
post-split-clean-syntax
	in: split-stem 
	out: clean-split-stem
	default-name: corpus/split-clean
	ignore-unless: input-parser output-parser
	pass-unless: input-splitter output-splitter
	template: $moses-script-dir/training/clean-corpus-n.perl IN $input-extension $output-extension OUT 1 10000 OUT.lines-retained --ignore-xml
	error: there is a blank factor

[RECASING] single
tokenize
	in: raw
	out: tokenized
	default-name: recasing/cased
	pass-unless: output-tokenizer
	template: $output-tokenizer < IN > OUT
train
	in: tokenized
	out: recase-config
	template: $moses-script-dir/recaser/train-recaser.perl -train-script $TRAINING:script -dir OUT.model -corpus IN -scripts-root-dir $moses-script-dir -config OUT $recasing-settings
	default-name: recasing/moses.ini
        tmp-name: recasing/model
	ignore-unless: EVALUATION:recaser
	error: cannot execute binary file

[TRUECASER] single
consolidate
	in: CORPUS:clean-parsed-stem
	out: tokenized-stem
	default-name: truecaser/corpus
<<<<<<< HEAD
        pass-unless: trainer
=======
  pass-unless: trainer
>>>>>>> 610090c2
	template: $moses-script-dir/ems/support/consolidate-training-data.perl $input-extension $output-extension OUT IN
	error: number of lines don't match
train
	in: tokenized-stem
	out: truecase-model
	rerun-on-change: trainer
<<<<<<< HEAD
        pass-unless: trainer
=======
  pass-unless: trainer
>>>>>>> 610090c2
	default-name: truecaser/truecase-model
	template: $trainer -model OUT.$input-extension -corpus IN.$input-extension ; $trainer -model OUT.$output-extension -corpus IN.$output-extension

[SPLITTER] single
consolidate
	in: CORPUS:lowercased-stem
	out: truecased-stem
	default-name: splitter/corpus
	ignore-unless: input-splitter output-splitter
	template: $moses-script-dir/ems/support/consolidate-training-data.perl $input-extension $output-extension OUT IN
train
        in: truecased-stem
	out: splitter-model
	default-name: splitter/split-model
	ignore-unless: input-splitter output-splitter

[LM] multiple
get-corpus
	in: get-corpus-script
	out: raw-corpus
	pass-unless: get-corpus-script
	default-name: lm/txt
	template: $get-corpus-script > OUT
tokenize
	in: raw-corpus
	out: tokenized-corpus
	default-name: lm/tok
	pass-unless: output-tokenizer
	template: $output-tokenizer < IN > OUT
	parallelizable: yes
mock-parse
	in: tokenized-corpus
	out: mock-parsed-corpus
	default-name: lm/mock-parsed
	pass-unless: mock-output-parser-lm
	template: $mock-output-parser-lm < IN > OUT
factorize
	in: mock-parsed-corpus
	out: factorized-corpus
	default-name: lm/factored
	pass-unless: factors	
	parallelizable: yes
	error: can't open
	error: incompatible number of words in factor
lowercase
	in: factorized-corpus
	out: lowercased-corpus
	default-name: lm/lowercased
	pass-unless: output-lowercaser
	ignore-if: output-truecaser
	only-factor-0: yes
	template: $output-lowercaser < IN > OUT
	parallelizable: yes
truecase
	in: factorized-corpus TRUECASER:truecase-model
	out: lowercased-corpus
	rerun-on-change: output-truecaser
	default-name: lm/truecased
	ignore-unless: output-truecaser
	only-factor-0: yes
	template: $output-truecaser -model IN1.$output-extension < IN > OUT
	parallelizable: yes
split
	in: lowercased-corpus SPLITTER:splitter-model
	out: split-corpus
	rerun-on-change: output-splitter
	default-name: lm/split
	pass-unless: output-splitter
	template: $output-splitter -model IN1.$output-extension < IN > OUT
train
	in: split-corpus
	out: lm
	default-name: lm/lm
	ignore-if: rlm-training
	rerun-on-change: lm-training order settings
	template: $lm-training -order $order $settings -text IN -lm OUT
	error: cannot execute binary file
	error: unrecognised option
randomize
	in: lm
	out: rlm
	default-name: lm/rlm
	pass-unless: lm-randomizer
	ignore-if: rlm-training
train-randomized
	in: split-corpus
	out: rlm
	default-name: lm/rlm
	ignore-unless: rlm-training
	rerun-on-change: rlm-training order
quantize
	in: rlm
	out: qlm
	pass-unless: lm-quantizer
	default-name: lm/qlm
	template: $lm-quantizer IN OUT
binarize
	in: qlm
	out: binlm
	pass-unless: lm-binarizer
	rerun-on-change: lm
	default-name: lm/binlm
	template: $lm-binarizer IN OUT
	error: set KENLM_MAX_ORDER to at least this value
	final-model: yes

[INTERPOLATED-LM] single
tuning-from-sgm
	in: tuning-sgm
	out: raw-tuning
	default-name: lm/interpolate-tuning.txt
	template: $moses-script-dir/ems/support/input-from-sgm.perl < IN > OUT
tokenize-tuning
	in: raw-tuning
	out: tokenized-tuning
	default-name: lm/interpolate-tuning.tok
	pass-unless: output-tokenizer
	template: $output-tokenizer < IN > OUT
	parallelizable: yes
mock-parse-tuning
	in: tokenized-tuning
	out: mock-parsed-tuning
	default-name: lm/interpolate-tuning.mock-parsed
	pass-unless: mock-output-parser-lm
	template: $mock-output-parser-lm < IN > OUT
factorize-tuning
	in: mock-parsed-tuning
	out: factorized-tuning
	default-name: lm/interpolate-tuning.factored
	pass-unless: TRAINING:output-factors	
	parallelizable: yes
	error: can't open
	error: incompatible number of words in factor
lowercase-tuning
	in: factorized-tuning
	out: lowercased-tuning
	default-name: lm/interpolate-tuning.lowercased
	pass-unless: output-lowercaser
	ignore-if: output-truecaser
	template: $output-lowercaser < IN > OUT
truecase-tuning
	in: factorized-tuning TRUECASER:truecase-model
	out: lowercased-tuning
	rerun-on-change: output-truecaser
	default-name: lm/interpolate-tuning.truecased
	ignore-unless: output-truecaser
        template: $output-truecaser -model IN1.$output-extension < IN > OUT
split-tuning
	in: lowercased-tuning SPLITTER:splitter-model
	out: split-tuning
	rerun-on-change: output-splitter
	default-name: lm/interpolate-tuning.split
	pass-unless: output-splitter
	template: $output-splitter -model IN1.$output-extension < IN > OUT
interpolate
	in: script split-tuning LM:lm
	rerun-on-change: srilm-dir group weights
	out: lm
	default-name: lm/interpolated-lm
randomize
	in: lm
	out: rlm
	pass-unless: lm-randomizer
	default-name: lm/interpolated-rlm
quantize
	in: rlm
	out: qlm
	pass-unless: lm-quantizer
	default-name: lm/interpolated-qlm
binarize
	in: qlm
	out: binlm
	pass-unless: lm-binarizer
	ignore-unless: script
	rerun-on-change: lm
	default-name: lm/interpolated-binlm
	error: set kMaxOrder to at least this value
	final-model: yes
[MML] single
tokenize-indomain-source
	in: raw-indomain-source
	out: tokenized-indomain-source
	default-name: mml/indomain-source.tok
	pass-unless: input-tokenizer
	template: $input-tokenizer < IN > OUT
	parallelizable: yes
factorize-indomain-source
	in: tokenized-indomain-source
	out: factorized-indomain-source
	rerun-on-change: TRAINING:input-factors
	default-name: mml/indomain-source.factored
	pass-unless: factors	
	parallelizable: yes
	error: can't open
	error: incompatible number of words in factor
lowercase-indomain-source
	in: factorized-indomain-source
	out: lowercased-indomain-source
	default-name: mml/indomain-source.lowercased
	pass-unless: input-lowercaser
	ignore-if: input-truecaser
	only-factor-0: yes
	template: $input-lowercaser < IN > OUT
	parallelizable: yes
truecase-indomain-source
	in: factorized-indomain-source TRUECASER:truecase-model
	out: lowercased-indomain-source
	rerun-on-change: input-truecaser
	default-name: mml/indomain-source.truecased
	ignore-unless: input-truecaser
	only-factor-0: yes
	template: $input-truecaser -model IN1.$input-extension < IN > OUT
	parallelizable: yes
split-indomain-source
	in: lowercased-indomain-source SPLITTER:splitter-model
	out: indomain-source
	rerun-on-change: input-splitter
	default-name: mml/indomain-source.split
	pass-unless: input-splitter
	template: $input-splitter -model IN1.$input-extension < IN > OUT
tokenize-indomain-target
	in: raw-indomain-target
	out: tokenized-indomain-target
	default-name: mml/indomain-target.tok
	pass-unless: output-tokenizer
	template: $output-tokenizer < IN > OUT
	parallelizable: yes
factorize-indomain-target
	in: tokenized-indomain-target
	out: factorized-indomain-target
	rerun-on-change: TRAINING:output-factors
	default-name: mml/indomain-target.factored
	pass-unless: factors	
	parallelizable: yes
	error: can't open
	error: incompatible number of words in factor
lowercase-indomain-target
	in: factorized-indomain-target
	out: lowercased-indomain-target
	default-name: mml/indomain-target.lowercased
	pass-unless: output-lowercaser
	ignore-if: output-truecaser
	only-factor-0: yes
	template: $output-lowercaser < IN > OUT
	parallelizable: yes
truecase-indomain-target
	in: factorized-indomain-target TRUECASER:truecase-model
	out: lowercased-indomain-target
	rerun-on-change: output-truecaser
	default-name: mml/indomain-target.truecased
	ignore-unless: output-truecaser
	only-factor-0: yes
	template: $output-truecaser -model IN1.$output-extension < IN > OUT
	parallelizable: yes
split-indomain-target
	in: lowercased-indomain-target SPLITTER:splitter-model
	out: indomain-target
	rerun-on-change: output-splitter
	default-name: mml/indomain-target.split
	pass-unless: output-splitter
	template: $output-splitter -model IN1.$output-extension < IN > OUT
train
	in: indomain-stem outdomain-stem
	out: model
	rerun-on-change: settings
	ignore-unless: indomain-stem
	default-name: mml/model
	template: $moses-script-dir/ems/support/mml-train.perl -in-source IN.$input-extension -in-target IN.$output-extension -out-source IN1.$input-extension -out-target IN1.$output-extension -model OUT -lm-training "$lm-training" -order $order -lm-settings "$lm-settings" -lm-binarizer $lm-binarizer $settings
train-in-mono
	in: indomain-source indomain-target outdomain-stem
	out: model
	rerun-on-change: settings
	ignore-if: indomain-stem
	default-name: mml/model
	template: $moses-script-dir/ems/support/mml-train.perl -in-source IN -in-target IN1 -out-source IN2.$input-extension -out-target IN2.$output-extension -model OUT -lm-training "$lm-training" -order $order -lm-settings "$lm-settings" -lm-binarizer $lm-binarizer $settings

[TRAINING] single
consolidate
	in: CORPUS:clean-split-stem
	out: corpus
	default-name: corpus
	template: $moses-script-dir/ems/support/consolidate-training-data.perl $input-extension $output-extension OUT IN
build-domains
	in: CORPUS:clean-split-stem
	out: domains
	default-name: model/domains
	ignore-unless: domain-features mml-filter-corpora
	template: $moses-script-dir/ems/support/build-domain-file-from-subcorpora.perl $input-extension IN > OUT
	final-model: yes
mml-score
	in: MML:model corpus domains
	out: mml-scores
	ignore-unless: mml-before-wa mml-after-wa
	rerun-on-change: mml-filter-corpora
	default-name: training/corpus-mml-score
	template: $moses-script-dir/ems/support/mml-score.perl -model IN -corpus IN1 -domains IN2 -input-extension $input-extension -output-extension $output-extension -query $MML:lm-query -filter-domains "$mml-filter-corpora" > OUT
mml-filter-before-wa
	in: corpus mml-scores domains
	out: corpus-mml-prefilter
	ignore-unless: mml-before-wa
	rerun-on-change: mml-filter-corpora mml-before-wa
	default-name: training/corpus-mml
	template: $moses-script-dir/ems/support/mml-filter.perl -in IN -out OUT -score IN1 -domain IN2 -input-extension $input-extension -output-extension $output-extension $mml-before-wa
prepare-data-fast-align
	in: corpus-mml-prefilter=OR=corpus
	out: prepared-data-fast-align
	default-name: prepared
fast-align
	in: prepared-data-fast-align
	out: fast-alignment
	rerun-on-change: fast-align-settings
	template: $external-bin-dir/fast_align -i IN $fast-align-settings > OUT
	default-name: fast-align
fast-align-inverse
	in: prepared-data-fast-align
	out: fast-alignment-inverse
	rerun-on-change: fast-align-settings
	template: $external-bin-dir/fast_align -i IN -r $fast-align-settings > OUT
	default-name: fast-align-inverse
symmetrize-fast-align
	in: fast-alignment fast-alignment-inverse corpus-mml-prefilter=OR=corpus
	out: word-alignment
	ignore-unless: fast-align-settings
	template: $moses-script-dir/ems/support/symmetrize-fast-align.perl IN IN1 IN2.$input-extension IN2.$output-extension OUT $alignment-symmetrization-method $moses-src-dir/bin/symal
        default-name: model/aligned
prepare-data
	in: corpus-mml-prefilter=OR=corpus
	out: prepared-data
	rerun-on-change: alignment-factors training-options script baseline-alignment-model external-bin-dr
	ignore-if: use-berkeley
	default-name: prepared
run-giza
	in: prepared-data
	out: giza-alignment
	ignore-if: use-berkeley
	rerun-on-change: giza-settings training-options script baseline-alignment-model external-bin-dir
	default-name: giza
	error: not found
	not-error: 0 not found
run-giza-inverse
	in: prepared-data
	out: giza-alignment-inverse
	rerun-on-change: giza-settings training-options script baseline-alignment-model external-bin-dir
	ignore-if: use-berkeley
	default-name: giza-inverse
	error: not found	
	not-error: 0 not found
run-berkeley
	in: corpus-mml-prefilter
	out: berkeley-alignment
	ignore-unless: use-berkeley
	rerun-on-change: berkeley-train berkeley-jar berkeley-training-options
	default-name: berkeley
	template: $berkeley-train " $berkeley-java-options " $berkeley-jar IN OUT $input-extension $output-extension $berkeley-training-options
	not-error: 0 errors,
process-berkeley
	in: corpus-mml-prefilter berkeley-alignment
	out: word-alignment
	default-name: model/aligned
	rerun-on-change: berkeley-process berkeley-jar berkeley-posterior berkeley-process-options
	ignore-unless: use-berkeley
	template: $berkeley-process " $berkeley-java-options " $berkeley-jar IN IN1 OUT $input-extension $output-extension $alignment-symmetrization-method $berkeley-posterior $berkeley-process-options
	not-error: 0 errors,
symmetrize-giza
	in: giza-alignment giza-alignment-inverse
	out: word-alignment
	ignore-if: use-berkeley fast-align-settings
	rerun-on-change: alignment-symmetrization-method training-options script
	default-name: model/aligned
	error: skip=<[1-9]
mml-filter-after-wa
	in: corpus-mml-prefilter=OR=corpus word-alignment mml-scores corpus-mml-prefilter=OR=domains
	out: corpus-mml-postfilter
	ignore-unless: mml-after-wa
	rerun-on-change: mml-filter-corpora mml-after-wa
	default-name: model/corpus-mml
	template: $moses-script-dir/ems/support/mml-filter.perl -in IN -out OUT -alignment IN1 -score IN2 -domain IN3 -input-extension $input-extension -output-extension $output-extension $mml-after-wa
build-biconcor
	in: corpus-mml-postfilter=OR=word-alignment corpus-mml-postfilter=OR=corpus-mml-prefilter=OR=corpus
	out: biconcor-model
	default-name: model/biconcor
	ignore-unless: biconcor
	error: usage
	final-model: yes
build-suffix-array
	in: corpus-mml-postfilter=OR=word-alignment corpus-mml-postfilter=OR=corpus-mml-prefilter=OR=corpus
	out: phrase-translation-table
	default-name: model/suffix-array
	ignore-unless: suffix-array
	error: usage
build-lex-trans
	in: corpus-mml-postfilter=OR=word-alignment corpus-mml-postfilter=OR=corpus-mml-prefilter=OR=corpus
	out: lexical-translation-table
	rerun-on-change: translation-factors training-options script
	default-name: model/lex
parse-relax
	in: corpus-mml-postfilter=OR=corpus-mml-prefilter=OR=corpus
	out: parse-relaxed-corpus
	default-name: model/parsed-relaxed
	pass-unless: input-parse-relaxer output-parse-relaxer
	template-if: input-parse-relaxer IN.$input-extension OUT.$input-extension
	template-if: output-parse-relaxer IN.$output-extension OUT.$output-extension
pcfg-extract
	in: parse-relaxed-corpus
	out: pcfg
	default-name: model/pcfg
	ignore-unless: use-pcfg-feature
	rerun-on-change: use-pcfg-feature
	template: $moses-bin-dir/pcfg-extract < IN.$output-extension > OUT.$output-extension
pcfg-score
	in: parse-relaxed-corpus pcfg
	out: scored-corpus
	default-name: model/scored-corpus
	pass-unless: use-pcfg-feature
	template: ln -s IN.$input-extension OUT.$input-extension ; $moses-bin-dir/pcfg-score IN1.$output-extension < IN.$output-extension > OUT.$output-extension
build-osm
	in: corpus word-alignment
	out: osm-model
	ignore-unless: operation-sequence-model
	rerun-on-change: operation-sequence-model training-options script giza-settings operation-sequence-model-settings
	template: $moses-script-dir/OSM/OSM-Train.perl --corpus-f IN0.$input-extension --corpus-e IN0.$output-extension --alignment IN1.$alignment-symmetrization-method --order $operation-sequence-model-order --out-dir OUT --moses-src-dir $moses-src-dir --srilm-dir $srilm-dir $operation-sequence-model-settings
	default-name: model/OSM
build-transliteration-model
	in: corpus word-alignment 
	out: transliteration-model
	ignore-unless: transliteration-module
	rerun-on-change: transliteration-module training-options script giza-settings
	default-name: model/Transliteration
	final-model: yes
build-translit-table
	in: transliteration-model
	out: transliteration-table
	ignore-unless: in-decoding-transliteration
	rerun-on-change: in-decoding-transliteration transliteration-module
	default-name: model/transliteration-phrase-table
	template: $moses-script-dir/Transliteration/in-decoding-transliteration.pl --moses-src-dir $moses-src-dir --external-bin-dir $external-bin-dir --transliteration-model-dir IN --input-extension $input-extension --output-extension $output-extension --transliteration-file $transliteration-file --out-file OUT
extract-phrases
	in: corpus-mml-postfilter=OR=word-alignment scored-corpus
	out: extracted-phrases
	rerun-on-change: max-phrase-length translation-factors reordering-factors hierarchical-rule-set extract-settings training-options script use-ghkm domain-features baseline-extract lexicalized-reordering
        only-existence-matters: domain-features
	default-name: model/extract
build-reordering
	in: extracted-phrases
	out: reordering-table
	ignore-unless: lexicalized-reordering
	rerun-on-change: lexicalized-reordering reordering-factors
	default-name: model/reordering-table
	final-model: yes
build-ttable
	in: extracted-phrases lexical-translation-table corpus-mml-prefilter=OR=corpus-mml-postfilter=OR=domains
	out: phrase-translation-table
	rerun-on-change: translation-factors hierarchical-rule-set score-settings training-options script EVALUATION:report-precision-by-coverage include-word-alignment-in-rules domain-features
	default-name: model/phrase-table
	ignore-if: suffix-array mmsapt
	final-model: yes
build-mmsapt
	in: corpus-mml-postfilter=OR=word-alignment corpus-mml-postfilter=OR=corpus-mml-prefilter=OR=corpus
	out: phrase-translation-table
	ignore-unless: mmsapt
	default-name: model/phrase-table-mmsapt
	template: $moses-script-dir/training/build-mmsapt.perl --alignment IN.$alignment-symmetrization-method --corpus IN1 --f $input-extension --e $output-extension --dir OUT --settings '$mmsapt'
	final-model: yes
sigtest-filter-suffix-array
	in: corpus-mml-postfilter=OR=corpus-mml-prefilter=OR=corpus
	out: sigtest-filter-suffix-array
	default-name: training/corpus
	template: $salm-index IN.$input-extension ; \
		mv IN.${input-extension}.id_voc OUT.${input-extension}.id_voc ; \
		mv IN.${input-extension}.sa_corpus OUT.${input-extension}.sa_corpus ; \
		mv IN.${input-extension}.sa_offset OUT.${input-extension}.sa_offset ; \
		mv IN.${input-extension}.sa_suffix OUT.${input-extension}.sa_suffix ; \
		$salm-index IN.$output-extension ; \
		mv IN.${output-extension}.id_voc OUT.${output-extension}.id_voc ; \
		mv IN.${output-extension}.sa_corpus OUT.${output-extension}.sa_corpus ; \
		mv IN.${output-extension}.sa_offset OUT.${output-extension}.sa_offset ; \
		mv IN.${output-extension}.sa_suffix OUT.${output-extension}.sa_suffix
	ignore-unless: sigtest-filter
	final-model: yes
sigtest-filter-ttable
	in: phrase-translation-table sigtest-filter-suffix-array
	out: sigtest-filter-phrase-translation-table
	default-name: model/phrase-table-sigtest-filter
	pass-unless: sigtest-filter
	ignore-if: TRAINING:config
	final-model: yes
sigtest-filter-reordering
	in: reordering-table sigtest-filter-suffix-array
	out: sigtest-filter-reordering-table
	default-name: model/reordering-table-sigtest-filter
	pass-unless: sigtest-filter
	ignore-if: TRAINING:config
	ignore-unless: lexicalized-reordering
	final-model: yes
build-generation
	in: corpus-mml-postfilter=OR=corpus-mml-prefilter=OR=corpus
	out: generation-table
	rerun-on-change: generation-factors generation-type training-options script
	ignore-unless: generation-factors
	ignore-if: generation-corpus
	default-name: model/generation-table
	final-model: yes
build-generation-custom
	in: generation-corpus
	out: generation-table
	rerun-on-change: generation-factors generation-type training-options script generation-corpus
	ignore-unless: AND generation-factors generation-corpus
	default-name: model/generation-table
	final-model: yes
build-sparse
	in: corpus-mml-postfilter=OR=corpus-mml-prefilter=OR=corpus
        out: sparse
        ignore-unless: sparse-features
	rerun-on-change: sparse-features
        default-name: model/sparse-features
	template: $moses-script-dir/ems/support/build-sparse-features.perl IN $input-extension $output-extension OUT "$sparse-features"
create-config
	in: sigtest-filter-reordering-table sigtest-filter-phrase-translation-table transliteration-table generation-table sparse corpus-mml-prefilter=OR=corpus-mml-postfilter=OR=domains osm-model INTERPOLATED-LM:binlm LM:binlm 
	out: config
	ignore-if: use-hiero
	rerun-on-change: decoding-steps alignment-factors translation-factors reordering-factors generation-factors lexicalized-reordering training-options script decoding-graph-backoff score-settings additional-ini mmsapt
	default-name: model/moses.ini
	error: Unknown option
	final-model: yes
binarize-config
	in: config
	out: bin-config
	pass-unless: binarize-all
	rerun-on-change: config
	default-name: model/moses.bin.ini
	template: $binarize-all IN OUT -Binarizer $ttable-binarizer 
	final-model: yes
hiero-compile-source-suffix-array
	in: corpus-mml-postfilter=OR=corpus-mml-prefilter=OR=corpus
	out: hiero-source-suffix-array
	ignore-unless: use-hiero
	default-name: hiero-model/f.sa.bin
	template: $hiero-decode-dir/compile_bin.py -s IN.$input-extension OUT
hiero-compile-target
	in: corpus-mml-postfilter=OR=corpus-mml-prefilter=OR=corpus
	out: hiero-target-array
	ignore-unless: use-hiero
	default-name: hiero-model/e.bin
	template: $hiero-decode-dir/compile_bin.py IN.$output-extension OUT
hiero-compile-alignment
	in: corpus-mml-postfilter=OR=word-alignment
	out: hiero-alignment-array
	ignore-unless: use-hiero
	default-name: hiero-model/a.bin
	template: $hiero-decode-dir/compile_bin.py -a IN.$alignment-symmetrization-method OUT
hiero-compile-lex
	in: hiero-alignment-array hiero-source-suffix-array hiero-target-array
	out: hiero-lex-array
	ignore-unless: use-hiero
	default-name: hiero-model/lex.bin
	template: $hiero-decode-dir/compile_bin.py -x IN1 IN2 IN OUT
hiero-find-frequencies
	in: hiero-source-suffix-array
	out: hiero-topN
	ignore-unless: use-hiero
	default-name: hiero-model/f.topN
	template: $hiero-decode-dir/lcp_ops.py -t 4 IN | sort -nr | head -100 > OUT
hiero-compile-precomputations
	in: hiero-topN hiero-source-suffix-array
	out: hiero-precomputation-array
	ignore-unless: use-hiero
	default-name: hiero-model/f.precomputations.bin
	rerun-on-change: hiero-max-phrase-length hiero-max-nonterminals hiero-max-phrase-span hiero-min-gap-length hiero-freq-rank1 hiero-freq-rank2
	template: $hiero-decode-dir/compile_bin.py -r max-len=$hiero-max-phrase-length max-nt=$hiero-max-nonterminals max-size=$hiero-max-phrase-span min-gap=$hiero-min-gap-length rank1=$hiero-freq-rank1 rank2=$hiero-freq-rank2 sa=IN1 IN OUT
hiero-create-config
	in: hiero-source-suffix-array hiero-target-array hiero-alignment-array hiero-lex-array hiero-precomputation-array LM:lm
	out: hiero-config
	ignore-unless: use-hiero
	rerun-on-change: decoding-steps alignment-factors translation-factors reordering-factors generation-factors
	default-name: hiero-model/hiero.ini
	template: $hiero-util-dir/generate-ini.pl IN IN1 IN2 IN3 IN4 IN5 $hiero-max-phrase-length $hiero-max-nonterminals $hiero-max-phrase-span $hiero-min-gap-length $hiero-freq-rank1 $hiero-freq-rank2 < $GENERAL:hiero-template-ini > OUT

[TUNING] single
input-from-sgm
	in: input-sgm
	out: raw-input
	default-name: tuning/input.txt
	template: $moses-script-dir/ems/support/input-from-sgm.perl < IN > OUT
input-devtest-from-sgm
        in: input-devtest-sgm
        out: raw-input-devtest
        default-name: tuning/input.devtest.txt
	ignore-unless: use-mira
        template: $moses-script-dir/ems/support/input-from-sgm.perl < IN > OUT
tokenize-input
	in: raw-input
	out: tokenized-input
	default-name: tuning/input.tok
	pass-unless: input-tokenizer
	template: $input-tokenizer < IN > OUT
tokenize-input-devtest
	in: raw-input-devtest
	out: tokenized-input-devtest
	default-name: tuning/input.devtest.tok
	pass-unless: input-tokenizer
	ignore-unless: use-mira
	template: $input-tokenizer < IN > OUT
mock-parse-input
	in: tokenized-input
	out: mock-parsed-input
	default-name: tuning/input.mock-parsed
	pass-unless: mock-input-parser-devtesteval
	template: $mock-input-parser-devtesteval < IN > OUT
mock-parse-input-devtest
	in: tokenized-input-devtest
	out: mock-parsed-input-devtest
	default-name: tuning/input.devtest.mock-parsed
	pass-unless: mock-input-parser-devtesteval
	ignore-unless: use-mira	
	template: $mock-input-parser-devtesteval < IN > OUT
parse-input
	in: mock-parsed-input
	out: parsed-input
	default-name: tuning/input.parsed
	pass-unless: input-parser
	pass-if: skip-parse-input-devtesteval mock-input-parser-devtesteval
	template: $input-parser < IN > OUT
parse-input-devtest
	in: mock-parsed-input-devtesteval
	out: parsed-input-devtest
	default-name: tuning/input.devtest.parsed
	pass-unless: input-parser
	pass-if: skip-parse-input-devtesteval mock-input-parser-devtesteval
	ignore-unless: use-mira	
	template: $input-parser < IN > OUT
parse-relax-input
	in: parsed-input
	out: parse-relaxed-input
	default-name: tuning/input.parse-relaxed
	pass-unless: input-parse-relaxer
	pass-if: skip-parse-input-devtesteval mock-input-parser-devtesteval
    template: $input-parse-relaxer < IN.$input-extension > OUT.$input-extension
parse-relax-input-devtest
	in: parsed-input-devtest
	out: parse-relaxed-input-devtest
	default-name: tuning/input.devtest.parse-relaxed
	pass-unless: input-parse-relaxer
	pass-if: skip-parse-input-devtesteval mock-input-parser-devtesteval
	ignore-unless: use-mira
    template: $input-parse-relaxer < IN.$input-extension > OUT.$input-extension
factorize-input
	in: parse-relaxed-input
	out: factorized-input
	default-name: tuning/input.factorized
	rerun-on-change: TRAINING:input-factors
	pass-unless: TRAINING:input-factors
	error: can't open
	error: incompatible number of words in factor
factorize-input-devtest
	in: parse-relaxed-input-devtest
	out: factorized-input-devtest
	default-name: tuning/input.devtest.factorized
	rerun-on-change: TRAINING:input-factors
	pass-unless: TRAINING:input-factors
	ignore-unless: use-mira
	error: can't open
	error: incompatible number of words in factor
source-label-input
        in: factorized-input
        out: source-labelled-input
        default-name: tuning/input.labelled
        pass-unless: source-labeller
        template-if: source-labeller IN OUT
	parallelizable: yes
source-label-input-devtest
        in: factorized-input-devtest
        out: source-labelled-input-devtest
        default-name: tuning/input.devtest.labelled
        pass-unless: source-labeller
        template-if: source-labeller IN OUT
	parallelizable: yes
lowercase-input
	in: source-labelled-input
	out: truecased-input
	default-name: tuning/input.lc
	pass-unless: input-lowercaser
	ignore-if: input-truecaser
	template: $input-lowercaser < IN > OUT
lowercase-input-devtest
	in: source-labelled-input-devtest
	out: truecased-input-devtest
	default-name: tuning/input.devtest.lc
	pass-unless: input-lowercaser
	ignore-unless: use-mira
	ignore-if: input-truecaser
	template: $input-lowercaser < IN > OUT
truecase-input
	in: source-labelled-input TRUECASER:truecase-model
	out: truecased-input
	rerun-on-change: input-truecaser
	default-name: tuning/input.tc
	ignore-unless: input-truecaser
        template: $input-truecaser -model IN1.$input-extension < IN > OUT
truecase-input-devtest
	in: source-labelled-input-devtest TRUECASER:truecase-model
	out: truecased-input-devtest
	rerun-on-change: input-truecaser
	default-name: tuning/input.devtest.tc
	ignore-unless: AND input-truecaser use-mira
        template: $input-truecaser -model IN1.$input-extension < IN > OUT
split-input 
	in: truecased-input SPLITTER:splitter-model
	out: input
	rerun-on-change: input-splitter
	default-name: tuning/input.split
	pass-unless: input-splitter
	template: $input-splitter -model IN1.$input-extension < IN > OUT
split-input-devtest
	in: truecased-input-devtest SPLITTER:splitter-model
	out: input-devtest
	rerun-on-change: input-splitter
	default-name: tuning/input.devtest.split
	pass-unless: input-splitter
	ignore-unless: use-mira
	template: $input-splitter -model IN1.$input-extension < IN > OUT
reference-from-sgm
	in: reference-sgm input-sgm
	out: raw-reference
	default-name: tuning/reference.txt
	template: $moses-script-dir/ems/support/reference-from-sgm.perl IN IN1 OUT
reference-devtest-from-sgm
        in: reference-devtest-sgm input-devtest-sgm
        out: raw-reference-devtest
        default-name: tuning/reference.devtest.txt
	ignore-unless: use-mira
        template: $moses-script-dir/ems/support/reference-from-sgm.perl IN IN1 OUT
tokenize-reference
	in: raw-reference
	out: tokenized-reference
	default-name: tuning/reference.tok
	pass-unless: output-tokenizer
	multiref: $moses-script-dir/ems/support/run-command-on-multiple-refsets.perl
	template: $output-tokenizer < IN > OUT
tokenize-reference-devtest
	in: raw-reference-devtest
	out: tokenized-reference-devtest
	default-name: tuning/reference.devtest.tok
	pass-unless: output-tokenizer
	ignore-unless: use-mira
	multiref: $moses-script-dir/ems/support/run-command-on-multiple-refsets.perl
	template: $output-tokenizer < IN > OUT
mock-parse-reference
	in: tokenized-reference
	out: mock-parsed-reference
	default-name: tuning/reference.mock-parsed
	pass-unless: mock-output-parser-references
	template: $mock-output-parser-references < IN > OUT
mock-parse-reference-devtest
	in: tokenized-input-devtest
	out: mock-parsed-reference-devtest
	default-name: tuning/reference.devtest.mock-parsed
	pass-unless: mock-output-parser-references
	template: $mock-output-parser-references < IN > OUT
lowercase-reference
	in: mock-parsed-reference
	out: truecased-reference
	default-name: tuning/reference.lc
	pass-unless: output-lowercaser
	ignore-if: output-truecaser
	multiref: $moses-script-dir/ems/support/run-command-on-multiple-refsets.perl
	template: $output-lowercaser < IN > OUT	
lowercase-reference-devtest
	in: mock-parsed-reference-devtest
	out: truecased-reference-devtest
	default-name: tuning/reference.devtest.lc
	pass-unless: output-lowercaser
	ignore-if: output-truecaser
	ignore-unless: use-mira
	multiref: $moses-script-dir/ems/support/run-command-on-multiple-refsets.perl
	template: $output-lowercaser < IN > OUT	
truecase-reference
	in: mock-parsed-reference TRUECASER:truecase-model
	out: truecased-reference
	rerun-on-change: output-truecaser
	default-name: tuning/reference.tc
	ignore-unless: output-truecaser
	multiref: $moses-script-dir/ems/support/run-command-on-multiple-refsets.perl
        template: $output-truecaser -model IN1.$output-extension < IN > OUT
truecase-reference-devtest
	in: mock-parsed-reference-devtest TRUECASER:truecase-model
	out: truecased-reference-devtest
	rerun-on-change: output-truecaser
	default-name: tuning/reference.devtest.tc
	ignore-unless: AND output-truecaser use-mira
	multiref: $moses-script-dir/ems/support/run-command-on-multiple-refsets.perl
        template: $output-truecaser -model IN1.$output-extension < IN > OUT
split-reference
	in: truecased-reference SPLITTER:splitter-model
	out: reference
	default-name: tuning/reference.split
	pass-unless: output-splitter
	multiref: $moses-script-dir/ems/support/run-command-on-multiple-refsets.perl
	template: $output-splitter -model IN1.$output-extension < IN > OUT
split-reference-devtest
	in: truecased-reference-devtest SPLITTER:splitter-model
	out: reference-devtest
	default-name: tuning/reference.devtest.split
	pass-unless: output-splitter
	ignore-unless: use-mira
	multiref: $moses-script-dir/ems/support/run-command-on-multiple-refsets.perl
	template: $output-splitter -model IN1.$output-extension < IN > OUT
filter
	in: input TRAINING:sigtest-filter-phrase-translation-table TRAINING:sigtest-filter-reordering-table TRAINING:corpus-mml-prefilter=OR=TRAINING:corpus-mml-postfilter=OR=TRAINING:domains TRAINING:transliteration-table
	out: filtered-dir
	default-name: tuning/filtered
	rerun-on-change: filter-settings ttable-binarizer TRAINING:config
	ignore-if: TRAINING:binarize-all
	error: already exists. Please delete
filter-devtest
	in: input-devtest TRAINING:sigtest-filter-phrase-translation-table TRAINING:sigtest-filter-reordering-table
	out: filtered-dir-devtest
	default-name: tuning/filtered.devtest
 	rerun-on-change: filter-settings ttable-binarizer
	ignore-if: TRAINING:binarize-all
	ignore-unless: use-mira	
	error: already exists. Please delete
apply-filter
	in: TRAINING:bin-config filtered-dir
	out: filtered-config
	default-name: tuning/moses.filtered.ini
	ignore-if: TRAINING:binarize-all
	template: $moses-script-dir/ems/support/substitute-filtered-tables.perl IN1/moses.ini < IN > OUT
apply-filter-devtest
	in: TRAINING:bin-config filtered-dir-devtest
	out: filtered-config-devtest
	default-name: tuning/moses.filtered.devtest.ini
	pass-if: TRAINING:binarize-all
	ignore-unless: use-mira
	template: $moses-script-dir/ems/support/substitute-filtered-tables.perl IN1/moses.ini < IN > OUT
tune
	in: TRAINING:bin-config input reference filtered-config-devtest input-devtest reference-devtest filtered-config 
	out: weight-config
	ignore-if: use-hiero
	qsub-script: yes
	default-name: tuning/moses.ini
	tmp-name: tuning/tmp
	final-model: yes
	rerun-on-change: decoder-settings tuning-settings nbest lambda async
	not-error: trans: No such file or directory
apply-weights
	in: TRAINING:bin-config weight-config
	out: config-with-reused-weights
	ignore-if: use-hiero
	default-name: tuning/moses.tuned.ini
	template: $moses-script-dir/ems/support/substitute-weights.perl IN IN1 OUT
	error: cannot open
hiero-tune
	in: TRAINING:hiero-config input reference
	out: hiero-weight-config
	ignore-unless: use-hiero
	qsub-script: yes
	default-name: hiero-tuning/mert
	rerun-on-change: nbest
	template: $hiero-mert --nbest $nbest --decoder $hiero-decoder --workdir OUT IN --source-file IN1 --ref-files "IN2*" --no-test
hiero-apply-weights
	in: hiero-weight-config TRAINING:hiero-config 
	out: hiero-config-with-reused-weights
	default-name: hiero-tuning/hiero.weight-reused.ini
	ignore-unless: use-hiero
	template: $hiero-util-dir/apply-weights.pl IN/best.weights < IN1 > OUT

[EVALUATION] multiple
input-from-sgm
	in: input-sgm
	out: raw-input
	ignore-unless: input-sgm
	default-name: evaluation/input.txt
	template: $moses-script-dir/ems/support/input-from-sgm.perl < IN > OUT
get-input
	in: get-corpus-script
	out: raw-input
	ignore-if: input-sgm
	default-name: evaluation/input.txt
	template: IN OUT
tokenize-input
	in: raw-input
	out: tokenized-input
	default-name: evaluation/input.tok
	pass-unless: input-tokenizer
	template: $input-tokenizer < IN > OUT
mock-parse-input
	in: tokenized-input
	out: mock-parsed-input
	default-name: evaluation/input.mock-parsed
	pass-unless: mock-input-parser-devtesteval
	template: $mock-input-parser-devtesteval < IN > OUT
parse-input
	in: mock-parsed-input
	out: parsed-input
	default-name: evaluation/input.parsed
	pass-unless: input-parser
	pass-if: skip-parse-input-devtesteval mock-input-parser-devtesteval
	template: $input-parser < IN > OUT
parse-relax-input
	in: parsed-input
	out: parse-relaxed-input
	default-name: tuning/input.parse-relaxed
	pass-unless: input-parse-relaxer
	pass-if: skip-parse-input-devtesteval mock-input-parser-devtesteval
    template: $input-parse-relaxer < IN.$input-extension > OUT.$input-extension
factorize-input
	in: parse-relaxed-input
	out: factorized-input
	default-name: evaluation/input.factorized
	rerun-on-change: TRAINING:input-factors
	pass-unless: TRAINING:input-factors
	error: can't open
	error: incompatible number of words in factor

source-label-input
        in: factorized-input
        out: source-labelled-input
        default-name: evaluation/input.labelled
        pass-unless: source-labeller
        template-if: source-labeller IN OUT
	parallelizable: yes

lowercase-input
	in: source-labelled-input
	out: truecased-input
	default-name: evaluation/input.lc
	pass-unless: input-lowercaser
	ignore-if: input-truecaser
	template: $input-lowercaser < IN > OUT
truecase-input
	in: source-labelled-input TRUECASER:truecase-model
	out: truecased-input
	default-name: evaluation/input.tc
	rerun-on-change: input-truecaser
	ignore-unless: input-truecaser
        template: $input-truecaser -model IN1.$input-extension < IN > OUT
split-input
	in: truecased-input SPLITTER:splitter-model
	out: input
	default-name: evaluation/input.split
	pass-unless: input-splitter
	template: $input-splitter -model IN1.$input-extension < IN > OUT
filter
	in: input TRAINING:sigtest-filter-phrase-translation-table TRAINING:sigtest-filter-reordering-table TRAINING:corpus-mml-prefilter=OR=TRAINING:corpus-mml-postfilter=OR=TRAINING:domains TRAINING:transliteration-table TRAINING:config
	out: filtered-dir 
	default-name: evaluation/filtered
	rerun-on-change: filter-settings report-precision-by-coverage ttable-binarizer
	pass-if: TRAINING:binarize-all
	ignore-if: use-hiero
	error: already exists. Please delete
apply-filter
	in: filtered-dir TRAINING:config TUNING:config-with-reused-weights
	out: filtered-config
	default-name: evaluation/filtered.ini
	ignore-if: TRAINING:binarize-all
	template: $moses-script-dir/ems/support/substitute-filtered-tables-and-weights.perl IN/moses.ini IN1 IN2 OUT
decode
	in: TUNING:config-with-reused-weights input filtered-config
	out: system-output
	default-name: evaluation/output
	qsub-script: yes
	ignore-if: use-hiero
	rerun-on-change: decoder decoder-settings nbest report-segmentation report-precision-by-coverage analyze-search-graph wade TRAINING:post-decoding-transliteration
	error: Translation was not performed correctly
	not-error: trans: No such file or directory
	final-model: yes
hiero-decode
	in: TUNING:hiero-config-with-reused-weights input
	out: system-output
	default-name: evaluation/output
	qsub-script: yes
	ignore-unless: use-hiero
	template: $hiero-parallelizer -e OUT.edir -r -- $hiero-decoder -c IN < IN1 > OUT
	rerun-on-change: hiero-decoder
remove-markup
	in: system-output
	out: cleaned-output
	default-name: evaluation/cleaned
	pass-if: TRAINING:hierarchical-rule-set
	pass-unless: report-segmentation
	template: $moses-script-dir/ems/support/remove-segmentation-markup.perl < IN > OUT
post-decoding-transliteration
	in: cleaned-output system-output TRAINING:transliteration-model INTERPOLATED-LM:binlm=OR=LM:binlm
	out: transliterated-output
	default-name: evaluation/transliterated
	pass-unless: TRAINING:post-decoding-transliteration
	template: $moses-script-dir/Transliteration/post-decoding-transliteration.pl --moses-src-dir $moses-src-dir --external-bin-dir $external-bin-dir --transliteration-model-dir IN2 --input-extension $input-extension --output-extension $output-extension --language-model IN3 --input-file IN0 --output-file OUT --oov-file IN1.oov --decoder $decoder
recase-output
	in: transliterated-output RECASING:recase-config
	out: recased-output
	default-name: evaluation/recased
	pass-unless: recaser
	ignore-if: output-truecaser
	template: $recaser -moses $RECASING:decoder -in IN -model IN1 > OUT
detruecase-output
	in: transliterated-output
	out: recased-output
	default-name: evaluation/truecased
	ignore-unless: output-truecaser
	template: $detruecaser < IN > OUT
detokenize-output
	in: recased-output
	out: detokenized-output
	default-name: evaluation/detokenized
	pass-unless: detokenizer
	template: $detokenizer < IN > OUT
	final-model: yes
wrap
	in: detokenized-output
	out: wrapped-output
	default-name: evaluation/detokenized.sgm
	rerun-on-change: wrapping-frame use-hiero
	template: $wrapping-script $wrapping-frame < IN > OUT
	error: Use of uninitialized value in pattern match
	final-model: yes
reference-from-sgm
	in: reference-sgm input-sgm
	out: raw-reference
	default-name: evaluation/reference.txt
	template: $moses-script-dir/ems/support/reference-from-sgm.perl IN IN1 OUT
tokenize-reference
	in: raw-reference
	out: tokenized-reference
	default-name: evaluation/reference.tok
	pass-unless: output-tokenizer
	multiref: $moses-script-dir/ems/support/run-command-on-multiple-refsets.perl
	template: $output-tokenizer < IN > OUT
mock-parse-reference
	in: tokenized-reference
	out: mock-parsed-reference
	default-name: evaluation/reference.mock-parsed
	pass-unless: mock-output-parser-references
	template: $mock-output-parser-references < IN > OUT
lowercase-reference
	in: mock-parsed-reference
	out: reference
	default-name: evaluation/reference
	pass-unless: output-lowercaser
  pass-if: recaser
	multiref: $moses-script-dir/ems/support/run-command-on-multiple-refsets.perl
	template: $output-lowercaser < IN > OUT	
wade
	in: filtered-dir truecased-input tokenized-reference alignment system-output
	out: wade-analysis
	default-name: evaluation/wade-analysis
	ignore-unless: wade
	rerun-on-change: wade
	template: $moses-script-dir/ems/support/run-wade.perl $wade IN IN1 IN2 IN3 IN4 OUT
nist-bleu
	in: wrapped-output reference-sgm
	out: nist-bleu-score
	default-name: evaluation/nist-bleu
	ignore-unless: nist-bleu
	rerun-on-change: nist-bleu
	error: Illegal division by zero
        template: $nist-bleu -s $input-sgm -r IN1 -t IN > OUT
	final-model: yes
nist-bleu-c
	in: wrapped-output reference-sgm
	out: nist-bleu-c-score
	default-name: evaluation/nist-bleu-c
	ignore-unless: nist-bleu-c
	rerun-on-change: nist-bleu-c
	error: Illegal division by zero
        template: $nist-bleu-c -c -s $input-sgm -r IN1 -t IN > OUT
	final-model: yes
ibm-bleu
        in: wrapped-output reference-sgm
        out: ibm-bleu-score
        default-name: evaluation/ibm-bleu
        ignore-unless: ibm-bleu
        rerun-on-change: ibm-bleu
        template: $ibm-bleu -ci -s $input-sgm -r IN1 -t IN > OUT
	final-model: yes
ibm-bleu-c
        in: wrapped-output reference-sgm
        out: ibm-bleu-c-score
        default-name: evaluation/ibm-bleu-c
        ignore-unless: ibm-bleu-c
        rerun-on-change: ibm-bleu-c
        template: $ibm-bleu-c -s $input-sgm -r IN1 -t IN > OUT
	final-model: yes
bolt-bleu
	in: detokenized-output
	out: bolt-bleu-score
	default-name: evaluation/bolt-bleu
	ignore-unless: bolt-bleu
	rerun-on-change: bolt-bleu
	template: $bolt-bleu IN > OUT
	final-model: yes
bolt-bleu-c
	in: detokenized-output
	out: bolt-bleu-c-score
	default-name: evaluation/bolt-bleu-c
	ignore-unless: bolt-bleu-c
	rerun-on-change: bolt-bleu-c
	template: $bolt-bleu-c IN > OUT
	final-model: yes
multi-bleu
	in: transliterated-output tokenized-reference
	out: multi-bleu-score
	default-name: evaluation/multi-bleu
	ignore-unless: multi-bleu
	rerun-on-change: multi-bleu
	template: $multi-bleu IN1 < IN > OUT
	final-model: yes
multi-bleu-c
	in: recased-output tokenized-reference
	out: multi-bleu-c-score
	default-name: evaluation/multi-bleu-c
	ignore-unless: multi-bleu-c
	rerun-on-change: multi-bleu-c
	template: $multi-bleu-c IN1 < IN > OUT
	final-model: yes
ter
	in: wrapped-output reference-sgm
	out: ter-score
	default-name: evaluation/detokenized.sgm.TER
	ignore-unless: ter
	rerun-on-change: ter
	final-model: yes
wer
	in: recased-output reference
	out: wer-score
	default-name: evaluation/wer
	ignore-unless: wer
	rerun-on-change: wer
	template: $wer IN IN1 > OUT
	final-model: yes
meteor
	in: transliterated-output reference
	out: meteor-score
	default-name: evaluation/meteor
	ignore-unless: meteor
	rerun-on-change: meteor
	template: $meteor IN IN1 $meteor-params > OUT
	final-model: yes
analysis
	in: recased-output reference input
	out: analysis
	default-name: evaluation/analysis
	ignore-if: report-precision-by-coverage
	ignore-unless: analysis
	rerun-on-change: analyze-search-graph
analysis-coverage
	in: input TRAINING:corpus-mml-postfilter=OR=TRAINING:corpus-mml-prefilter=OR=TRAINING:corpus TRAINING:sigtest-filter-phrase-translation-table
	out: analysis-coverage
	default-name: evaluation/analysis
	ignore-unless: AND analysis analyze-coverage
	rerun-on-change: score-settings
	final-model: yes
analysis-precision
	in: recased-output reference input TRAINING:corpus-mml-postfilter=OR=TRAINING:corpus-mml-prefilter=OR=TRAINING:corpus TRAINING:sigtest-filter-phrase-translation-table analysis-coverage
	out: analysis
	default-name: evaluation/analysis
	ignore-unless: AND analysis analyze-coverage report-precision-by-coverage
	rerun-on-change: precision-by-coverage-base
	final-model: yes

[REPORTING] single
report
	in: EVALUATION:nist-bleu-score EVALUATION:nist-bleu-c-score EVALUATION:bolt-bleu-score EVALUATION:bolt-bleu-c-score EVALUATION:multi-bleu-score EVALUATION:multi-bleu-c-score EVALUATION:meteor-score EVALUATION:ter-score EVALUATION:wer-score EVALUATION:ibm-bleu-score EVALUATION:ibm-bleu-c-score EVALUATION:analysis EVALUATION:analysis-coverage EVALUATION:analysis-prec TRAINING:biconcor-model EVALUATION:wade-analysis
	out: report
	default-name: evaluation/report<|MERGE_RESOLUTION|>--- conflicted
+++ resolved
@@ -116,22 +116,14 @@
 	in: CORPUS:clean-parsed-stem
 	out: tokenized-stem
 	default-name: truecaser/corpus
-<<<<<<< HEAD
-        pass-unless: trainer
-=======
   pass-unless: trainer
->>>>>>> 610090c2
 	template: $moses-script-dir/ems/support/consolidate-training-data.perl $input-extension $output-extension OUT IN
 	error: number of lines don't match
 train
 	in: tokenized-stem
 	out: truecase-model
 	rerun-on-change: trainer
-<<<<<<< HEAD
-        pass-unless: trainer
-=======
   pass-unless: trainer
->>>>>>> 610090c2
 	default-name: truecaser/truecase-model
 	template: $trainer -model OUT.$input-extension -corpus IN.$input-extension ; $trainer -model OUT.$output-extension -corpus IN.$output-extension
 
