#!/usr/bin/perl -w 

# $Id: experiment.perl 1095 2009-11-16 18:19:49Z philipp $

use strict;
use Getopt::Long "GetOptions";
use FindBin qw($RealBin);

sub trim($)
{
	my $string = shift;
	$string =~ s/^\s+//;
	$string =~ s/\s+$//;
	return $string;
}

my $host = `hostname`; chop($host);
print STDERR "STARTING UP AS PROCESS $$ ON $host AT ".`date`;

my ($CONFIG_FILE,$EXECUTE,$NO_GRAPH,$CONTINUE,$VERBOSE,$IGNORE_TIME);
my $SLEEP = 2;
my $META = "$RealBin/experiment.meta";

# check if it is run on a multi-core machine
# set number of maximal concurrently active processes
my ($MULTICORE,$MAX_ACTIVE) = (0,2);
&detect_if_multicore();

# check if running on a gridengine cluster
my $CLUSTER;
&detect_if_cluster();

# get command line options;
die("experiment.perl -config config-file [-exec] [-no-graph]")
    unless  &GetOptions('config=s' => \$CONFIG_FILE,
			'continue=i' => \$CONTINUE,
			'ignore-time' => \$IGNORE_TIME,
			'exec' => \$EXECUTE,
			'cluster' => \$CLUSTER,
			'multicore' => \$MULTICORE,
		   	'meta=s' => \$META,
			'verbose' => \$VERBOSE,
			'sleep=i' => \$SLEEP,
			'max-active=i' => \$MAX_ACTIVE,
			'no-graph' => \$NO_GRAPH);
if (! -e "steps") { `mkdir -p steps`; }

die("error: could not find config file") 
    unless ($CONFIG_FILE && -e $CONFIG_FILE) ||
   	   ($CONTINUE && -e &steps_file("config.$CONTINUE",$CONTINUE));
$CONFIG_FILE = &steps_file("config.$CONTINUE",$CONTINUE) if $CONTINUE && !$CONFIG_FILE;

my (@MODULE,
    %MODULE_TYPE,
    %MODULE_STEP,
    %STEP_IN,
    %STEP_OUT,
    %STEP_OUTNAME,
    %STEP_PASS,       # config parameters that have to be set, otherwise pass
    %STEP_PASS_IF,    # config parameters that have to be not set, otherwise pass
    %STEP_IGNORE,     # config parameters that have to be set, otherwise ignore
    %STEP_IGNORE_IF,  # config parameters that have to be not set, otherwise ignore
    %QSUB_SCRIPT,     # flag if script contains qsub's when run on cluster
    %QSUB_STEP,       # flag if step contains qsub's when run on cluster
    %RERUN_ON_CHANGE, # config parameter whose change invalidates old runs
    %MULTIREF,	      # flag if step may be run on multiple sets (reference translations)
    %TEMPLATE,        # template if step follows a simple pattern
    %TEMPLATE_IF,     # part of template that is conditionally executed
    %ONLY_FACTOR_0,   # only run on a corpus that includes surface word
    %PARALLELIZE,     # flag, if step may be run through parallelizer
    %ERROR,           # patterns to check in stderr that indicate errors
    %NOT_ERROR);      # patterns that override general error indicating patterns
&read_meta();

print "LOAD CONFIG...\n";
my (@MODULE_LIST,  # list of modules (included sets) used
    %CONFIG);      # all (expanded) parameter settings from configuration file
&read_config();
print "working directory is ".&check_and_get("GENERAL:working-dir")."\n";
chdir(&check_and_get("GENERAL:working-dir"));

my $VERSION = 0;     # experiment number
$VERSION = $CONTINUE if $CONTINUE;
&compute_version_number() if $EXECUTE && !$CONTINUE;
`mkdir -p steps/$VERSION`;

&log_config();
print "running experimenal run number $VERSION\n";

print "\nESTABLISH WHICH STEPS NEED TO BE RUN\n";
my (%NEEDED,     # mapping of input files to step numbers
    %USES_INPUT, # mapping of step numbers to input files
    @DO_STEP,    # list of steps with fully specified name (LM:all:binarize)
    %STEP_LOOKUP,# mapping from step name to step number
    %PASS,       # steps for which no action needs to be taken
    %GIVEN);     # mapping of given output files to fully specified name
&find_steps();

print "\nFIND DEPENDENCIES BETWEEN STEPS\n";
my @DEPENDENCY;
&find_dependencies();

print "\nCHECKING IF OLD STEPS ARE RE-USABLE\n";
my @RE_USE;      # maps re-usable steps to older versions
my %RECURSIVE_RE_USE; # stores links from .INFO files that record prior re-use
&find_re_use();

print "\nDEFINE STEPS (run with -exec if everything ok)\n" unless $EXECUTE || $CONTINUE;
&define_step("all") unless $EXECUTE || $CONTINUE;
&init_agenda_graph();
&draw_agenda_graph();

print "\nEXECUTE STEPS\n" if $EXECUTE;
my (%DO,%DONE,%CRASHED);  # tracks steps that are currently processed or done
&execute_steps() if $EXECUTE;
&draw_agenda_graph();

exit();

### SUB ROUTINES
# graph that depicts steps of the experiment, with depedencies

sub init_agenda_graph() {
    my $dir = &check_and_get("GENERAL:working-dir");    

    my $graph_file = &steps_file("graph.$VERSION",$VERSION);
    open(PS,">".$graph_file.".ps") or die "Cannot open: $!";
    print PS "%!\n"
		."/Helvetica findfont 36 scalefont setfont\n"
		."72 72 moveto\n"
		."(its all gone blank...) show\n"
		."showpage\n";
    close(PS);

    `convert -alpha off $graph_file.ps $graph_file.png`;

    if (!$NO_GRAPH && !fork) {
	# use ghostview by default, it it is installed
	if (`which gv 2> /dev/null`) {
	  `gv -watch $graph_file.ps`;
        }
	# ... otherwise use graphviz's display
	else {
	  `display -update 10 $graph_file.png`;
	}
	#gotta exit the fork once the user has closed gv. Otherwise we'll have an extra instance of
	#experiment.perl floating around running steps in parallel with its parent.
	exit;
    }
}

# detection of cluster or multi-core machines

sub detect_machine {
    my ($hostname,$list) = @_;
    $list =~ s/\s+/ /;
    $list =~ s/^ //;
    $list =~ s/ $//;
    foreach my $machine (split(/ /,$list)) {
	return 1 if $hostname =~ /$machine/;
    }
    return 0;
}

sub detect_if_cluster {
    my $hostname = `hostname`; chop($hostname);
    foreach my $line (`cat $RealBin/experiment.machines`) {
	next unless $line =~ /^cluster: (.+)$/;
	if (&detect_machine($hostname,$1)) {
	    $CLUSTER = 1;
	    print "running on a cluster\n" if $CLUSTER;
        }
    }  
}

sub detect_if_multicore {
    my $hostname = `hostname`; chop($hostname);
    foreach my $line (`cat $RealBin/experiment.machines`) {
	next unless $line =~ /^multicore-(\d+): (.+)$/;
	my ($cores,$list) = ($1,$2);
	if (&detect_machine($hostname,$list)) {
	    $MAX_ACTIVE = $cores;
	    $MULTICORE = 1;
        }
    }
}

### Read the meta information about all possible steps

sub read_meta {
    open(META,$META) || die("ERROR: no meta file at $META");
    my ($module,$step);
    while(<META>) {
	s/\#.*$//; # strip comments
	next if /^\s*$/;	
	if (/^\[(.+)\]\s+(\S+)/) {
	    $module = $1;
	    push @MODULE,$module;
	    $MODULE_TYPE{$module} = $2;
#	    print "MODULE_TYPE{$module} = $2;\n";
	}
	elsif (/^(\S+)/) {
	    $step = $1;
	    push @{$MODULE_STEP{$module}},$step;
#	    print "{MODULE_STEP{$module}},$step;\n";
	}
	elsif (/^\s+(\S+): (.+\S)\s*$/) {
	    if ($1 eq "in") {
		@{$STEP_IN{"$module:$step"}} = split(/\s+/,$2);
	    }
	    elsif ($1 eq "out") {
		$STEP_OUT{"$module:$step"} = $2;
	    }
	    elsif ($1 eq "default-name") {
		$STEP_OUTNAME{"$module:$step"} = $2;
	    }
	    elsif ($1 eq "pass-unless") {
		@{$STEP_PASS{"$module:$step"}} = split(/\s+/,$2);
		push @{$RERUN_ON_CHANGE{"$module:$step"}}, split(/\s+/,$2);
	    }
	    elsif ($1 eq "pass-if") {
		@{$STEP_PASS_IF{"$module:$step"}} = split(/\s+/,$2);
		push @{$RERUN_ON_CHANGE{"$module:$step"}}, split(/\s+/,$2);
	    }
	    elsif ($1 eq "ignore-unless") {
		$STEP_IGNORE{"$module:$step"} = $2;
	    }
	    elsif ($1 eq "ignore-if") {
		$STEP_IGNORE_IF{"$module:$step"} = $2;
	    }
	    elsif ($1 eq "qsub-script") {
		$QSUB_SCRIPT{"$module:$step"}++;
	    }
	    elsif ($1 eq "rerun-on-change") {
		push @{$RERUN_ON_CHANGE{"$module:$step"}}, split(/\s+/,$2);
	    }
	    elsif ($1 eq "multiref") {
		$MULTIREF{"$module:$step"} = $2;
	    }
	    elsif ($1 eq "template") {
		$TEMPLATE{"$module:$step"} = $2;
	    }
	    elsif ($1 eq "template-if") {
		my @IF = split(/\s+/,$2);
		push @{$TEMPLATE_IF{"$module:$step"}}, \@IF;
	    }
	    elsif ($1 eq "parallelizable") {
		$PARALLELIZE{"$module:$step"}++;
	    }
	    elsif ($1 eq "only-factor-0") {
		$ONLY_FACTOR_0{"$module:$step"}++;
	    }
	    elsif ($1 eq "error") {
		@{$ERROR{"$module:$step"}} = split(/,/,$2);
	    }
	    elsif ($1 eq "not-error") {
		@{$NOT_ERROR{"$module:$step"}} = split(/,/,$2);
	    }
	    else {
		die("META ERROR unknown parameter: $1");
	    }
	}
	else {
	    die("META ERROR buggy line $_");
	}
    }
    close(META);
}

### Read the configuration file

sub read_config {
    # read the file
    my $module = "GENERAL";
    my $error = 0;
    my $ignore = 0;
    my $line_count=0;
    open(INI,$CONFIG_FILE) || die("ERROR: CONFIG FILE NOT FOUND: $CONFIG_FILE");
    while(<INI>) {
	$line_count++;
	s/\#.*$//; # strip comments
	next if /^\#/ || /^\s*$/;
	if (/^\[(.+)\]/) {
	    $module = $1;
	    $ignore = /ignore/i;
	    push @MODULE_LIST,$1 unless $ignore;
	}
	elsif (! $ignore) {
	    if (/^(\S+) = (.+)$/) {
		my $parameter = $1;
		my $value = $2;
		$value =~ s/\s+/ /g;
		$value =~ s/^ //;
		$value =~ s/ $//;
                my @VALUE;
                if ($value =~ /^\"(.*)\"$/) {
                  @VALUE = ($1);
                }
                else {
		  @VALUE = split(/ /,$value);
                }
		$CONFIG{"$module:$parameter"} = \@VALUE;
	    }
	    else {
		print STDERR "BUGGY CONFIG LINE ($line_count): $_";
		$error++;
	    } 
	}
    }
    die("$error ERROR".(($error>1)?"s":"")." IN CONFIG FILE") if $error;

    # resolve parameters used in values
    my $resolve = 1;
    my $loop_count = 0;
    while($resolve && $loop_count++ < 10) {
	$resolve = 0;
	foreach my $parameter (keys %CONFIG) {
	    foreach (@{$CONFIG{$parameter}}) {
		next unless /\$/;
		my $escaped = 0;
		die ("BAD USE OF \$ IN VALUE used in parameter $parameter")
		    if ! ( /^(.*)\$([a-z\-\:\d]+)(.*)$/i ||
			  (/^(.*)\$\{([a-z\-\:\d]+)\}(.*)$/i && ($escaped = 1)));
		my ($pre,$substitution,$post) = ($1,$2,$3);
		my $pattern = $substitution;
		if ($substitution !~ /\:/) { # handle local variables
		    $parameter =~ /^(.+)\:/;
		    $substitution = $1.":".$substitution;
		}

		my $orig = $substitution;
		$substitution =~ s/^(.+):.+:(.+)$/$1:$2/ # not set-specific
		    unless defined($CONFIG{$substitution});
		$substitution = "GENERAL:$2" # back off to general
		    unless defined($CONFIG{$substitution});
		die ("UNKNOWN PARAMETER $orig used in parameter $parameter")
		    unless defined($CONFIG{$substitution});

		my $o = $CONFIG{$substitution}[0];
		print "changing $_ to " if $VERBOSE;
		s/\$\{$pattern\}/$o/ if $escaped;
		s/\$$pattern/$o/ unless $escaped;
		print "$_\n" if $VERBOSE;
		if (/\$/) { 
		    print "more resolving needed\n" if $VERBOSE;
		    $resolve = 1; 
		}
	    }
	}
    }
    close(INI);
    die("ERROR: CIRCULAR PARAMETER DEFINITION") if $resolve;

    # check if specified files exist
    $error = 0;
    foreach my $parameter (keys %CONFIG) {
	foreach (@{$CONFIG{$parameter}}) {	    
	    next if $parameter =~ /temp-dir/;
	    next if (!/^\// || -e);    # ok if not file, or exists
	    my $file = $_;	    
	    $file =~ s/ .+$//;         # remove switches
            my $gz = $file; $gz =~ s/\.gz$//; 
            next if -e $gz;            # ok if non gzipped exists
	    next if `find $file* -maxdepth 0 -follow`; # ok if stem
	    print STDERR "$parameter: file $_ does not exist!\n";
	    $error++;
	}
    }
    die if $error;
}

# log parameter settings into a file

sub log_config {
    my $dir = &check_and_get("GENERAL:working-dir");
    `mkdir -p $dir/steps`;
    my $config_file = &steps_file("config.$VERSION",$VERSION);
    `cp $CONFIG_FILE $config_file` unless $CONTINUE;
    open(PARAMETER,">".&steps_file("parameter.$VERSION",$VERSION)) or die "Cannot open: $!";
    foreach my $parameter (sort keys %CONFIG) {
	print PARAMETER "$parameter =";
	foreach (@{$CONFIG{$parameter}}) {
	    print PARAMETER " ".$_;
	}
	print PARAMETER "\n";
    }
    close(PARAMETER);
}

### find steps to run

sub find_steps {
    # find final output to be produced by the experiment
    push @{$NEEDED{"REPORTING:report"}}, "final";

    # go through each module
    for(my $m=$#MODULE; $m>=0; $m--) {
	my $module = $MODULE[$m];

	# if module is "multiple" go through each set
	if ($MODULE_TYPE{$module} eq "multiple") {
	    my @SETS = &get_sets($module);
	    foreach my $set (@SETS) {
		&find_steps_for_module($module,$set);
	    }
	}

	# if module is "synchronous" go through each set of previous
	elsif ($MODULE_TYPE{$module} eq "synchronous") {
	    my $previous_module = $MODULE[$m-1];
	    my @SETS = &get_sets($previous_module);
	    foreach my $set (@SETS) {
		&find_steps_for_module($module,$set);
	    }
	}

	# otherwise, execute module once
	else {
	    &find_steps_for_module($module,"");
	}
    }
}

sub find_steps_for_module {
    my ($module,$set,$final_module) = @_;

    print "processing module $module:$set\n" if $VERBOSE;

    # go through potential steps from last to first (counter-chronological)
    foreach my $stepname (reverse @{$MODULE_STEP{$module}}) {

	my $step = &construct_name($module,$set,$stepname);
	my $defined_step = &defined_step($step); # without set

	# FIRST, some checking...
	print "\tchecking step: $step\n" if $VERBOSE;

	# only add this step, if its output is needed by another step
	my $out = &construct_name($module,$set,$STEP_OUT{$defined_step});
	print "\t\tproduces $out\n" if $VERBOSE;
	next unless defined($NEEDED{$out});
	print "\t\tneeded\n" if $VERBOSE;
	
        # if output of a step is specified, you do not have 
        # to execute that step
	if(defined($CONFIG{$out})) {
	    $GIVEN{$out} = $step;
	    next;
	}
	print "\t\toutput not specified in config\n" if $VERBOSE;
	
	# not needed, if optional and not specified
	if (defined($STEP_IGNORE{$defined_step})) {
	    my $next = 0;
	    my $and = 0;
	    my @IGNORE = split(/ /,$STEP_IGNORE{$defined_step});
            if ($IGNORE[0] eq "AND") {
              $and = 1;
              shift @IGNORE;
            }
	    foreach my $ignore (@IGNORE) {
		my $extended_name = &extend_local_name($module,$set,$ignore);
		if (! &backoff_and_get($extended_name)) {
		    print "\t\tignored because of non-existance of ".$extended_name."\n" if $VERBOSE;
		    $next++;
		}
	    }
            next if !$and && ($next == scalar @IGNORE); # OR: all parameters have to be missing
            next if  $and && $next; # AND: any parameter has to be missing
	    print "\t\t=> not all non-existant, not ignored" if $next && $VERBOSE;
	}

	# not needed, if alternative step is specified
	if (defined($STEP_IGNORE_IF{$defined_step})) {
	    my $next = 0;
	    foreach my $ignore (split(/ /,$STEP_IGNORE_IF{$defined_step})) {
		my $extended_name = &extend_local_name($module,$set,$ignore);
		if (&backoff_and_get($extended_name)) {
		    print "\t\tignored because of existance of ".$extended_name."\n" if $VERBOSE;
		    $next++;
		}
	    }
	    next if $next;
	}

	# OK, add step to the list

	push @DO_STEP,$step;	    
	$STEP_LOOKUP{$step} = $#DO_STEP;
	print "\tdo-step: $step\n" if $VERBOSE;
	
	# mark as pass step (where no action is taken), if step is 
	# optional and nothing needs to be do done
	if (defined($STEP_PASS{$defined_step})) {
	    my $flag = 1;
	    foreach my $pass (@{$STEP_PASS{$defined_step}}) {
		$flag = 0 
		    if &backoff_and_get(&extend_local_name($module,$set,$pass));
	    }
	    $PASS{$#DO_STEP}++ if $flag;
	}

	if (defined($STEP_PASS_IF{$defined_step})) {
	    my $flag = 0;
	    foreach my $pass (@{$STEP_PASS_IF{$defined_step}}) {
		$flag = 1 
		    if &backoff_and_get(&extend_local_name($module,$set,$pass));
	    }
	    $PASS{$#DO_STEP}++ if $flag;
	}
	
	# special case for passing: steps that only affect factor 0
	if (defined($ONLY_FACTOR_0{$defined_step})) {
	    my $FACTOR = &backoff_and_get_array("LM:$set:factors");
	    if (defined($FACTOR)) {
		my $ok = 0;
		foreach my $factor (@{$FACTOR}) {
		    $ok++ if ($factor eq "word");
		}
		$PASS{$#DO_STEP}++ unless $ok;
	    }
	}

	# check for dependencies
	foreach (@{$STEP_IN{$defined_step}}) {
	    my $in = $_;

	    # if multiple potential inputs, find first that matches
	    if ($in =~ /=OR=/) {
		foreach my $potential_in (split(/=OR=/,$in)) {
		    if (&check_producability($module,$set,$potential_in)) {
			$in = $potential_in;
			last;
		    }
		}
		die("ERROR: none of potential inputs $in possible for $step")
		    if $in =~ /=OR=/;
	    }

	    # define input(s) as needed by this step
	    my @IN = &construct_input($module,$set,$in);
	    foreach my $in (@IN) {
		print "\t\tneeds input $in: " if $VERBOSE;
		if(defined($CONFIG{$in}) && $CONFIG{$in}[0] =~ /^\[(.+)\]$/) {
		    $in = $1;
		    print $in if $VERBOSE;
		    push @{$NEEDED{$in}}, $#DO_STEP;
		    print "\n\t\tcross-directed to $in\n" if $VERBOSE;
		}
		elsif(defined($CONFIG{$in})) {
		    print "\n\t\t... but that is specified\n" if $VERBOSE; 
		}
		else {
		    push @{$NEEDED{$in}}, $#DO_STEP;
	            print "\n" if $VERBOSE;
		}
		push @{$USES_INPUT{$#DO_STEP}},$in;
	    }
	}
    }
}

sub check_producability {
    my ($module,$set,$output) = @_;
    
    # find $output requested as input by step in $module/$set
    my @OUT = &construct_input($module,$set,$output);
    
    # if multiple outputs (due to multiple sets merged into one), 
    # only one needs to exist
    foreach my $out (@OUT) {
	print "producable? $out\n" if $VERBOSE;

	# producable, if specified as file in the command line
	return 1 if defined($CONFIG{$out});

	# find defined step that produces this
	my $defined_step;
	foreach my $ds (keys %STEP_OUT) {
	    my ($ds_module) = &deconstruct_name($ds);
	    my $ds_out = &construct_name($ds_module,"",$STEP_OUT{$ds});
	    print "checking $ds -> $ds_out\n" if $VERBOSE;
	    $defined_step = $ds if $out eq $ds_out;
	}
	die("ERROR: cannot possibly produce output $out")
	    unless $defined_step;

	# producable, if cannot be ignored
	return 1 unless defined($STEP_IGNORE{$defined_step});

	# producable, if required parameter specified
        foreach my $ignore (split(/ /,$STEP_IGNORE{$defined_step})) {
	    my ($ds_module) = &deconstruct_name($defined_step);
	    my $ds_set = $set;
	    $ds_set = "" if $MODULE_TYPE{$ds_module} eq "single";
	    my $req = &construct_name($ds_module,$ds_set,$ignore);
	    print "producable req $req\n" if $VERBOSE;
	    return 1 if defined($CONFIG{$req});
        }
    }
    print "not producable: ($module,$set,$output)\n" if $VERBOSE;
    return 0;
}

# given a current module and set, expand the input definition
# into actual input file parameters
sub construct_input {
    my ($module,$set,$in) = @_;

    # potentially multiple input files
    my @IN;
    
    # input from same module
    if ($in !~ /([^:]+):(\S+)/) {
	push @IN, &construct_name($module,$set,$in);
    }
    
    # input from previous model, multiple
    elsif ($MODULE_TYPE{$1} eq "multiple") {
	my @SETS = &get_sets($1);
	foreach my $set (@SETS) {
	    push @IN, &construct_name($1,$set,$2);
	}
    }
    # input from previous model, synchronized to multiple
    elsif ($1 eq "EVALUATION" && $module eq "REPORTING") {
	my @SETS = &get_sets("EVALUATION");
	foreach my $set (@SETS) {
	    push @IN, &construct_name($1,$set,$2);
	}
    }
    # input from previous module, single (ignore current set)
    else {
	push @IN,$in;
    }
    
    return @IN;
}

# get the set names for a module that runs on multiple sets
# (e.g. multiple LMs, multiple training corpora, multiple test sets)
sub get_sets {
    my ($config) = @_;
    my @SET;
    foreach (@MODULE_LIST) {
	if (/^$config:([^:]+)/) {
	    push @SET,$1;
	}
    }
    return @SET;
}

# look for completed step jobs from previous experiments
sub find_re_use {
    my $dir = &check_and_get("GENERAL:working-dir");    
    return unless -e "$dir/steps";

    for(my $i=0;$i<=$#DO_STEP;$i++) {
	%{$RE_USE[$i]} = ();
    }

    # find older steps from previous versions that can be re-used
    open(LS,"find $dir/steps/* -maxdepth 1 -follow | sort -r |");
    while(my $info_file = <LS>) {
	next unless $info_file =~ /INFO$/;
	$info_file =~ s/.+\/([^\/]+)$/$1/; # ignore path
	for(my $i=0;$i<=$#DO_STEP;$i++) {
#	    next if $RE_USE[$i]; # already found one
	    my $pattern = &step_file($i);
	    $pattern =~ s/\+/\\+/; # escape plus signes in file names
	    $pattern = "^$pattern.(\\d+).INFO\$";
	    $pattern =~ s/.+\/([^\/]+)$/$1/; # ignore path
	    next unless $info_file =~ /$pattern/;
	    my $old_version = $1;
	    print "re_use $i $DO_STEP[$i] (v$old_version) ".join(" ",keys %{$RE_USE[$i]})." ?\n" if $VERBOSE;
            print "\tno info file ".&versionize(&step_file($i),$old_version).".INFO\n" if ! -e &versionize(&step_file($i),$old_version).".INFO" && $VERBOSE;
            print "\tno done file " if ! -e &versionize(&step_file($i),$old_version).".DONE" && $VERBOSE;
	    if (! -e &versionize(&step_file($i),$old_version).".INFO") {
		print "\tinfo file does not exist\n" if $VERBOSE;
		print "\tnot re-usable\n" if $VERBOSE;
	    }
	    elsif (! -e &versionize(&step_file($i),$old_version).".DONE") {
		print "\tstep not done (done file does not exist)\n" if $VERBOSE;
		print "\tnot re-usable\n" if $VERBOSE;
	    }
	    elsif (! &check_info($i,$old_version) ) {
		print "\tparameters from info file do not match\n" if $VERBOSE;
		print "\tnot re-usable\n" if $VERBOSE;
	    }
	    elsif (&check_if_crashed($i,$old_version)) {
		print "\tstep crashed\n" if $VERBOSE;
		print "\tnot re-usable\n" if $VERBOSE;
	    }
	    else {
		$RE_USE[$i]{$old_version}++;
		print "\tre-usable\n" if $VERBOSE;
	    }
	}
    }
    close(LS);

    # all preceding steps have to be re-usable
    # otherwise output from old step can not be re-used
    my $change = 1;
    while($change) {
	$change = 0;

	for(my $i=0;$i<=$#DO_STEP;$i++) {
	    next unless $RE_USE[$i];
	    foreach my $run (keys %{$RE_USE[$i]}) {
		print "check on dependencies for $i ($run) $DO_STEP[$i]\n" if $VERBOSE;
		foreach (@{$DEPENDENCY[$i]}) {
		    my $parent = $_;
		    print "\tchecking on $parent $DO_STEP[$parent]\n" if $VERBOSE;
		    my @PASSING;
		    # skip steps that are passed
		    while (defined($PASS{$parent})) {
			if (scalar (@{$DEPENDENCY[$parent]}) == 0) {
			    $parent = 0;
			    print "\tprevious step's output is specified\n" if $VERBOSE;
			}
			else {
			    push @PASSING, $parent;
			    $parent = $DEPENDENCY[$parent][0];
			    print "\tmoving up to $parent $DO_STEP[$parent]\n" if $VERBOSE;
			}
		    }
		    # check if parent step may be re-used
		    if ($parent) {
			my $reuse_run = $run;
			# if recursive re-use, switch to approapriate run
			if (defined($RECURSIVE_RE_USE{$i,$run,$DO_STEP[$parent]})) {
			    print "\trecursive re-use run $reuse_run\n" if $VERBOSE;
			    $reuse_run = $RECURSIVE_RE_USE{$i,$run,$DO_STEP[$parent]};
			}
			# additional check for straight re-use
			else {
			    # re-use step has to have passed the same steps
			    foreach (@PASSING) {
				my $passed = $DO_STEP[$_];
				$passed =~ s/:/_/g;
				if (-e &steps_file("$passed.$run",$run)) {
				    delete($RE_USE[$i]{$run});
				    $change = 1;
				    print "\tpassed step $DO_STEP[$_] used in re-use run $run -> fail\n" if $VERBOSE;
				}
			    } 
			}
			# re-use step has to exist for this run
			if (! defined($RE_USE[$parent]{$reuse_run})) {
			    print "\tno previous step -> fail\n" if $VERBOSE;
			    delete($RE_USE[$i]{$run});
			    $change = 1;	
			}
		    }
		}
	    }
	}
    }

    # summarize and convert hashes into integers for to be re-used 
    print "\nSTEP SUMMARY:\n";
    open(RE_USE,">".&steps_file("re-use.$VERSION",$VERSION)) or die "Cannot open: $!";
    for(my $i=$#DO_STEP;$i>=0;$i--) {
        if ($PASS{$i}) {
	    $RE_USE[$i] = 0;
            next;
        }
        print "$i $DO_STEP[$i] ->\t";
	if (scalar(keys %{$RE_USE[$i]})) {
	    my @ALL = sort { $a <=> $b} keys %{$RE_USE[$i]};
            print "re-using (".join(" ",@ALL).")\n";
	    $RE_USE[$i] = $ALL[0];
            if ($ALL[0] != $VERSION) {
	      print RE_USE "$DO_STEP[$i] $ALL[0]\n";
            }
	}
	else {
	    print "run\n";
	    $RE_USE[$i] = 0;
	}
    }
    close(RE_USE);
}

sub find_dependencies {
    for(my $i=0;$i<=$#DO_STEP;$i++) {
	@{$DEPENDENCY[$i]} = ();
    }
    for(my $i=0;$i<=$#DO_STEP;$i++) {
	my $step = $DO_STEP[$i];
	$step =~ /^(.+:)[^:]+$/; 
	my $module_set = $1;
	foreach my $needed_by (@{$NEEDED{$module_set.$STEP_OUT{&defined_step($step)}}}) {
	    print "$needed_by needed by $i\n" if $VERBOSE;
	    next if $needed_by eq 'final';
	    push @{$DEPENDENCY[$needed_by]},$i;
	}
    }

#    for(my $i=0;$i<=$#DO_STEP;$i++) {
#	print "to run step $i ($DO_STEP[$i]), we first need to run step(s) ".join(" ",@{$DEPENDENCY[$i]})."\n";
#    }
}

sub draw_agenda_graph {
    my %M;
    my $dir = &check_and_get("GENERAL:working-dir");
    open(DOT,">".&steps_file("graph.$VERSION.dot",$VERSION)) or die "Cannot open: $!";
    print DOT "digraph Experiment$VERSION {\n";
    print DOT "  ranksep=0;\n";
    for(my $i=0;$i<=$#DO_STEP;$i++) {
	my $step = $DO_STEP[$i];
	$step =~ /^(.+):[^:]+$/; 
	my $module_set = $1;
	push @{$M{$module_set}},$i; 
    }
    my $i = 0;
    my (@G,%GIVEN_NUMBER);
    foreach (values %GIVEN) {
	push @G,$_;
	$GIVEN_NUMBER{$_} = $#G;
	/^(.+):[^:]+$/;
	my $module_set = $1;
	push @{$M{$module_set}},"g".($#G);
    }
    my $m = 0;
    foreach my $module (keys %M) {
	print DOT "  subgraph cluster_".($m++)." {\n";
	print DOT "    fillcolor=\"lightyellow\";\n";
	print DOT "    shape=box;\n";
	print DOT "    style=filled;\n";
	print DOT "    fontsize=10;\n";
	print DOT "    label=\"$module\";\n";
	foreach my $i (@{$M{$module}}) {
	    if ($i =~ /g(\d+)/) {
		my $step = $G[$1];
		$step =~ /^.+:([^:]+)$/;
		print DOT "    $i [label=\"$1\",shape=box,fontsize=10,height=0,style=filled,fillcolor=\"#c0b060\"];\n";
	    }
	    else {
		my $step = $DO_STEP[$i];
		$step =~ s/^.+:([^:]+)$/$1/; 
		$step .= " (".$RE_USE[$i].")" if $RE_USE[$i];

		my $color = "green";
		$color = "#0000ff" if defined($DO{$i}) && $DO{$i} >= 1;
		$color = "#8080ff" if defined($DONE{$i}) || ($RE_USE[$i] && $RE_USE[$i] == $VERSION);
		$color = "lightblue" if $RE_USE[$i] && $RE_USE[$i] != $VERSION;
		$color = "red" if defined($CRASHED{$i});
		$color = "lightyellow" if defined($PASS{$i});
		
		print DOT "    $i [label=\"$step\",shape=box,fontsize=10,height=0,style=filled,fillcolor=\"$color\"];\n";
	    }
	}
	print DOT "  }\n";
    }
    for(my $i=0;$i<=$#DO_STEP;$i++) {
	foreach (@{$DEPENDENCY[$i]}) {
	    print DOT "  $_ -> $i;\n";
	}
    }

    # steps that do not have to be performed, because
    # their output is given
    foreach my $out (keys %GIVEN) {
	foreach my $needed_by (@{$NEEDED{$out}}) {
	    print DOT "  g".$GIVEN_NUMBER{$GIVEN{$out}}." -> $needed_by;\n";
	}
    }

    print DOT "}\n";
    close(DOT);
    my $graph_file = &steps_file("graph.$VERSION",$VERSION);
    `dot -Tps $graph_file.dot >$graph_file.ps`;
    `convert -alpha off $graph_file.ps $graph_file.png`;
}

sub define_step {
    my ($step) = @_;
    my $dir = &check_and_get("GENERAL:working-dir");    
    `mkdir -p $dir` if ! -e $dir;
    my @STEP;
    if ($step eq "all") {
	for(my $i=0;$i<=$#DO_STEP;$i++) {
	    push @STEP,$i;
	}
    }
    else {
	@STEP = ($step);
    }
    foreach my $i (@STEP) {
	next if $RE_USE[$i];
	next if defined($PASS{$i});
	next if &define_template($i);
        if ($DO_STEP[$i] =~ /^CORPUS:(.+):factorize$/) {
            &define_corpus_factorize($i);
        }	
	elsif ($DO_STEP[$i] eq 'SPLITTER:train') {
	    &define_splitter_train($i);
	}	
        elsif ($DO_STEP[$i] =~ /^LM:(.+):factorize$/) {
            &define_lm_factorize($i,$1);
        }
	elsif ($DO_STEP[$i] =~ /^LM:(.+):randomize$/ || 
	       $DO_STEP[$i] eq 'INTERPOLATED-LM:randomize') {
            &define_lm_randomize($i,$1);
        }
	elsif ($DO_STEP[$i] =~ /^LM:(.+):train-randomized$/) {
	    &define_lm_train_randomized($i,$1);
	}
        elsif ($DO_STEP[$i] eq 'TRAINING:prepare-data') {
            &define_training_prepare_data($i);
        }
        elsif ($DO_STEP[$i] eq 'TRAINING:run-giza') {
            &define_training_run_giza($i);
        }
        elsif ($DO_STEP[$i] eq 'TRAINING:run-giza-inverse') {
            &define_training_run_giza_inverse($i);
        }
        elsif ($DO_STEP[$i] eq 'TRAINING:symmetrize-giza') {
            &define_training_symmetrize_giza($i);
        }
	elsif ($DO_STEP[$i] eq 'TRAINING:build-biconcor') {
            &define_training_build_biconcor($i);
	}
	elsif ($DO_STEP[$i] eq 'TRAINING:build-suffix-array') {
            &define_training_build_suffix_array($i);
	}

        elsif ($DO_STEP[$i] eq 'TRAINING:build-lex-trans') {
            &define_training_build_lex_trans($i);
        }
        elsif ($DO_STEP[$i] eq 'TRAINING:extract-phrases') {
            &define_training_extract_phrases($i);
        }
        elsif ($DO_STEP[$i] eq 'TRAINING:build-reordering') {
            &define_training_build_reordering($i);
        }
	elsif ($DO_STEP[$i] eq 'TRAINING:build-ttable') {
	    &define_training_build_ttable($i);
        }
	elsif ($DO_STEP[$i] eq 'TRAINING:build-generation') {
            &define_training_build_generation($i);
        }
	elsif ($DO_STEP[$i] eq 'TRAINING:create-config' || $DO_STEP[$i] eq 'TRAINING:create-config-interpolated-lm') {
	    &define_training_create_config($i);
	}
	elsif ($DO_STEP[$i] eq 'INTERPOLATED-LM:interpolate') {
	    &define_interpolated_lm_interpolate($i);
	}
	elsif ($DO_STEP[$i] eq 'INTERPOLATED-LM:binarize' ||
         $DO_STEP[$i] eq 'INTERPOLATED-LM:quantize' ||
         $DO_STEP[$i] eq 'INTERPOLATED-LM:randomize') {
	    &define_interpolated_lm_process($i);
	}
	elsif ($DO_STEP[$i] eq 'TUNING:factorize-input') {
            &define_tuningevaluation_factorize($i);
        }	
 	elsif ($DO_STEP[$i] eq 'TUNING:filter') {
	    &define_tuningevaluation_filter(undef,$i);
	}
 	elsif ($DO_STEP[$i] eq 'TUNING:tune') {
	    &define_tuning_tune($i);
	}
        elsif ($DO_STEP[$i] =~ /^EVALUATION:(.+):factorize-input$/) {
            &define_tuningevaluation_factorize($i);
        }	
	elsif ($DO_STEP[$i] =~ /^EVALUATION:(.+):filter$/) {
	    &define_tuningevaluation_filter($1,$i);
	}
	elsif ($DO_STEP[$i] =~ /^EVALUATION:(.+):decode$/) {
	    &define_evaluation_decode($1,$i);
	}
	elsif ($DO_STEP[$i] =~ /^EVALUATION:(.+):analysis$/) {
	    &define_evaluation_analysis($1,$i);
	}
	elsif ($DO_STEP[$i] =~ /^EVALUATION:(.+):analysis-precision$/) {
	    &define_evaluation_analysis_precision($1,$i);
	}
	elsif ($DO_STEP[$i] =~ /^EVALUATION:(.+):analysis-coverage$/) {
	    &define_evaluation_analysis_coverage($1,$i);
	}
	elsif ($DO_STEP[$i] =~ /^EVALUATION:(.+):meteor$/) {
#	    &define_evaluation_meteor($1);
	}
	elsif ($DO_STEP[$i] =~ /^EVALUATION:(.+):ter$/) {
#	    &define_evaluation_ter($1);
	}
	elsif ($DO_STEP[$i] eq 'REPORTING:report') {
	    &define_reporting_report($i);
	}
	else {
	    print STDERR "ERROR: unknown step $DO_STEP[$i]\n";
	    exit;
	}
    }
}

# LOOP that executes the steps 
# including checks, if needed to be executed, waiting for completion, and error detection

sub execute_steps {
    for(my $i=0;$i<=$#DO_STEP;$i++) {
	$DONE{$i}++ if $RE_USE[$i];
    }

    my $active = 0;
    while(1) {

	# find steps to be done
  my $repeat_if_passed = 1;
  while($repeat_if_passed) {
    $repeat_if_passed = 0;
	  for(my $i=0;$i<=$#DO_STEP;$i++) {
	    next if (defined($DONE{$i}));
	    next if (defined($DO{$i}));
	    next if (defined($CRASHED{$i}));
	    my $doable = 1;
	    # can't do steps whose predecedents are not done yet
	    foreach my $prev_step (@{$DEPENDENCY[$i]}) {
		$doable = 0 if !defined($DONE{$prev_step});
	    }
      next unless $doable;
      $DO{$i} = 1;

      # immediately label pass steps as done
	    next unless defined($PASS{$i});
      $DONE{$i} = 1;
		  delete($DO{$i});
      $repeat_if_passed = 1;
    }
	}

	print "number of steps doable or running: ".(scalar keys %DO)." at ".`date`;
  foreach my $step (keys %DO) { print "\t".($DO{$step}==2?"running: ":"doable: ").$DO_STEP[$step]."\n"; }
	return unless scalar keys %DO;
	
	# execute new step
	my $done = 0;
	foreach my $i (keys %DO) {
	    next unless $DO{$i} == 1;
	    if (defined($PASS{$i})) { # immediately label pass steps as done
		$DONE{$i}++;
		delete($DO{$i});
		$done++;
	    }
	    elsif (! -e &versionize(&step_file($i)).".DONE") {
		my $step = &versionize(&step_file($i));
		&define_step($i);
		&write_info($i);

		# cluster job submission
		if ($CLUSTER && ! &is_qsub_script($i)) {
		    $DO{$i}++;
		    print "\texecuting $step via qsub ($active active)\n";
		    my $qsub_args = &get_qsub_args($DO_STEP[$i]);
		    `qsub $qsub_args -e $step.STDERR -o $step.STDOUT $step`;
		}

		# execute in fork
		elsif ($CLUSTER || $active < $MAX_ACTIVE) {
		    $active++;
		    $DO{$i}++;
		    print "\texecuting $step via sh ($active active)\n";
		    sleep(5);
		    if (!fork) {
		        `sh $step >$step.STDOUT 2> $step.STDERR`;
		         exit;
		    }
		}
	    }
	}

	# update state
	&draw_agenda_graph() unless $done;	
	
	# sleep until one more step is done
	while(! $done) {
	    sleep($SLEEP);
	    my $dir = &check_and_get("GENERAL:working-dir");
	    `ls $dir/steps > /dev/null`; # nfs bug
	    foreach my $i (keys %DO) {
		if (-e &versionize(&step_file($i)).".DONE") {
		    delete($DO{$i});
		    if (&check_if_crashed($i)) {
			$CRASHED{$i}++;
			print "step $DO_STEP[$i] crashed\n";
		    }
		    else {
			$DONE{$i}++;
		    }
		    $done++;
		    $active--;
		}
	    }
	    my $running_file = &steps_file("running.$VERSION",$VERSION);
	    `touch $running_file`;
	}    
    }
}

# a number of arguments to the job submission may be specified
# note that this is specific to your gridengine implementation
# and some options may not work.

sub get_qsub_args {
    my ($step) = @_;
    my $qsub_args = &get("$step:qsub-settings");
    $qsub_args = "" unless defined($qsub_args);
    my $memory = &get("$step:qsub-memory");
    $qsub_args .= " -pe memory $memory" if defined($memory);
    my $hours = &get("$step:qsub-hours");
    $qsub_args .= " -l h_rt=$hours:0:0" if defined($hours);
    my $project = &backoff_and_get("$step:qsub-project");
    $qsub_args = "-P $project" if defined($project);
    print "qsub args: $qsub_args\n" if $VERBOSE;
    return $qsub_args;
}

# certain scripts when run on the clusters submit jobs
# themselves, hence they are executed regularly ("sh script")
# instead of submited as jobs. here we check for that.
sub is_qsub_script {
    my ($i) = @_;
    return (defined($QSUB_STEP{$i}) || 
	    defined($QSUB_SCRIPT{&defined_step($DO_STEP[$i])}));
}

# write the info file that is consulted to check if 
# a steps has to be redone, even if it was run before
sub write_info {
    my ($i) = @_;
    my $step = $DO_STEP[$i];
    my $module_set = $step; $module_set =~ s/:[^:]+$//;
    


    open(INFO,">".&versionize(&step_file($i)).".INFO") or die "Cannot open: $!";
    my %VALUE = &get_parameters_relevant_for_re_use($i);
    foreach my $parameter (keys %VALUE) {
	print INFO "$parameter = $VALUE{$parameter}\n";
    }

    # record re-use for recursive re-use
    foreach my $parent (@{$DEPENDENCY[$i]}) {
	my $p = $parent;
	while (defined($PASS{$p}) && scalar @{$DEPENDENCY[$p]}) {
	    $p = $DEPENDENCY[$p][0];
	}
	if ($RE_USE[$p]) {
	    print INFO "# reuse run $RE_USE[$p] for $DO_STEP[$p]\n";
	}
    }

    close(INFO);
}

# check the info file...
sub check_info {
    my ($i,$version) = @_;
    $version = $VERSION unless $version; # default: current version
    my %VALUE = &get_parameters_relevant_for_re_use($i);

    my %INFO;
    open(INFO,&versionize(&step_file($i),$version).".INFO") or die "Cannot open: $!";
    while(<INFO>) {
	chop;
	if (/ = /) {
	    my ($parameter,$value) = split(/ = /,$_,2);
	    $INFO{$parameter} = $value;
	}
	elsif (/^\# reuse run (\d+) for (\S+)/) {
	    if ($1>0 && defined($STEP_LOOKUP{$2})) {
		print "\tRECURSIVE_RE_USE{$i,$version,$2} = $1\n" if $VERBOSE;
		$RECURSIVE_RE_USE{$i,$version,$2} = $1;
	    }
	    else {
		print "\tnot using '$_', step $2 not required\n" if $VERBOSE;
		return 0;
	    }
	}
    }
    close(INFO);

    print "\tcheck parameter count current: ".(scalar keys %VALUE).", old: ".(scalar keys %INFO)."\n" if $VERBOSE;
    return 0 unless scalar keys %INFO == scalar keys %VALUE;
    foreach my $parameter (keys %VALUE) {
        if (! defined($INFO{$parameter})) {
          print "\told has no '$parameter' -> not re-usable\n" if $VERBOSE;
          return 0;
        }
	print "\tcheck '$VALUE{$parameter}' eq '$INFO{$parameter}' -> " if $VERBOSE;
        if (&match_info_strings($VALUE{$parameter},$INFO{$parameter})) { 
            print "ok\n" if $VERBOSE; 
        }
        else { 
            print "mismatch\n" if $VERBOSE;
            return 0; 
        }
    }
    print "\tall parameters match\n" if $VERBOSE;
    return 1;
}

sub match_info_strings { 
  my ($current,$old) = @_;
  $current =~ s/ $//;
  $old =~ s/ $//;
  return 1 if $current eq $old;
  # ignore time stamps, if that option is used
  if (defined($IGNORE_TIME)) {
    $current =~ s/\[\d{10}\]//g;
    $old     =~ s/\[\d{10}\]//g;
  }
  return 1 if $current eq $old;
  # allowing stars to substitute numbers
  while($current =~ /^([^\*]+)\*(.*)$/) {
    return 0 unless $1 eq substr($old,0,length($1)); # prefix must match
    $current = $2;
    return 0 unless substr($old,length($1)) =~ /^\d+(.*)$/; # must start with number
    $old = $1;
    return 1 if $old eq $current; # done if rest matches
  }
  return 0;
}

sub get_parameters_relevant_for_re_use {
    my ($i) = @_;

    my %VALUE;
    my $step = $DO_STEP[$i];
    #my $module_set = $step; $module_set =~ s/:[^:]+$//;
    my ($module,$set,$dummy) = &deconstruct_name($step);
    foreach my $parameter (@{$RERUN_ON_CHANGE{&defined_step($step)}}) {
	my $value = &backoff_and_get_array(&extend_local_name($module,$set,$parameter));
        $value = join(" ",@{$value}) if ref($value) eq 'ARRAY';
	$VALUE{$parameter} = $value if $value;
    }

    my ($out,@INPUT) = &get_output_and_input($i);
    my $actually_used = "USED";
    foreach my $in_file (@INPUT) {
	$actually_used .= " ".$in_file; 
    }
    $VALUE{"INPUT"} = $actually_used;

    foreach my $in_file (@{$USES_INPUT{$i}}) {
	my $value = &backoff_and_get($in_file);
	$VALUE{$in_file} = $value if $value;
    }

    # add timestamp to files
    foreach my $value (values %VALUE) {
	if ($value =~ /^\//) { # file name
	    my $file = $value;
	    $file =~ s/ .+//; # ignore switches
            if (-e $file) {
	        my @filestat = stat($file);
	        $value .= " [".$filestat[9]."]";
	    }
	}
    }
#    foreach my $parameter (keys %VALUE) {
#	print "\t$parameter = $VALUE{$parameter}\n";
#    }
    return %VALUE;
}

sub check_if_crashed {
    my ($i,$version) = @_;
    $version = $VERSION unless $version; # default: current version

    # while running, sometimes the STDERR file is slow in appearing - wait a bit just in case
    if ($version == $VERSION) {
      my $j = 0;
      while (! -e &versionize(&step_file($i),$version).".STDERR" && $j < 100) {
        sleep(5);
        $j++;
      }
    }

    #print "checking if $DO_STEP[$i]($version) crashed...\n";
    return 1 if ! -e &versionize(&step_file($i),$version).".STDERR";

    my $file = &versionize(&step_file($i),$version).".STDERR";
    my $error = 0;

    if (-e $file.".digest") {
	open(DIGEST,$file.".digest") or die "Cannot open: $!";
	while(<DIGEST>) {
	    $error++;
	    print "\t$DO_STEP[$i]($version) crashed: $_" if $VERBOSE;
	}
	close(DIGEST);
	return $error;
    }

    my @DIGEST;
    open(ERROR,$file) or die "Cannot open: $!";
    while(<ERROR>) {
	foreach my $pattern (@{$ERROR{&defined_step_id($i)}},
			     'error','killed','core dumped','can\'t read',
			     'no such file or directory','unknown option',
			     'died at','exit code','permission denied',
           'segmentation fault','abort',
           'can\'t locate') {
	    if (/$pattern/i) {
		my $not_error = 0;
		if (defined($NOT_ERROR{&defined_step_id($i)})) {
		    foreach my $override (@{$NOT_ERROR{&defined_step_id($i)}}) {
			$not_error++ if /$override/i;
		    }
		}
		if (!$not_error) {
		        push @DIGEST,$pattern;
			print "\t$DO_STEP[$i]($version) crashed: $pattern\n" if $VERBOSE;
			$error++;
		}
	    }
	}
        last if $error>10
    }
    close(ERROR);

    open(DIGEST,">$file.digest") or die "Cannot open: $!";
    foreach (@DIGEST) {
	print DIGEST $_."\n";
    }
    close(DIGEST);
    return $error;
}

# returns the name of the file where the step job is defined in
sub step_file {
    my ($i) = @_;
    my $step = $DO_STEP[$i];
    $step =~ s/:/_/g;
    my $dir = &check_and_get("GENERAL:working-dir");
    return "$dir/steps/$step";
}

sub step_file2 {
    my ($module,$set,$step) = @_;
    my $dir = &check_and_get("GENERAL:working-dir");
    `mkdir -p $dir/steps` if ! -e "$dir/steps";
    my $file = "$dir/steps/$module" . ($set ? ("_".$set) : "") . "_$step";    
    return $file;
}

sub versionize {
    my ($file,$version) = @_;
    $version = $VERSION unless $version;
    $file =~ s/steps\//steps\/$version\//;
    return $file.".".$version;
}

sub defined_step_id {
    my ($i) = @_;
    return &defined_step($DO_STEP[$i]);
}

sub defined_step {
    my ($step) = @_;
    my $defined_step = $step; 
    $defined_step =~ s/:.+:/:/;
    return $defined_step;
}

sub construct_name {
    my ($module,$set,$step) = @_;
    if (!defined($set) || $set eq "") {
	return "$module:$step";
    }
    return "$module:$set:$step";
}

sub deconstruct_name {
    my ($name) = @_;
    my ($module,$set,$step);
    if ($name !~ /:.+:/) {
        ($module,$step) = split(/:/,$name);
        $set = "";
    }
    else {
        ($module,$set,$step) = split(/:/,$name);
    }
#    print "deconstruct_name $name -> ($module,$set,$step)\n";
    return ($module,$set,$step);
}

sub deconstruct_local_name {
    my ($module,$set,$name) = @_;
    if ($name =~ /^(.+):(.+)$/) {
	$module = $1;
	$name = $2;
    }
    return ($module,$set,$name);
}

sub extend_local_name {
    my ($module,$set,$name) = @_;
    return &construct_name(&deconstruct_local_name($module,$set,$name));
}

### definition of steps

sub define_corpus_factorize {
    my ($step_id) = @_;
    my $scripts = &check_backoff_and_get("TUNING:moses-script-dir");

    my ($output,$input) = &get_output_and_input($step_id);
    my $input_extension = &check_backoff_and_get("TRAINING:input-extension");
    my $output_extension = &check_backoff_and_get("TRAINING:output-extension");
    
    my $dir = &check_and_get("GENERAL:working-dir");
    my $temp_dir = &check_and_get("INPUT-FACTOR:temp-dir") . ".$VERSION";
    my $cmd = "mkdir -p $temp_dir\n"
	. &factorize_one_language("INPUT-FACTOR",
				  "$input.$input_extension",
				  "$output.$input_extension",
				  &check_backoff_and_get_array("TRAINING:input-factors"),
				  $step_id)
	. &factorize_one_language("OUTPUT-FACTOR",
				  "$input.$output_extension",
				  "$output.$output_extension",
				  &check_backoff_and_get_array("TRAINING:output-factors"),
				  $step_id);
    
    &create_step($step_id,$cmd);
}

sub define_tuningevaluation_factorize {
    my ($step_id) = @_;
    my $scripts = &check_backoff_and_get("TUNING:moses-script-dir");

    my $dir = &check_and_get("GENERAL:working-dir");
    my ($output,$input) = &get_output_and_input($step_id);

    my $temp_dir = &check_and_get("INPUT-FACTOR:temp-dir") . ".$VERSION";
    my $cmd = "mkdir -p $temp_dir\n"
	. &factorize_one_language("INPUT-FACTOR",$input,$output,
				  &check_backoff_and_get_array("TRAINING:input-factors"),
				  $step_id);
    
    &create_step($step_id,$cmd);
}

sub define_lm_factorize {
    my ($step_id,$set) = @_;
    my $scripts = &check_backoff_and_get("TUNING:moses-script-dir");

    my ($output,$input) = &get_output_and_input($step_id);
    print "LM:$set:factors\n" if $VERBOSE;
    my $factor = &check_backoff_and_get_array("LM:$set:factors");
    
    my $dir = &check_and_get("GENERAL:working-dir");
    my $temp_dir = &check_and_get("INPUT-FACTOR:temp-dir") . ".$VERSION";
    my $cmd = "mkdir -p $temp_dir\n"
	. &factorize_one_language("OUTPUT-FACTOR",$input,$output,$factor,$step_id);
    
    &create_step($step_id,$cmd);
}

sub define_splitter_train {
    my ($step_id,$set) = @_;

    my ($output,$input) = &get_output_and_input($step_id);
    my $input_splitter  = &get("GENERAL:input-splitter");
    my $output_splitter = &get("GENERAL:output-splitter");
    my $input_extension = &check_backoff_and_get("SPLITTER:input-extension");
    my $output_extension = &check_backoff_and_get("SPLITTER:output-extension");
    
    my $cmd = "";
    if ($input_splitter) {
	$cmd .= "$input_splitter -train -model $output.$input_extension -corpus $input.$input_extension\n";
    }
    if ($output_splitter) {
	$cmd .= "$output_splitter -train -model $output.$output_extension -corpus $input.$output_extension\n";
    }

    &create_step($step_id,$cmd);
}

sub define_lm_train_randomized {
    my ($step_id,$set) = @_;
    my $training = &check_backoff_and_get("LM:$set:rlm-training");
    my $order = &check_backoff_and_get("LM:$set:order"); 
    my ($output,$input) = &get_output_and_input($step_id);

    $output =~ /^(.+)\/([^\/]+)$/;
    my ($output_dir,$output_prefix) = ($1,$2);
    my $cmd = "gzip $input\n";
    $cmd .= "$training -struct BloomMap -order $order -output-prefix $output_prefix -output-dir $output_dir -input-type corpus -input-path $input\n";
    $cmd .= "gunzip $input\n";
    $cmd .= "mv $output.BloomMap $output\n";

    &create_step($step_id,$cmd);
}

sub define_lm_randomize {
    my ($step_id,$set_dummy) = @_;

    my ($module,$set,$stepname) = &deconstruct_name($DO_STEP[$step_id]);
    my $randomizer = &check_backoff_and_get("$module:$set:lm-randomizer");
    my $order = &check_backoff_and_get("$module:$set:order"); 
    my ($output,$input) = &get_output_and_input($step_id);

    $output =~ /^(.+)\/([^\/]+)$/;
    my ($output_dir,$output_prefix) = ($1,$2);
    my $cmd = "$randomizer -struct BloomMap -order $order -output-prefix $output_prefix -output-dir $output_dir -input-type arpa -input-path $input\n";
    $cmd .= "mv $output.BloomMap $output\n";

    &create_step($step_id,$cmd);
}

sub factorize_one_language {
    my ($type,$infile,$outfile,$FACTOR,$step_id) = @_;
    my $scripts = &check_backoff_and_get("TUNING:moses-script-dir");
    my $temp_dir = &check_and_get("INPUT-FACTOR:temp-dir") . ".$VERSION";
    my $parallelizer = &get("GENERAL:generic-parallelizer");
    my ($module,$set,$stepname) = &deconstruct_name($DO_STEP[$step_id]);
    
    my ($cmd,$list) = ("");
    foreach my $factor (@{$FACTOR}) {
	if ($factor eq "word") {
	    $list .= " $infile";
	}
	else {
	    my $script = &check_and_get("$type:$factor:factor-script");
	    my $out = "$outfile.$factor";
	    if ($parallelizer && defined($PARALLELIZE{&defined_step($DO_STEP[$step_id])}) 
		&& (  (&get("$module:jobs") && $CLUSTER)
		   || (&get("$module:cores") && $MULTICORE))) {
		my $subdir = $module;
		$subdir =~ tr/A-Z/a-z/;
		$subdir .= "/tmp.$set.$stepname.$type.$factor.$VERSION";
		if ($CLUSTER) {
		    my $qflags = "";
		    my $qsub_args = &get_qsub_args($DO_STEP[$step_id]);
		    $qflags="--queue-flags \"$qsub_args\"" if ($CLUSTER && $qsub_args);
		    $cmd .= "$parallelizer $qflags -in $infile -out $out -cmd '$script %s %s $temp_dir/$subdir' -jobs ".&get("$module:jobs")." -tmpdir $temp_dir/$subdir\n";
		    $QSUB_STEP{$step_id}++;
		}	
		elsif ($MULTICORE) {
		    $cmd .= "$parallelizer -in $infile -out $out -cmd '$script %s %s $temp_dir/$subdir' -cores ".&get("$module:cores")." -tmpdir $temp_dir/$subdir\n";
		}
	    }
	    else {
		$cmd .= "$script $infile $out $temp_dir\n";
	    }
	    $list .= " $out";
	}
    }
    return $cmd . "$scripts/training/combine_factors.pl $list > $outfile\n";
}

sub define_tuning_tune {
    my ($step_id) = @_;
    my $dir = &check_and_get("GENERAL:working-dir");
    
    my ($tuned_config,
	$config,$input,$reference) = &get_output_and_input($step_id);
    my $tuning_script = &check_and_get("TUNING:tuning-script");
    my $scripts = &check_backoff_and_get("TUNING:moses-script-dir");
    my $nbest_size = &check_and_get("TUNING:nbest");
    my $lambda = &backoff_and_get("TUNING:lambda");
    my $tune_continue = &backoff_and_get("TUNING:continue");
    my $tune_inputtype = &backoff_and_get("TUNING:inputtype");
    my $jobs = &backoff_and_get("TUNING:jobs");
    my $decoder = &check_backoff_and_get("TUNING:decoder");

    my $decoder_settings = &backoff_and_get("TUNING:decoder-settings");
    $decoder_settings = "" unless $decoder_settings;
    $decoder_settings .= " -v 0 " unless $CLUSTER && $jobs;

    my $tuning_settings = &backoff_and_get("TUNING:tuning-settings");
    $tuning_settings = "" unless $tuning_settings;

    my $cmd = "$tuning_script $input $reference $decoder $config --nbest $nbest_size --working-dir $dir/tuning/tmp.$VERSION  --decoder-flags \"$decoder_settings\" --rootdir $scripts $tuning_settings --no-filter-phrase-table";
    $cmd .= " --lambdas \"$lambda\"" if $lambda;
    $cmd .= " --continue" if $tune_continue;
    $cmd .= " --inputtype $tune_inputtype" if $tune_inputtype;

    my $qsub_args = &get_qsub_args("TUNING");
    $cmd .= " --queue-flags=\"$qsub_args\"" if ($CLUSTER && $qsub_args);
    $cmd .= " --jobs $jobs" if $CLUSTER && $jobs;
    
    my $tuning_dir = $tuned_config;
    $tuning_dir =~ s/\/[^\/]+$//;
    $cmd .= "\nmkdir -p $tuning_dir";
    $cmd .= "\ncp $dir/tuning/tmp.$VERSION/moses.ini $tuned_config";

    &create_step($step_id,$cmd);
}

sub define_training_prepare_data {
    my ($step_id) = @_;

    my ($prepared, $corpus) = &get_output_and_input($step_id);
    my $cmd = &get_training_setting(1);
    $cmd .= "-corpus $corpus ";
    $cmd .= "-corpus-dir $prepared ";

    &create_step($step_id,$cmd);
}

sub define_training_run_giza {
    my ($step_id) = @_;

    my ($giza, $prepared) = &get_output_and_input($step_id);
    my $cmd = &get_training_setting(2);
    $cmd .= "-corpus-dir $prepared ";
    $cmd .= "-giza-e2f $giza ";
    $cmd .= "-direction 2 ";

    &create_step($step_id,$cmd);
}

sub define_training_run_giza_inverse {
    my ($step_id) = @_;

    my ($giza, $prepared) = &get_output_and_input($step_id);
    my $cmd = &get_training_setting(2);
    $cmd .= "-corpus-dir $prepared ";
    $cmd .= "-giza-f2e $giza ";
    $cmd .= "-direction 1 ";

    &create_step($step_id,$cmd);
}

sub define_training_symmetrize_giza {
    my ($step_id) = @_;

    my ($aligned, $giza,$giza_inv) = &get_output_and_input($step_id);
    my $method = &check_and_get("TRAINING:alignment-symmetrization-method");
    my $cmd = &get_training_setting(3);
    
    $cmd .= "-giza-e2f $giza -giza-f2e $giza_inv ";
    $cmd .= "-alignment-file $aligned ";
    $cmd .= "-alignment-stem ".&versionize(&long_file_name("aligned","model",""))." ";
    $cmd .= "-alignment $method ";

    &create_step($step_id,$cmd);
}

sub define_training_build_suffix_array {
		my ($step_id) = @_;
	
		my $scripts = &check_and_get("GENERAL:moses-script-dir");
	
		my ($model, $aligned,$corpus) = &get_output_and_input($step_id);
		my $sa_exec_dir = &check_and_get("TRAINING:suffix-array");
		my $input_extension = &check_backoff_and_get("TRAINING:input-extension");
		my $output_extension = &check_backoff_and_get("TRAINING:output-extension");
		my $method = &check_and_get("TRAINING:alignment-symmetrization-method");
	
		my $glue_grammar_file = &versionize(&long_file_name("glue-grammar","model",""));
	
		my $cmd = "$scripts/training/wrappers/adam-suffix-array/suffix-array-create.sh $sa_exec_dir $corpus.$input_extension $corpus.$output_extension $aligned.$method $model $glue_grammar_file";

		&create_step($step_id,$cmd);
}

sub define_training_build_biconcor {
    my ($step_id) = @_;

    my ($model, $aligned,$corpus) = &get_output_and_input($step_id);
    my $biconcor = &check_and_get("TRAINING:biconcor");
    my $input_extension = &check_backoff_and_get("TRAINING:input-extension");
    my $output_extension = &check_backoff_and_get("TRAINING:output-extension");
    my $method = &check_and_get("TRAINING:alignment-symmetrization-method");

    my $cmd = "$biconcor -c $corpus.$input_extension -t $corpus.$output_extension -a $aligned.$method -s $model";
    &create_step($step_id,$cmd);
}

sub define_training_build_lex_trans {
    my ($step_id) = @_;

    my ($lex, $aligned,$corpus) = &get_output_and_input($step_id);
    my $cmd = &get_training_setting(4);
    $cmd .= "-lexical-file $lex ";
    $cmd .= "-alignment-file $aligned ";
    $cmd .= "-alignment-stem ".&versionize(&long_file_name("aligned","model",""))." ";
    $cmd .= "-corpus $corpus ";

    &create_step($step_id,$cmd);
}

sub define_training_extract_phrases {
    my ($step_id) = @_;

    my ($extract, $aligned,$corpus) = &get_output_and_input($step_id);
    my $cmd = &get_training_setting(5);
    $cmd .= "-alignment-file $aligned ";
    $cmd .= "-alignment-stem ".&versionize(&long_file_name("aligned","model",""))." ";
    $cmd .= "-extract-file $extract ";
    $cmd .= "-corpus $corpus ";

    
    if (&get("TRAINING:hierarchical-rule-set")) {
      my $glue_grammar_file = &get("TRAINING:glue-grammar");
      $glue_grammar_file = &versionize(&long_file_name("glue-grammar","model","")) 
        unless $glue_grammar_file;
      $cmd .= "-glue-grammar-file $glue_grammar_file ";

      if (&get("GENERAL:output-parser") && &get("TRAINING:use-unknown-word-labels")) {
	  my $unknown_word_label = &versionize(&long_file_name("unknown-word-label","model",""));
	  $cmd .= "-unknown-word-label $unknown_word_label ";
      }

      if (&get("TRAINING:use-ghkm")) {
        $cmd .= "-ghkm ";
      }
    }

    my $extract_settings = &get("TRAINING:extract-settings");
    $cmd .= "-extract-options '".$extract_settings."' " if defined($extract_settings);

    &create_step($step_id,$cmd);
}

sub define_training_build_ttable {
    my ($step_id) = @_;

    my ($phrase_table, $extract,$lex) = &get_output_and_input($step_id);
    my $word_report = &backoff_and_get("EVALUATION:report-precision-by-coverage");
    my $word_alignment = &backoff_and_get("TRAINING:include-word-alignment-in-rules");

    my $cmd = &get_training_setting(6);
    $cmd .= "-extract-file $extract ";
    $cmd .= "-lexical-file $lex ";
    $cmd .= &get_table_name_settings("translation-factors","phrase-translation-table",$phrase_table);

    if ((defined($word_report) && $word_report eq "yes") ||
	(defined($word_alignment) && $word_alignment eq "yes")) {
      $cmd .= "-phrase-word-alignment ";
    }

    &create_step($step_id,$cmd);
}


sub define_training_build_reordering {
    my ($step_id) = @_;

    my ($reordering_table, $extract) = &get_output_and_input($step_id);
    my $cmd = &get_training_setting(7);
    $cmd .= "-extract-file $extract ";
    $cmd .= &get_table_name_settings("reordering-factors","reordering-table",$reordering_table);

    &create_step($step_id,$cmd);
}

sub define_training_build_generation {
    my ($step_id) = @_;

    my ($generation_table, $corpus) = &get_output_and_input($step_id);
    my $cmd = &get_training_setting(8);
    $cmd .= "-corpus $corpus ";
    $cmd .= &get_table_name_settings("generation-factors","generation-table",$generation_table);

    &create_step($step_id,$cmd);
}

sub define_training_build_custom_generation {
    my ($step_id) = @_;

    my ($generation_table, $generation_corpus) = &get_output_and_input($step_id);
    my $cmd = &get_training_setting(8);
    $cmd .= "-generation-corpus $generation_corpus ";
    $cmd .= &get_table_name_settings("generation-factors","generation-table",$generation_table);

    &create_step($step_id,$cmd);
}

sub define_training_create_config {
    my ($step_id) = @_;

    my ($config,$reordering_table,$phrase_translation_table,$generation_table,@LM)
			= &get_output_and_input($step_id);

    my $cmd = &get_training_setting(9);

		# get model, and whether suffix array is used. Determines the pt implementation.
    my $hierarchical = &get("TRAINING:hierarchical-rule-set");
    my $sa_exec_dir = &get("TRAINING:suffix-array");
		
		my ($ptImpl, $numFF);
		if ($hierarchical) {
		  if ($sa_exec_dir) {
				$ptImpl = 10;  # suffix array
				$numFF = 7;
			}
			else {
				$ptImpl = 6; # in-mem SCFG
			}
		}
		else {
			$ptImpl = 0; # phrase-based
		}
		
    # additional settings for factored models
<<<<<<< HEAD
    my $ptCmd = $phrase_translation_table;
    $ptCmd .= ":$ptImpl" if $ptImpl>0;
=======
    my $ptCmd = "$phrase_translation_table";
    $ptCmd = &get_table_name_settings("translation-factors","phrase-translation-table",$ptCmd);
    $ptCmd = trim($ptCmd);
    $ptCmd .= ":$ptImpl";
>>>>>>> e7faa978
    $ptCmd .= ":$numFF" if defined($numFF);
    $cmd .= "$ptCmd ";

    $cmd .= &get_table_name_settings("reordering-factors","reordering-table",$reordering_table)	if $reordering_table;
    $cmd .= &get_table_name_settings("generation-factors","generation-table",$generation_table)	if $generation_table;
    $cmd .= "-config $config ";

    my $decoding_graph_backoff = &get("TRAINING:decoding-graph-backoff");
    if ($decoding_graph_backoff) {
      $cmd .= "-decoding-graph-backoff \"$decoding_graph_backoff\" ";
    }

    # additional settings for hierarchical models
    my $extract_version = $VERSION;
    if (&get("TRAINING:hierarchical-rule-set")) {
      $extract_version = $RE_USE[$STEP_LOOKUP{"TRAINING:extract-phrases"}] 
	  if defined($STEP_LOOKUP{"TRAINING:extract-phrases"});
      my $glue_grammar_file = &get("TRAINING:glue-grammar");
      $glue_grammar_file = &versionize(&long_file_name("glue-grammar","model",""),$extract_version) 
        unless $glue_grammar_file;
      $cmd .= "-glue-grammar-file $glue_grammar_file ";
    }

    # additional settings for syntax models
    if (&get("GENERAL:output-parser") && &get("TRAINING:use-unknown-word-labels")) {
	my $unknown_word_label = &versionize(&long_file_name("unknown-word-label","model",""),$extract_version);
	$cmd .= "-unknown-word-label $unknown_word_label ";
    }

    # find out which language model files have been built
    my @LM_SETS = &get_sets("LM");
    my %INTERPOLATED_AWAY;
    my %OUTPUT_FACTORS;
    %OUTPUT_FACTORS = &get_factor_id("output") if &backoff_and_get("TRAINING:output-factors");

    if (&get("INTERPOLATED-LM:script")) {
	my $type = 0;
	# binarizing the lm?
	$type = 1 if (&get("INTERPOLATED-LM:binlm") ||
		      &backoff_and_get("INTERPOLATED-LM:lm-binarizer"));
	# randomizing the lm?
	$type = 5 if (&get("INTERPOLATED-LM:rlm") ||
		      &backoff_and_get("INTERPOLATED-LM:lm-randomizer"));

  # manually set type 
  $type = &get("INTERPOLATED-LM:type") if &get("INTERPOLATED-LM:type");

  # go through each interpolated language model
  my ($icount,$ILM_SETS) = &get_interpolated_lm_sets();
  my $FACTOR = &backoff_and_get_array("TRAINING:output-factors");
  foreach my $factor (keys %{$ILM_SETS}) {
    foreach my $order (keys %{$$ILM_SETS{$factor}}) {
      next unless scalar(@{$$ILM_SETS{$factor}{$order}}) > 1;
      my $suffix = "";
      $suffix = ".$$FACTOR[$factor]" if $icount > 1 && defined($FACTOR);
      $suffix .= ".order$order" if $icount > 1;
	    $cmd .= "-lm $factor:$order:$LM[0]$suffix:$type ";
      foreach my $id_set (@{$$ILM_SETS{$factor}{$order}}) {
        my ($id,$set) = split(/ /,$id_set,2);
        $INTERPOLATED_AWAY{$set} = 1;
      }
    }
  }
  }
  shift @LM; # remove interpolated lm

	die("ERROR: number of defined LM sets (".(scalar @LM_SETS).":".join(",",@LM_SETS).") and LM files (".(scalar @LM).":".join(",",@LM).") does not match")
	    unless scalar @LM == scalar @LM_SETS;
	foreach my $lm (@LM) {
	    my $set = shift @LM_SETS;
      next if defined($INTERPOLATED_AWAY{$set});
	    my $order = &check_backoff_and_get("LM:$set:order");
	    my $lm_file = "$lm";
	    my $type = 0; # default: SRILM

	    # binarized language model?
	    $type = 1 if (&get("LM:$set:binlm") ||
			  &backoff_and_get("LM:$set:lm-binarizer"));

	    # using a randomized lm?
	    $type = 5 if (&get("LM:$set:rlm") ||
			  &backoff_and_get("LM:$set:rlm-training") ||
			  &backoff_and_get("LM:$set:lm-randomizer"));

      # manually set type 
      $type = &backoff_and_get("LM:$set:type") if (&backoff_and_get("LM:$set:type"));

	    # which factor is the model trained on?
	    my $factor = 0;
	    if (&backoff_and_get("TRAINING:output-factors") &&
		&backoff_and_get("LM:$set:factors")) {
		$factor = $OUTPUT_FACTORS{&backoff_and_get("LM:$set:factors")};
	    }

	    $cmd .= "-lm $factor:$order:$lm_file:$type ";
    }

    my $additional_ini = &get("TRAINING:additional-ini");
    $cmd .= "-additional-ini '$additional_ini' " if defined($additional_ini);

    &create_step($step_id,$cmd);
}

sub define_interpolated_lm_interpolate {
    my ($step_id) = @_;

    my ($interpolated_lm,
	$interpolation_script, $tuning, @LM) = &get_output_and_input($step_id);
    my $srilm_dir = &check_backoff_and_get("INTERPOLATED-LM:srilm-dir");
    my $group = &get("INTERPOLATED-LM:group");

    my $cmd = "";

    # go through language models by factor and order 
    my ($icount,$ILM_SETS) = &get_interpolated_lm_sets();
    foreach my $factor (keys %{$ILM_SETS}) {
      foreach my $order (keys %{$$ILM_SETS{$factor}}) {
        next unless scalar(@{$$ILM_SETS{$factor}{$order}}) > 1;

        # get list of language model files
        my $lm_list = "";
        foreach my $id_set (@{$$ILM_SETS{$factor}{$order}}) {
          my ($id,$set) = split(/ /,$id_set,2);
          $lm_list .= $LM[$id].",";
        }
        chop($lm_list);

        # if grouping, identify position in list
        my $numbered_string = "";
        if (defined($group)) {
          my %POSITION;
          foreach my $id_set (@{$$ILM_SETS{$factor}{$order}}) {
            my ($id,$set) = split(/ /,$id_set,2);
            $POSITION{$set} = scalar keys %POSITION;
          }
          my $group_string = $group;
          $group_string =~ s/\s+/ /g;
          $group_string =~ s/ *, */,/g;
          $group_string =~ s/^ //;
          $group_string =~ s/ $//;
          $group_string .= " ";
          while($group_string =~ /^([^ ,]+)([ ,]+)(.*)$/) {
            die("ERROR: unknown set $1 in INTERPOLATED-LM:group definition")
          if ! defined($POSITION{$1});
            $numbered_string .= $POSITION{$1}.$2;
            $group_string = $3;
          }
          chop($numbered_string);
        }

        my $FACTOR = &backoff_and_get_array("TRAINING:output-factors");
        my $name = $interpolated_lm;
        if ($icount > 1) {
          $name .= ".$$FACTOR[$factor]" if defined($FACTOR);
          $name .= ".order$order";
        }
        $cmd .= "$interpolation_script --tuning $tuning --name $name --srilm $srilm_dir --lm $lm_list";
        $cmd .= " --group \"$numbered_string\"" if defined($group);
        $cmd .= "\n";
      }
    }

    die("ERROR: Nothing to interpolate, remove interpolation step!") if $cmd eq "";
    &create_step($step_id,$cmd);
}

sub define_interpolated_lm_process {
  my ($step_id) = @_;

  my ($processed_lm, $interpolatd_lm) = &get_output_and_input($step_id);
  my ($module,$set,$stepname) = &deconstruct_name($DO_STEP[$step_id]);
  my $tool = &check_backoff_and_get("INTERPOLATED-LM:lm-${stepname}r");
  my $FACTOR = &backoff_and_get_array("TRAINING:output-factors");

  # go through language models by factor and order 
  my ($icount,$ILM_SETS) = &get_interpolated_lm_sets();
  my $cmd = "";
  foreach my $factor (keys %{$ILM_SETS}) {
    foreach my $order (keys %{$$ILM_SETS{$factor}}) {
      next unless scalar(@{$$ILM_SETS{$factor}{$order}}) > 1;
      my $suffix = "";
      $suffix = ".$$FACTOR[$factor]" if $icount > 1 && defined($FACTOR);
      $suffix .= ".order$order" if $icount > 1;
      $cmd .= "$tool $interpolatd_lm$suffix $processed_lm$suffix\n"; 
    }
  }

  &create_step($step_id,$cmd);
}

sub get_interpolated_lm_processed_names {
  my ($processed_lm) = @_;
  my @ILM_NAME;
  my ($icount,$ILM_SETS) = &get_interpolated_lm_sets();
  my $FACTOR = &backoff_and_get_array("TRAINING:output-factors");
  foreach my $factor (keys %{$ILM_SETS}) {
    foreach my $order (keys %{$$ILM_SETS{$factor}}) {
      if (scalar(@{$$ILM_SETS{$factor}{$order}}) > 1) {
        my $suffix = "";
        $suffix = ".$$FACTOR[$factor]" if $icount > 1 && defined($FACTOR);
        $suffix .= ".order$order" if $icount > 1;
        push @ILM_NAME,"$processed_lm$suffix";
      }
      else {
        push @ILM_NAME,"$processed_lm.".($FACTOR?"":".$$FACTOR[$factor]").".order$order";
      }
    }
  }
  return @ILM_NAME;
}

sub get_interpolated_lm_sets {
  my %ILM_SETS;

  my @LM_SETS = &get_sets("LM");
  my %OUTPUT_FACTORS;
  %OUTPUT_FACTORS = &get_factor_id("output") if &backoff_and_get("TRAINING:output-factors");

  my $count=0;
  my $icount=0;
  foreach my $set (@LM_SETS) {
    my $order = &check_backoff_and_get("LM:$set:order");
	
    my $factor = 0;
	  if (&backoff_and_get("TRAINING:output-factors") &&
	      &backoff_and_get("LM:$set:factors")) {
      $factor = $OUTPUT_FACTORS{&backoff_and_get("LM:$set:factors")};
    }

    push @{$ILM_SETS{$factor}{$order}}, ($count++)." ".$set;
    $icount++ if scalar(@{$ILM_SETS{$factor}{$order}}) == 2;
  }
  return ($icount,\%ILM_SETS);
}

sub get_training_setting {
    my ($step) = @_;
    my $dir = &check_and_get("GENERAL:working-dir");
    my $training_script = &check_and_get("TRAINING:script");
    my $external_bin_dir = &check_backoff_and_get("TRAINING:external-bin-dir");
    my $scripts = &check_backoff_and_get("TUNING:moses-script-dir");
    my $reordering = &get("TRAINING:lexicalized-reordering");
    my $input_extension = &check_backoff_and_get("TRAINING:input-extension");
    my $output_extension = &check_backoff_and_get("TRAINING:output-extension");
    my $alignment = &check_and_get("TRAINING:alignment-symmetrization-method");
    my $parts = &get("TRAINING:run-giza-in-parts");
    my $options = &get("TRAINING:training-options");
    my $phrase_length = &get("TRAINING:max-phrase-length");
    my $hierarchical = &get("TRAINING:hierarchical-rule-set");
    my $source_syntax = &get("GENERAL:input-parser");
    my $target_syntax = &get("GENERAL:output-parser");
    my $score_settings = &get("TRAINING:score-settings");
    my $parallel = &get("TRAINING:parallel");
    my $pcfg = &get("TRAINING:use-pcfg-feature");

    my $xml = $source_syntax || $target_syntax;

    my $cmd = "$training_script ";
    $cmd .= "$options " if defined($options);
    $cmd .= "-dont-zip ";
    $cmd .= "-first-step $step " if $step>1;
    $cmd .= "-last-step $step "  if $step<9;
    $cmd .= "-external-bin-dir $external_bin_dir " if defined($external_bin_dir);
    $cmd .= "-f $input_extension -e $output_extension ";
    $cmd .= "-alignment $alignment ";
    $cmd .= "-max-phrase-length $phrase_length " if $phrase_length;
    $cmd .= "-parts $parts " if $parts;
    $cmd .= "-reordering $reordering " if $reordering;
    $cmd .= "-temp-dir /disk/scratch2 " if `hostname` =~ /townhill/;
    $cmd .= "-hierarchical " if $hierarchical;
    $cmd .= "-xml " if $xml;
    $cmd .= "-target-syntax " if $target_syntax;
    $cmd .= "-source-syntax " if $source_syntax;
    $cmd .= "-glue-grammar " if $hierarchical;
    $cmd .= "-score-options '".$score_settings."' " if $score_settings;
    $cmd .= "-parallel " if $parallel;
    $cmd .= "-pcfg " if $pcfg;

    # factored training
    if (&backoff_and_get("TRAINING:input-factors")) {
	my %IN = &get_factor_id("input");
	my %OUT = &get_factor_id("output");
	$cmd .= "-input-factor-max ".((scalar keys %IN)-1)." ";
	$cmd .= "-alignment-factors ".
	    &encode_factor_definition("alignment-factors",\%IN,\%OUT)." ";
	$cmd .= "-translation-factors ".
	    &encode_factor_definition("translation-factors",\%IN,\%OUT)." ";
	$cmd .= "-reordering-factors ".
	    &encode_factor_definition("reordering-factors",\%IN,\%OUT)." "
	    if &get("TRAINING:reordering-factors");
	$cmd .= "-generation-factors ".
	    &encode_factor_definition("generation-factors",\%OUT,\%OUT)." "
	    if &get("TRAINING:generation-factors");
	die("ERROR: define either both TRAINING:reordering-factors and TRAINING:reordering or neither")
	    if ((  &get("TRAINING:reordering-factors") && ! $reordering) ||
		(! &get("TRAINING:reordering-factors") &&   $reordering));
	my $decoding_steps = &check_and_get("TRAINING:decoding-steps");
	$decoding_steps =~ s/\s*//g;
	$cmd .= "-decoding-steps $decoding_steps ";
	my $generation_type = &get("TRAINING:generation-type");
	$cmd .= "-generation-type $generation_type " if $generation_type;
    }

    return $cmd;
}

sub get_table_name_settings {
    my ($factor,$table,$default) = @_;
    my $dir = &check_and_get("GENERAL:working-dir");

    my @NAME;
    if (!&backoff_and_get("TRAINING:input-factors")) {
	return "-$table $default ";
    }

    # define default names
    my %IN = &get_factor_id("input");
    my %OUT = &get_factor_id("output");
    %IN = %OUT if $factor eq "generation-factors";
    my $factors = &encode_factor_definition($factor,\%IN,\%OUT);
    foreach my $f (split(/\+/,$factors)) {
	push @NAME,"$default.$f";
#	push @NAME,"$dir/model/$table.$VERSION.$f";
    }
    
    # get specified names, if any
    if (&get("TRAINING:$table")) {
	my @SPECIFIED_NAME = @{$CONFIG{"TRAINING:$table"}};
	die("ERROR: specified more ${table}s than $factor")
	    if (scalar @SPECIFIED_NAME) > (scalar @NAME);
	for(my $i=0;$i<scalar(@SPECIFIED_NAME);$i++) {
	    $NAME[$i] = $SPECIFIED_NAME[$i];
	}
    }

    # create command
    my $cmd;
    foreach my $name (@NAME) {
	$cmd .= "-$table $name ";
    }
    return $cmd;
} 

sub get_factor_id {
    my ($type) = @_;
    my $FACTOR = &check_backoff_and_get_array("TRAINING:$type-factors");
    my %ID = ();
    foreach my $factor (@{$FACTOR}) {
	$ID{$factor} = scalar keys %ID;
    }
    return %ID;
}

sub encode_factor_definition {
    my ($parameter,$IN,$OUT) = @_;
    my $definition = &check_and_get("TRAINING:$parameter");
    my $encoded;
    foreach my $mapping (split(/,\s*/,$definition)) {
	my ($in,$out) = split(/\s*->\s*/,$mapping);
	$encoded .= 
	    &encode_factor_list($IN,$in)."-".
	    &encode_factor_list($OUT,$out)."+";
    }
    chop($encoded);
    return $encoded;
}

sub encode_factor_list {
    my ($ID,$list) = @_;
    my $id;
    foreach my $factor (split(/\s*\+\s*/,$list)) {
	die("ERROR: unknown factor type '$factor'\n") unless defined($$ID{$factor});
	$id .= $$ID{$factor}.",";
    }
    chop($id);
    return $id;
}

sub define_tuningevaluation_filter {
    my ($set,$step_id) = @_;
    my $scripts = &check_and_get("GENERAL:moses-script-dir");
    my $dir = &check_and_get("GENERAL:working-dir");
    my $tuning_flag = !defined($set);

    my ($filter_dir,$input,$phrase_translation_table,$reordering_table) = &get_output_and_input($step_id);

    my $binarizer = &get("GENERAL:ttable-binarizer");
    my $hierarchical = &get("TRAINING:hierarchical-rule-set");
    my $report_precision_by_coverage = !$tuning_flag && &backoff_and_get("EVALUATION:$set:report-precision-by-coverage");
    
    # occasionally, lattices and conf nets need to be able 
    # to filter phrase tables, we can provide sentences/ngrams 
    # in a separate file
    my $input_filter;
    $input_filter = &get("EVALUATION:$set:input-filter") unless $tuning_flag;
    $input_filter = &get("TUNING:input-filter") if $tuning_flag;
    $input_filter = $input unless $input_filter;

    # additional settings
    my $settings = &backoff_and_get("EVALUATION:$set:filter-settings") unless $tuning_flag;
    $settings = &get("TUNING:filter-settings") if $tuning_flag;
    $settings = "" unless $settings;

    $binarizer .= " -alignment-info" 
        if !$tuning_flag && $binarizer && $report_precision_by_coverage;
    $settings .= " -Binarizer \"$binarizer\"" if $binarizer;
    $settings .= " --Hierarchical" if &get("TRAINING:hierarchical-rule-set");

		# get model, and whether suffix array is used. Determines the pt implementation.
    my $sa_exec_dir = &get("TRAINING:suffix-array");

		my ($ptImpl, $numFF);
		if ($hierarchical) {
		  if ($sa_exec_dir) {
				$ptImpl = 10;  # suffix array
				$numFF = 7;
			}
			else {
				$ptImpl = 6; # in-mem SCFG
			}
		}
		else {
			$ptImpl = 0; # phrase-based
		}

    # create pseudo-config file
    my $config = $tuning_flag ? "$dir/tuning/moses.table.ini.$VERSION" : "$dir/evaluation/$set.moses.table.ini.$VERSION";
    my $cmd = &get_training_setting(9);
    
<<<<<<< HEAD
    my $ptCmd = $phrase_translation_table;
    $ptCmd .= ":$ptImpl" if $ptImpl>0;
=======
    my $ptCmd = "$phrase_translation_table";
    $ptCmd = &get_table_name_settings("translation-factors","phrase-translation-table",$ptCmd);
    $ptCmd = trim($ptCmd);
    $ptCmd .= ":$ptImpl";
>>>>>>> e7faa978
    $ptCmd .= ":$numFF" if defined($numFF);
    $cmd .= "$ptCmd ";
    
    $cmd .= &get_table_name_settings("reordering-factors","reordering-table",$reordering_table)
	if $reordering_table;
    # additional settings for hierarchical models
    if (&get("TRAINING:hierarchical-rule-set")) {
      my $extract_version = $VERSION;
      $extract_version = $RE_USE[$STEP_LOOKUP{"TRAINING:extract-phrases"}] 
        if defined($STEP_LOOKUP{"TRAINING:extract-phrases"});
      my $glue_grammar_file = &get("TRAINING:glue-grammar");
      $glue_grammar_file = &versionize(&long_file_name("glue-grammar","model",""),$extract_version) 
        unless $glue_grammar_file;
      $cmd .= "-glue-grammar-file $glue_grammar_file ";
    }
    $cmd .= "-lm 0:3:$dir "; # dummy
    $cmd .= "-config $config\n";
    
    # filter command
		if ($sa_exec_dir) {
			# suffix array
			$cmd .= "$scripts/training/wrappers/adam-suffix-array/suffix-array-extract.sh $sa_exec_dir $phrase_translation_table $input_filter $filter_dir \n";
			
			my $escaped_filter_dir = $filter_dir;
			$escaped_filter_dir =~ s/\//\\\\\//g;
			$cmd .= "cat $config | sed s/10\\ 0\\ 0\\ 7.*/10\\ 0\\ 0\\ 7\\ $escaped_filter_dir/g > $filter_dir/moses.ini \n";
		}
		else {
		  # normal phrase table
	    $cmd .= "$scripts/training/filter-model-given-input.pl";
  	  $cmd .= " $filter_dir $config $input_filter $settings\n";
		}
		
    # clean-up
    $cmd .= "rm $config";

    &create_step($step_id,$cmd);
}

sub define_evaluation_decode {
    my ($set,$step_id) = @_;
    my $scripts = &check_and_get("GENERAL:moses-script-dir");
    my $dir = &check_and_get("GENERAL:working-dir");
    
    my ($system_output,
	$config,$input) = &get_output_and_input($step_id);

    my $jobs = &backoff_and_get("EVALUATION:$set:jobs");
    my $decoder = &check_backoff_and_get("EVALUATION:$set:decoder");
    my $settings = &backoff_and_get("EVALUATION:$set:decoder-settings");
    $settings = "" unless $settings;
    my $nbest = &backoff_and_get("EVALUATION:$set:nbest");
    my $moses_parallel = &backoff_and_get("EVALUATION:$set:moses-parallel");
    my $report_segmentation = &backoff_and_get("EVALUATION:$set:report-segmentation");
    my $analyze_search_graph = &backoff_and_get("EVALUATION:$set:analyze-search-graph");
    my $report_precision_by_coverage = &backoff_and_get("EVALUATION:$set:report-precision-by-coverage");
    my $hierarchical = &get("TRAINING:hierarchical-rule-set");
    
    # specify additional output for analysis
    if (defined($report_precision_by_coverage) && $report_precision_by_coverage eq "yes") {
      $settings .= " -use-alignment-info -alignment-output-file $system_output.wa";
      $report_segmentation = "yes";
    }
    if (defined($analyze_search_graph) && $analyze_search_graph eq "yes") {
      $settings .= " -unpruned-search-graph -osg $system_output.graph";
    }
    if (defined($report_segmentation) && $report_segmentation eq "yes") {
      if ($hierarchical) {
        $settings .= " -T $system_output.trace";
      }
      else {
        $settings .= " -t";
      }
    }

    # create command
    my $cmd;
    my $nbest_size;
    $nbest_size = $nbest if $nbest;
    $nbest_size =~ s/[^\d]//g if $nbest;
    if ($jobs && $CLUSTER) {
	$cmd .= "mkdir -p $dir/evaluation/tmp.$set.$VERSION\n";
	$cmd .= "cd $dir/evaluation/tmp.$set.$VERSION\n";
	if (defined $moses_parallel) {
	    $cmd .= $moses_parallel;                
	} else {
	    $cmd .= "$scripts/generic/moses-parallel.pl";
	}
	my $qsub_args = &get_qsub_args($DO_STEP[$step_id]);
	$cmd .= " -queue-parameters \"$qsub_args\"" if ($CLUSTER && $qsub_args);
	$cmd .= " -decoder $decoder";
	$cmd .= " -config $config";
	$cmd .= " -input-file $input";
	$cmd .= " --jobs $jobs";
	$cmd .= " -decoder-parameters \"$settings\" > $system_output";	
	$cmd .= " -n-best-file $system_output.best$nbest_size -n-best-size $nbest" if $nbest;
    }
    else {
	$cmd = "$decoder $settings -v 0 -f $config < $input > $system_output";
	$cmd .= " -n-best-list $system_output.best$nbest_size $nbest" if $nbest;
    }

    &create_step($step_id,$cmd);
}

sub define_evaluation_analysis {
    my ($set,$step_id) = @_;

    my ($analysis,
	$output,$reference,$input) = &get_output_and_input($step_id);
    my $script = &backoff_and_get("EVALUATION:$set:analysis");
    my $report_segmentation = &backoff_and_get("EVALUATION:$set:report-segmentation");
    my $analyze_search_graph = &backoff_and_get("EVALUATION:$set:analyze-search-graph");

    my $cmd = "$script -system $output -reference $reference -input $input -dir $analysis";
    if (defined($report_segmentation) && $report_segmentation eq "yes") {
        my $segmentation_file = &get_default_file("EVALUATION",$set,"decode");
	$cmd .= " -segmentation $segmentation_file";
    }
    if (defined($analyze_search_graph) && $analyze_search_graph eq "yes") {
      my $search_graph_file = &get_default_file("EVALUATION",$set,"decode");
      $cmd .= " -search-graph $search_graph_file.graph";
    }
    if (&get("TRAINING:hierarchical-rule-set")) {
	$cmd .= " -hierarchical";
    }
    &create_step($step_id,$cmd);
}

sub define_evaluation_analysis_precision {
    my ($set,$step_id) = @_;

    my ($analysis,
	$output,$reference,$input,$corpus,$ttable,$coverage) = &get_output_and_input($step_id);
    my $script = &backoff_and_get("EVALUATION:$set:analysis");
    my $input_extension = &check_backoff_and_get("TRAINING:input-extension");
    my $coverage_base = &backoff_and_get("EVALUATION:$set:precision-by-coverage-base");
    my $cmd = "$script -system $output -reference $reference -input $input -dir $analysis -precision-by-coverage";

    my $segmentation_file = &get_default_file("EVALUATION",$set,"decode");
    $cmd .= " -segmentation $segmentation_file";
    $cmd .= " -system-alignment $segmentation_file.wa";
    $coverage = $coverage_base if defined($coverage_base);
    $cmd .= " -coverage $coverage";

    # get table with surface factors
    if (&backoff_and_get("TRAINING:input-factors")) {
      my %IN = &get_factor_id("input");
      my %OUT = &get_factor_id("output");
      my $factors = &encode_factor_definition("translation-factors",\%IN,\%OUT);
      my @FACTOR = split(/\+/,$factors);
      my @SPECIFIED_NAME;
      if (&backoff_and_get("TRAINING:phrase-translation-table")) {
        @SPECIFIED_NAME = @{$CONFIG{"TRAINING:phrase-translation-table"}};
      }
      for(my $i=0;$i<scalar(split(/\+/,$factors));$i++) {
        if ($FACTOR[$i] =~ /^0-/) {
	  if (scalar(@SPECIFIED_NAME) > $i) {
            $ttable = $SPECIFIED_NAME[$i];
	  }
	  else {
	    $ttable .= ".".$FACTOR[$i];
	  }
	  last;
        }
      }
      my $subreport = &backoff_and_get("EVALUATION:precision-by-coverage-factor");
      if (defined($subreport)) {
        die("unknown factor $subreport specified in EVALUATION:precision-by-coverage-factor") unless defined($IN{$subreport});
        $cmd .= " -precision-by-coverage-factor ".$IN{$subreport};
      }
    }
    $cmd .= " -ttable $ttable -input-corpus $corpus.$input_extension";

    &create_step($step_id,$cmd);
}

sub define_evaluation_analysis_coverage {
    my ($set,$step_id) = @_;

    my ($analysis,
	$input,$corpus,$ttable) = &get_output_and_input($step_id);
    my $script = &backoff_and_get("EVALUATION:$set:analysis");
    my $input_extension = &check_backoff_and_get("TRAINING:input-extension");
    my $score_settings = &get("TRAINING:score-settings");

    my $ttable_config;

    # translation tables for un-factored
    if (!&backoff_and_get("TRAINING:input-factors")) {
      $ttable_config = "-ttable $ttable";
    }
    # translation tables for factored
    else {
      my %IN = &get_factor_id("input");
      $ttable_config = "-input-factors ".(scalar(keys %IN));
      my %OUT = &get_factor_id("output");
      $ttable_config .= " -input-factor-names '".join(",",keys %IN)."'";
      $ttable_config .= " -output-factor-names '".join(",",keys %OUT)."'";
      my $factors = &encode_factor_definition("translation-factors",\%IN,\%OUT);
      my @FACTOR = split(/\+/,$factors);
      my @SPECIFIED_NAME;
      if (&backoff_and_get("TRAINING:phrase-translation-table")) {
        @SPECIFIED_NAME = @{$CONFIG{"TRAINING:phrase-translation-table"}};
      }
      my $surface_ttable;
      for(my $i=0;$i<scalar(@FACTOR);$i++) {
	$FACTOR[$i] =~ /^([\d\,]+)/;
	my $input_factors = $1;

	my $ttable_name = $ttable.".".$FACTOR[$i];
	if (scalar(@SPECIFIED_NAME) > $i) {
	  $ttable_name = $SPECIFIED_NAME[$i];
	}

	$ttable_config .= " -factored-ttable $input_factors:".$ttable_name;
	if ($input_factors eq "0" && !defined($surface_ttable)) {
	    $surface_ttable = $ttable_name;
	    $ttable_config .= " -ttable $surface_ttable";
	}
      }
    }

    my $cmd = "$script -input $input -input-corpus $corpus.$input_extension $ttable_config -dir $analysis";
    $cmd .= " -score-options '$score_settings'" if $score_settings;
    &create_step($step_id,$cmd);
}

sub define_reporting_report {
    my ($step_id) = @_;

    my $score_file = &get_default_file("REPORTING","","report");

    my $scripts = &check_and_get("GENERAL:moses-script-dir");
    my $cmd = "$scripts/ems/support/report-experiment-scores.perl";
    
    # get scores that were produced
    foreach my $parent (@{$DEPENDENCY[$step_id]}) {
	my ($parent_module,$parent_set,$parent_step) 
	    = &deconstruct_name($DO_STEP[$parent]);
	
	my $file = &get_default_file($parent_module,$parent_set,$parent_step);
	$cmd .= " set=$parent_set,type=$parent_step,file=$file";
    }

    # maybe send email
    my $email = &get("REPORTING:email");
    if ($email) {
	$cmd .= " email='$email'";
    }

    $cmd .= " >$score_file";

    &create_step($step_id,$cmd);
}

### subs for step definition

sub get_output_and_input {
  my ($step_id) = @_;

  my $step = $DO_STEP[$step_id];
  my $output = &get_default_file(&deconstruct_name($step));

  my @INPUT;
  if (defined($USES_INPUT{$step_id})) { 
    for(my $i=0; $i<scalar @{$USES_INPUT{$step_id}}; $i++) {
	# get name of input file needed
	my $in_file = $USES_INPUT{$step_id}[$i];

	# if not directly specified, find step that produces this file.
	# note that if the previous step is passed than the grandparent's
	# outfile is used (done by &get_specified_or_default_file)
	my $prev_step = "";
#	print "\tlooking up in_file $in_file\n";
	foreach my $parent (@{$DEPENDENCY[$step_id]}) {
	    my ($parent_module,$parent_set,$parent_step) 
		= &deconstruct_name($DO_STEP[$parent]);
	    my $parent_file 
		= &construct_name($parent_module,$parent_set,
				  $STEP_OUT{&defined_step($DO_STEP[$parent])});
	    if ($in_file eq $parent_file) {
		$prev_step = $DO_STEP[$parent];
	    }
	}
#	print "\t\tfrom previous step: $prev_step ($in_file)\n";
	if ($prev_step eq "" && !defined($CONFIG{$in_file})) {
            # undefined (ignored previous step)
#	    print "ignored previous step to generate $USES_INPUT{$step_id}[$i]\n";
	    push @INPUT,"";
	    next;
	}

	# get the actual file name
	push @INPUT,&get_specified_or_default_file(&deconstruct_name($in_file),
						   &deconstruct_name($prev_step));
    }
  }
  return ($output,@INPUT);
}

sub define_template {
    my ($step_id) = @_;

    my $step = $DO_STEP[$step_id];
    print "building sh file for $step\n" if $VERBOSE;
    my $defined_step = &defined_step($step);
    return 0 unless (defined($TEMPLATE   {$defined_step}) ||
		     defined($TEMPLATE_IF{$defined_step}));

    my $parallelizer = &get("GENERAL:generic-parallelizer");
    my $dir = &check_and_get("GENERAL:working-dir");

    my ($module,$set,$stepname) = &deconstruct_name($step);

    my $multiref = undef;
    if ($MULTIREF{$defined_step} &&  # step needs to be run differently if multiple ref
        &backoff_and_get(&extend_local_name($module,$set,"multiref"))) { # there are multiple ref
      $multiref = $MULTIREF{$defined_step};
    }

    my ($output,@INPUT) = &get_output_and_input($step_id);

    my $cmd;
    if (defined($TEMPLATE{$defined_step})) {
	$cmd = $TEMPLATE{$defined_step};
    }
    else {
	foreach my $template_if (@{$TEMPLATE_IF{$defined_step}}) {
	    my ($command,$in,$out,@EXTRA) = @{$template_if};
	    my $extra = join(" ",@EXTRA);

	    if (&backoff_and_get(&extend_local_name($module,$set,$command))) {
		    $cmd .= "\$$command < $in > $out $extra\n";
	    }
	    else {
		$cmd .= "ln -s $in $out\n";
	    }
	}
    }

    if ($parallelizer && defined($PARALLELIZE{$defined_step}) &&
	((&get("$module:jobs")  && $CLUSTER)   ||
	 (&get("$module:cores") && $MULTICORE))) {
	my $new_cmd;
	my $i=0;
	foreach my $single_cmd (split(/\n/,$cmd)) {
	    if ($single_cmd =~ /^ln /) {
		$new_cmd .= $single_cmd."\n";
	    }
	    elsif ($single_cmd =~ /^.+$/) {		
		$single_cmd =~ /(IN\S*)/ 
		    || die("ERROR: could not find IN in $single_cmd");
		my $in = $1;
		$single_cmd =~ /(OUT\S*)/ 
		    || die("ERROR: could not find OUT in $single_cmd");
		my $out = $1;
		$single_cmd =~ s/IN\S*/\%s/;
		$single_cmd =~ s/OUT\S*/\%s/;
		my $tmp_dir = $module;
		$tmp_dir =~ tr/A-Z/a-z/;
		$tmp_dir .= "/tmp.$set.$stepname.$VERSION-".($i++);
		if ($CLUSTER) {
		    my $qflags = "";
		    my $qsub_args = &get_qsub_args($DO_STEP[$step_id]);
		    $qflags="--queue-flags \"$qsub_args\"" if ($CLUSTER && $qsub_args);
		    $new_cmd .= "$parallelizer $qflags -in $in -out $out -cmd '$single_cmd' -jobs ".&get("$module:jobs")." -tmpdir $dir/$tmp_dir\n";
		}	
		if ($MULTICORE) {
		    $new_cmd .= "$parallelizer -in $in -out $out -cmd '$single_cmd' -cores ".&get("$module:cores")." -tmpdir $dir/$tmp_dir\n";
		}
	    }
	}
	
	$cmd = $new_cmd;
	$QSUB_STEP{$step_id}++;
    }

    # command to be run on multiple reference translations
    if (defined($multiref)) {
      $cmd =~ s/^(.+)IN (.+)OUT(.*)$/$multiref '$1 mref-input-file $2 mref-output-file $3' IN OUT/;
      $cmd =~ s/^(.+)OUT(.+)IN (.*)$/$multiref '$1 mref-output-file $2 mref-input-file $3' IN OUT/;
    }

    # input is array, but just specified as IN
    if ($cmd !~ /IN1/ && (scalar @INPUT) > 1 ) {
	my $in = join(" ",@INPUT);
	$cmd =~ s/([^AN])IN/$1$in/;
	$cmd =~ s/^IN/$in/;
    }
    # input is defined as IN or IN0, IN1, IN2
    else {
  if ($cmd =~ /([^ANS])IN/ && scalar(@INPUT) == 0) {
    die("ERROR: Step $step requires input from prior steps, but none defined.");
  }
	$cmd =~ s/([^ANS])IN(\d+)/$1$INPUT[$2]/g;  # a bit trickier to
	$cmd =~ s/([^ANS])IN/$1$INPUT[0]/g;        # avoid matching TRAINING, RECASING
	$cmd =~ s/^IN(\d+)/$INPUT[$2]/g;
	$cmd =~ s/^IN/$INPUT[0]/g; 
    }
    $cmd =~ s/OUT/$output/g;
    $cmd =~ s/VERSION/$VERSION/g;
    print "\tcmd is $cmd\n" if $VERBOSE;
    while ($cmd =~ /^([\S\s]*)\$([^\s\/\"\']+)([\S\s]*)$/) {
	my ($pre,$variable,$post) = ($1,$2,$3);
	$cmd = $pre
	    . &check_backoff_and_get(&extend_local_name($module,$set,$variable))
	    . $post;
    }

    # deal with pipelined commands
    $cmd =~ s/\|(.*)(\<\s*\S+) /$2 \| $1 /g;

    # deal with gzipped input
    my $c = "";
    foreach my $cmd (split(/[\n\r]+/,$cmd)) {
      if ($cmd =~ /\<\s*(\S+) / && ! -e $1 && -e "$1.gz") {
        $cmd =~ s/([^\n\r]+)\s*\<\s*(\S+) /zcat $2.gz \| $1 /;
      }
      else {
        $cmd =~ s/([^\n\r]+)\s*\<\s*(\S+\.gz)/zcat $2 \| $1/;
      }
      $c .= $cmd."\n";
    }
    $cmd = $c;

    # create directory for output
    if ($output =~ /\//) { # ... but why would it not?
	my $out_dir = $output;
	$out_dir =~ s/^(.+)\/[^\/]+$/$1/;
	$cmd = "mkdir -p $out_dir\n$cmd";
    }

    &create_step($step_id,$cmd);
    return 1;
}

### SUBS for defining steps

sub create_step {
    my ($step_id,$cmd) = @_;
    my ($module,$set,$step) = &deconstruct_name($DO_STEP[$step_id]);
    my $file = &versionize(&step_file2($module,$set,$step));
    my $dir = &check_and_get("GENERAL:working-dir");
    my $subdir = $module;
    $subdir =~ tr/A-Z/a-z/; 
    $subdir = "evaluation" if $subdir eq "reporting";
    $subdir = "lm" if $subdir eq "interpolated-lm";
    open(STEP,">$file") or die "Cannot open: $!";
    print STEP "#!/bin/bash\n\n";
    print STEP "PATH=\"".$ENV{"PATH"}."\"\n";
    print STEP "cd $dir\n";
    print STEP "echo 'starting at '`date`' on '`hostname`\n";
    print STEP "mkdir -p $dir/$subdir\n\n";
    print STEP "$cmd\n\n";
    print STEP "echo 'finished at '`date`\n";
    print STEP "touch $file.DONE\n";
    close(STEP);
}    

sub get {
    return &check_and_get($_[0],"allow_undef");
}

sub check_and_get {
    my ($parameter,$allow_undef) = @_;
    if (!defined($CONFIG{$parameter})) {
	return if $allow_undef;
	print STDERR "ERROR: you need to define $parameter\n";
	exit;
    }
    return $CONFIG{$parameter}[0];
}

sub backoff_and_get {
    return &check_backoff_and_get($_[0],"allow_undef");
}

sub check_backoff_and_get {
    my $VALUE = &check_backoff_and_get_array(@_);
    return ${$VALUE}[0] if $VALUE;
}

sub backoff_and_get_array {
    return &check_backoff_and_get_array($_[0],"allow_undef");
}

sub check_backoff_and_get_array {
    my ($parameter,$allow_undef) = @_;
    return $CONFIG{$parameter} if defined($CONFIG{$parameter});

    # remove set -> find setting for module
    $parameter =~ s/:.*:/:/;
    return $CONFIG{$parameter} if defined($CONFIG{$parameter});

    # remove model -> find global setting
    $parameter =~ s/^[^:]+:/GENERAL:/;
    return $CONFIG{$parameter} if defined($CONFIG{$parameter});

    return if $allow_undef;
    print STDERR "ERROR: you need to define $parameter\n";
    exit;
}

# the following two functions deal with getting information about
# files that are passed between steps. this are either specified
# in the meta file (default) or in the configuration file (here called
# 'specified', in the step management refered to as 'given').

sub get_specified_or_default_file {
    my ($specified_module,$specified_set,$specified_parameter,
	$default_module,  $default_set,  $default_step) = @_;
    my $specified = 
	&construct_name($specified_module,$specified_set,$specified_parameter);
    if (defined($CONFIG{$specified})) {
	print "\t\texpanding $CONFIG{$specified}[0]\n" if $VERBOSE;
	return &long_file_name($CONFIG{$specified}[0],$default_module,$default_set);
    }
    return &get_default_file($default_module,  $default_set,  $default_step);
}

sub get_default_file {
    my ($default_module,  $default_set,  $default_step) = @_;
#    print "\tget_default_file($default_module,  $default_set,  $default_step)\n";

    # get step name
    my $step = &construct_name($default_module,$default_set,$default_step);
#    print "\t\tstep is $step\n";

    # earlier step, if this step is passed
    my $i = $STEP_LOOKUP{$step};
#    print "\t\tcan't lookup $step -> $i!\n" unless $i;
    while (defined($PASS{$i})) {
	if (scalar @{$DEPENDENCY[$i]} == 0) {
#	    print "\t\tpassing to given\n";
	    my $out = $STEP_IN{&defined_step($step)}[0];
	    my ($module,$set) = &deconstruct_name($step);
#	    print "\t\t$out -> ".&construct_name($module,$set,$out)."\n";
	    my $name = &construct_name($module,$set,$out);
	    return &check_backoff_and_get($name);
	}
#	print "\t\tpassing $step -> ";
	$i = $DEPENDENCY[$i][0];
	$step = $DO_STEP[$i];
#	print "\t\tbacking off to $step\n";
    }

    # get file name
    my $default = $STEP_OUTNAME{&defined_step($step)};
#    print "\t\tdefined_step is ".&defined_step($step)."\n";
    die("no specified default name for $step") unless $default;

    if ($default_set) {
	$default =~ s/^(.+\/)([^\/]+)$/$1$default_set.$2/g;
    }

    # if from a step that is redone, get version number
    my $version = 0;
    $version = $RE_USE[$STEP_LOOKUP{$step}] if (defined($STEP_LOOKUP{$step}));
    $version = "*" if $version > 1e6;    # any if re-use checking
    $version = $VERSION unless $version; # current version if no re-use

    return &versionize(&long_file_name($default,$default_module,$default_set),
		       $version);
}

sub long_file_name {
    my ($file,$module,$set) = @_;
    return $file if $file =~ /^\// || $file =~ / \//;

    if ($file !~ /\//) {
	my $dir = $module;
	$dir =~ tr/A-Z/a-z/;
	$file = "$dir/$file";
    }

    my $module_working_dir_parameter = 
	$module . ($set ne "" ? ":$set" : "") . ":working-dir";

    if (defined($CONFIG{$module_working_dir_parameter})) {
	return $CONFIG{$module_working_dir_parameter}[0]."/".$file;
    }
    return &check_and_get("GENERAL:working-dir")."/".$file;
}

sub compute_version_number {
    my $dir = &check_and_get("GENERAL:working-dir");    
    $VERSION = 1;
    return unless -e $dir;
    open(LS,"find $dir/steps -maxdepth 1 -follow |");
    while(<LS>) {
	s/.+\/([^\/]+)$/$1/; # ignore path
	if ( /^(\d+)$/ ) {
	    if ($1 >= $VERSION) {
		$VERSION = $1 + 1;
	    }
	}
    }
    close(LS);
}

sub steps_file {
  my ($file,$run) = @_;
  return "steps/$run/$file";
}<|MERGE_RESOLUTION|>--- conflicted
+++ resolved
@@ -1802,15 +1802,8 @@
 		}
 		
     # additional settings for factored models
-<<<<<<< HEAD
     my $ptCmd = $phrase_translation_table;
     $ptCmd .= ":$ptImpl" if $ptImpl>0;
-=======
-    my $ptCmd = "$phrase_translation_table";
-    $ptCmd = &get_table_name_settings("translation-factors","phrase-translation-table",$ptCmd);
-    $ptCmd = trim($ptCmd);
-    $ptCmd .= ":$ptImpl";
->>>>>>> e7faa978
     $ptCmd .= ":$numFF" if defined($numFF);
     $cmd .= "$ptCmd ";
 
@@ -2240,15 +2233,8 @@
     my $config = $tuning_flag ? "$dir/tuning/moses.table.ini.$VERSION" : "$dir/evaluation/$set.moses.table.ini.$VERSION";
     my $cmd = &get_training_setting(9);
     
-<<<<<<< HEAD
     my $ptCmd = $phrase_translation_table;
     $ptCmd .= ":$ptImpl" if $ptImpl>0;
-=======
-    my $ptCmd = "$phrase_translation_table";
-    $ptCmd = &get_table_name_settings("translation-factors","phrase-translation-table",$ptCmd);
-    $ptCmd = trim($ptCmd);
-    $ptCmd .= ":$ptImpl";
->>>>>>> e7faa978
     $ptCmd .= ":$numFF" if defined($numFF);
     $cmd .= "$ptCmd ";
     
