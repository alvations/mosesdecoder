#! /usr/bin/perl -w 

# example
#  ./extract-parallel.perl 8 ./coreutils-8.9/src/split "./coreutils-8.9/src/sort --batch-size=253" ./extract ./corpus.5.en ./corpus.5.ar ./align.ar-en.grow-diag-final-and ./extracted 7 --NoFileLimit orientation --GZOutput

use strict;
use File::Basename;

sub RunFork($);
sub systemCheck($);
sub NumStr($);

print "Started ".localtime() ."\n";

my $numParallel= $ARGV[0];
$numParallel = 1 if $numParallel < 1;

my $splitCmd= $ARGV[1];
my $sortCmd= $ARGV[2];
my $extractCmd= $ARGV[3];

my $target = $ARGV[4]; # 1st arg of extract argument
my $source = $ARGV[5]; # 2nd arg of extract argument
my $align = $ARGV[6]; # 3rd arg of extract argument
my $extract = $ARGV[7]; # 4th arg of extract argument

my $makeTTable = 1; # whether to build the ttable extract files
my $otherExtractArgs= "";
my $weights = "";
my $baselineExtract;
my $glueFile;
my $phraseOrientation = 0;
my $phraseOrientationPriorsFile;

my $GZIP_EXEC; # = which("pigz"); 
if(-f "/usr/bin/pigz") {
  $GZIP_EXEC = 'pigz';
}
else {
  $GZIP_EXEC = 'gzip';
}
print STDERR "using $GZIP_EXEC \n";

for (my $i = 8; $i < $#ARGV + 1; ++$i)
{
  $makeTTable = 0 if $ARGV[$i] eq "--NoTTable";
  if ($ARGV[$i] eq '--BaselineExtract') {
    $baselineExtract = $ARGV[++$i];
    next;
  }
  if ($ARGV[$i] eq '--InstanceWeights') {
    $weights = $ARGV[++$i];
    next;
  }
  if ($ARGV[$i] eq '--GlueGrammar') {
    $glueFile = $ARGV[++$i];
    next;
  }
  $phraseOrientation = 1 if $ARGV[$i] eq "--PhraseOrientation";
  if ($ARGV[$i] eq '--PhraseOrientationPriors') {
    $phraseOrientationPriorsFile = $ARGV[++$i];
    next;
  }

  $otherExtractArgs .= $ARGV[$i] ." ";
}

my $cmd;
my $TMPDIR=dirname($extract)  ."/tmp.$$";
$cmd = "mkdir -p $TMPDIR";
`$cmd`;

my $totalLines = int(`cat $align | wc -l`);
my $linesPerSplit = int($totalLines / $numParallel) + 1;

print "total=$totalLines line-per-split=$linesPerSplit \n";

my @children;
my $pid;

if ($numParallel > 1)
{
    $cmd = "$splitCmd -d -l $linesPerSplit -a 7 $target $TMPDIR/target.";
    $pid = RunFork($cmd);
    push(@children, $pid);
    
    $cmd = "$splitCmd -d -l $linesPerSplit -a 7 $source $TMPDIR/source.";
    $pid = RunFork($cmd);
    push(@children, $pid);

    $cmd = "$splitCmd -d -l $linesPerSplit -a 7 $align $TMPDIR/align.";
    $pid = RunFork($cmd);
    push(@children, $pid);

  if ($weights) {
    $cmd = "$splitCmd -d -l $linesPerSplit -a 7 $weights $TMPDIR/weights.";
    $pid = RunFork($cmd);
    push(@children, $pid);
  }
    
    # wait for everything is finished
    foreach (@children) {
        waitpid($_, 0);
    }

}
else
{
  my $numStr = NumStr(0);

  $cmd = "ln -s $target $TMPDIR/target.$numStr";
    print STDERR "Executing: $cmd \n";
    `$cmd`;

  $cmd = "ln -s $source $TMPDIR/source.$numStr";
    print STDERR "Executing: $cmd \n";
    `$cmd`;

  $cmd = "ln -s $align $TMPDIR/align.$numStr";
    print STDERR "Executing: $cmd \n";
    `$cmd`;

  if ($weights) {
    $cmd = "ln -s $weights $TMPDIR/weights.$numStr";
    print STDERR "Executing: $cmd \n";
    `$cmd`;
  }
}

# run extract
@children = ();
for (my $i = 0; $i < $numParallel; ++$i)
{
  my $pid = fork();
  
  if ($pid == 0)
  { # child
    my $numStr = NumStr($i);
    my $weightsCmd = "";
    if ($weights) {
      $weightsCmd = "--InstanceWeights $TMPDIR/weights.$numStr";
    }

    my $glueArg = "";
    if (defined($glueFile)) {
      $glueArg = "--GlueGrammar $TMPDIR/glue.$numStr";
    }
    print "glueArg=$glueArg \n";

    my $cmd = "$extractCmd $TMPDIR/target.$numStr $TMPDIR/source.$numStr $TMPDIR/align.$numStr $TMPDIR/extract.$numStr $glueArg $otherExtractArgs $weightsCmd --SentenceOffset ".($i*$linesPerSplit)." 2>> /dev/stderr \n";
    print STDERR $cmd;
    `$cmd`;

    exit();
  }
  else
  { # parent
    push(@children, $pid);
  }
}

# wait for everything is finished
foreach (@children) {
    waitpid($_, 0);
}

# gzip binary;
my $GZIP = "gzip";
my $catCmd = "gunzip -c ";

# use pigz --- parallel gzip
if (`which pigz` =~ /pigz/) {
    $GZIP = "pigz";
    $catCmd = "pigz -dc ";
}

# merge
my $catInvCmd = $catCmd;
my $catOCmd = $catCmd;
my $catContextCmd = $catCmd;
my $catContextInvCmd = $catCmd;

for (my $i = 0; $i < $numParallel; ++$i)
{
        my $numStr = NumStr($i);
        $catCmd .= "$TMPDIR/extract.$numStr.gz ";
        $catInvCmd .= "$TMPDIR/extract.$numStr.inv.gz ";
        $catOCmd .= "$TMPDIR/extract.$numStr.o.gz ";
        $catContextCmd .= "$TMPDIR/extract.$numStr.context ";
        $catContextInvCmd .= "$TMPDIR/extract.$numStr.context.inv ";
}
if (defined($baselineExtract)) {
        my $sorted = -e "$baselineExtract.sorted.gz" ? ".sorted" : "";
        $catCmd .= "$baselineExtract$sorted.gz ";
        $catInvCmd .= "$baselineExtract.inv$sorted.gz ";
        $catOCmd .= "$baselineExtract.o$sorted.gz ";
}

<<<<<<< HEAD
$catCmd .= " | LC_ALL=C $sortCmd -T $TMPDIR 2>> /dev/stderr | $GZIP -c > $extract.sorted.gz 2>> /dev/stderr \n";
$catInvCmd .= " | LC_ALL=C $sortCmd -T $TMPDIR 2>> /dev/stderr | $GZIP -c > $extract.inv.sorted.gz 2>> /dev/stderr \n";
$catOCmd .= " | LC_ALL=C $sortCmd -T $TMPDIR 2>> /dev/stderr | $GZIP -c > $extract.o.sorted.gz 2>> /dev/stderr \n";
$catContextCmd .= " | LC_ALL=C $sortCmd -T $TMPDIR 2>> /dev/stderr | uniq | $GZIP -c > $extract.context.sorted.gz 2>> /dev/stderr \n";
$catContextInvCmd .= " | LC_ALL=C $sortCmd -T $TMPDIR 2>> /dev/stderr | uniq | $GZIP -c > $extract.context.inv.sorted.gz 2>> /dev/stderr \n";
=======
$catCmd .= " | LC_ALL=C $sortCmd -T $TMPDIR 2>> /dev/stderr | $GZIP_EXEC -c > $extract.sorted.gz 2>> /dev/stderr \n";
$catInvCmd .= " | LC_ALL=C $sortCmd -T $TMPDIR 2>> /dev/stderr | $GZIP_EXEC -c > $extract.inv.sorted.gz 2>> /dev/stderr \n";
$catOCmd .= " | LC_ALL=C $sortCmd -T $TMPDIR 2>> /dev/stderr | $GZIP_EXEC -c > $extract.o.sorted.gz 2>> /dev/stderr \n";
$catContextCmd .= " | LC_ALL=C $sortCmd -T $TMPDIR 2>> /dev/stderr | uniq | $GZIP_EXEC -c > $extract.context.sorted.gz 2>> /dev/stderr \n";
$catContextInvCmd .= " | LC_ALL=C $sortCmd -T $TMPDIR 2>> /dev/stderr | uniq | $GZIP_EXEC -c > $extract.context.inv.sorted.gz 2>> /dev/stderr \n";
>>>>>>> 8fcf0086


@children = ();
if ($makeTTable)
{
  print STDERR "merging extract / extract.inv\n";
  $pid = RunFork($catCmd);
  push(@children, $pid);

  $pid = RunFork($catInvCmd);
  push(@children, $pid);
}
else {
  print STDERR "skipping extract, doing only extract.o\n";
}

if ($otherExtractArgs =~ /--FlexibilityScore/) {
  $pid = RunFork($catContextCmd);
  push(@children, $pid);

  $pid = RunFork($catContextInvCmd);
  push(@children, $pid);
  }

my $numStr = NumStr(0);
if (-e "$TMPDIR/extract.$numStr.o.gz")
{
    $pid = RunFork($catOCmd);
    push(@children, $pid);
}

# wait for all sorting to finish
foreach (@children) {
    waitpid($_, 0);
}

# merge glue rules
if (defined($glueFile)) {
  my $cmd = "cat $TMPDIR/glue.* | LC_ALL=C sort | uniq > $glueFile";
  print STDERR "Merging glue rules: $cmd \n";
  print STDERR `$cmd`;
}

# merge phrase orientation priors (GHKM extraction)
if ($phraseOrientation && defined($phraseOrientationPriorsFile)) {
  print STDERR "Merging phrase orientation priors\n";

  my @orientationPriorsCountFiles = glob("$TMPDIR/*.phraseOrientationPriors");
  my %priorCounts;

  foreach my $filenamePhraseOrientationPriors (@orientationPriorsCountFiles) {
    if (-f $filenamePhraseOrientationPriors) {
      open my $infilePhraseOrientationPriors, '<', $filenamePhraseOrientationPriors or die "cannot open $filenamePhraseOrientationPriors: $!";
      while (my $line = <$infilePhraseOrientationPriors>) { 
        print $line; 
        my ($key, $value) = split / /, $line;
        $priorCounts{$key} += $value;
      }
      close $infilePhraseOrientationPriors;
    }
  }

  open my $outPhraseOrientationPriors, '>', $phraseOrientationPriorsFile or die "cannot open $phraseOrientationPriorsFile: $!";
  foreach my $key (sort keys %priorCounts) {
    print $outPhraseOrientationPriors $key." ".$priorCounts{$key}."\n";
  }
  close($outPhraseOrientationPriors);
}

# delete temporary files
$cmd = "rm -rf $TMPDIR \n";
print STDERR $cmd;
`$cmd`;

print STDERR "Finished ".localtime() ."\n";

# -----------------------------------------
# -----------------------------------------

sub RunFork($)
{
  my $cmd = shift;

  my $pid = fork();
  
  if ($pid == 0)
  { # child
    print STDERR $cmd;
    systemCheck($cmd);
    exit();
  }
  return $pid;
}

sub systemCheck($)
{
  my $cmd = shift;
  my $retVal = system($cmd);
  if ($retVal != 0)
  {
    exit(1);
  }
}

sub NumStr($)
{
    my $i = shift;
    my $numStr;
    if ($i < 10) {
    $numStr = "000000$i";
    }
    elsif ($i < 100) {
    $numStr = "00000$i";
    }
    elsif ($i < 1000) {
    $numStr = "0000$i";
    }
    elsif ($i < 10000) {
    $numStr = "000$i";
    }
    elsif ($i < 100000) {
    $numStr = "00$i";
    }
    elsif ($i < 1000000) {
    $numStr = "0$i";
    }
    else {
    $numStr = $i;
    }
    return $numStr;
}
<|MERGE_RESOLUTION|>--- conflicted
+++ resolved
@@ -80,28 +80,28 @@
 
 if ($numParallel > 1)
 {
-    $cmd = "$splitCmd -d -l $linesPerSplit -a 7 $target $TMPDIR/target.";
-    $pid = RunFork($cmd);
-    push(@children, $pid);
-    
-    $cmd = "$splitCmd -d -l $linesPerSplit -a 7 $source $TMPDIR/source.";
-    $pid = RunFork($cmd);
-    push(@children, $pid);
-
-    $cmd = "$splitCmd -d -l $linesPerSplit -a 7 $align $TMPDIR/align.";
-    $pid = RunFork($cmd);
-    push(@children, $pid);
+	$cmd = "$splitCmd -d -l $linesPerSplit -a 7 $target $TMPDIR/target.";
+	$pid = RunFork($cmd);
+	push(@children, $pid);
+	
+	$cmd = "$splitCmd -d -l $linesPerSplit -a 7 $source $TMPDIR/source.";
+	$pid = RunFork($cmd);
+	push(@children, $pid);
+
+	$cmd = "$splitCmd -d -l $linesPerSplit -a 7 $align $TMPDIR/align.";
+	$pid = RunFork($cmd);
+	push(@children, $pid);
 
   if ($weights) {
     $cmd = "$splitCmd -d -l $linesPerSplit -a 7 $weights $TMPDIR/weights.";
     $pid = RunFork($cmd);
     push(@children, $pid);
   }
-    
-    # wait for everything is finished
-    foreach (@children) {
-        waitpid($_, 0);
-    }
+	
+	# wait for everything is finished
+	foreach (@children) {
+		waitpid($_, 0);
+	}
 
 }
 else
@@ -109,16 +109,16 @@
   my $numStr = NumStr(0);
 
   $cmd = "ln -s $target $TMPDIR/target.$numStr";
-    print STDERR "Executing: $cmd \n";
-    `$cmd`;
+	print STDERR "Executing: $cmd \n";
+	`$cmd`;
 
   $cmd = "ln -s $source $TMPDIR/source.$numStr";
-    print STDERR "Executing: $cmd \n";
-    `$cmd`;
+	print STDERR "Executing: $cmd \n";
+	`$cmd`;
 
   $cmd = "ln -s $align $TMPDIR/align.$numStr";
-    print STDERR "Executing: $cmd \n";
-    `$cmd`;
+	print STDERR "Executing: $cmd \n";
+	`$cmd`;
 
   if ($weights) {
     $cmd = "ln -s $weights $TMPDIR/weights.$numStr";
@@ -155,26 +155,17 @@
   }
   else
   { # parent
-    push(@children, $pid);
+  	push(@children, $pid);
   }
 }
 
 # wait for everything is finished
 foreach (@children) {
-    waitpid($_, 0);
-}
-
-# gzip binary;
-my $GZIP = "gzip";
+	waitpid($_, 0);
+}
+
+# merge
 my $catCmd = "gunzip -c ";
-
-# use pigz --- parallel gzip
-if (`which pigz` =~ /pigz/) {
-    $GZIP = "pigz";
-    $catCmd = "pigz -dc ";
-}
-
-# merge
 my $catInvCmd = $catCmd;
 my $catOCmd = $catCmd;
 my $catContextCmd = $catCmd;
@@ -182,33 +173,25 @@
 
 for (my $i = 0; $i < $numParallel; ++$i)
 {
-        my $numStr = NumStr($i);
-        $catCmd .= "$TMPDIR/extract.$numStr.gz ";
-        $catInvCmd .= "$TMPDIR/extract.$numStr.inv.gz ";
-        $catOCmd .= "$TMPDIR/extract.$numStr.o.gz ";
-        $catContextCmd .= "$TMPDIR/extract.$numStr.context ";
-        $catContextInvCmd .= "$TMPDIR/extract.$numStr.context.inv ";
+		my $numStr = NumStr($i);
+		$catCmd .= "$TMPDIR/extract.$numStr.gz ";
+		$catInvCmd .= "$TMPDIR/extract.$numStr.inv.gz ";
+		$catOCmd .= "$TMPDIR/extract.$numStr.o.gz ";
+		$catContextCmd .= "$TMPDIR/extract.$numStr.context ";
+		$catContextInvCmd .= "$TMPDIR/extract.$numStr.context.inv ";
 }
 if (defined($baselineExtract)) {
-        my $sorted = -e "$baselineExtract.sorted.gz" ? ".sorted" : "";
-        $catCmd .= "$baselineExtract$sorted.gz ";
-        $catInvCmd .= "$baselineExtract.inv$sorted.gz ";
-        $catOCmd .= "$baselineExtract.o$sorted.gz ";
-}
-
-<<<<<<< HEAD
-$catCmd .= " | LC_ALL=C $sortCmd -T $TMPDIR 2>> /dev/stderr | $GZIP -c > $extract.sorted.gz 2>> /dev/stderr \n";
-$catInvCmd .= " | LC_ALL=C $sortCmd -T $TMPDIR 2>> /dev/stderr | $GZIP -c > $extract.inv.sorted.gz 2>> /dev/stderr \n";
-$catOCmd .= " | LC_ALL=C $sortCmd -T $TMPDIR 2>> /dev/stderr | $GZIP -c > $extract.o.sorted.gz 2>> /dev/stderr \n";
-$catContextCmd .= " | LC_ALL=C $sortCmd -T $TMPDIR 2>> /dev/stderr | uniq | $GZIP -c > $extract.context.sorted.gz 2>> /dev/stderr \n";
-$catContextInvCmd .= " | LC_ALL=C $sortCmd -T $TMPDIR 2>> /dev/stderr | uniq | $GZIP -c > $extract.context.inv.sorted.gz 2>> /dev/stderr \n";
-=======
+		my $sorted = -e "$baselineExtract.sorted.gz" ? ".sorted" : "";
+		$catCmd .= "$baselineExtract$sorted.gz ";
+		$catInvCmd .= "$baselineExtract.inv$sorted.gz ";
+		$catOCmd .= "$baselineExtract.o$sorted.gz ";
+}
+
 $catCmd .= " | LC_ALL=C $sortCmd -T $TMPDIR 2>> /dev/stderr | $GZIP_EXEC -c > $extract.sorted.gz 2>> /dev/stderr \n";
 $catInvCmd .= " | LC_ALL=C $sortCmd -T $TMPDIR 2>> /dev/stderr | $GZIP_EXEC -c > $extract.inv.sorted.gz 2>> /dev/stderr \n";
 $catOCmd .= " | LC_ALL=C $sortCmd -T $TMPDIR 2>> /dev/stderr | $GZIP_EXEC -c > $extract.o.sorted.gz 2>> /dev/stderr \n";
 $catContextCmd .= " | LC_ALL=C $sortCmd -T $TMPDIR 2>> /dev/stderr | uniq | $GZIP_EXEC -c > $extract.context.sorted.gz 2>> /dev/stderr \n";
 $catContextInvCmd .= " | LC_ALL=C $sortCmd -T $TMPDIR 2>> /dev/stderr | uniq | $GZIP_EXEC -c > $extract.context.inv.sorted.gz 2>> /dev/stderr \n";
->>>>>>> 8fcf0086
 
 
 @children = ();
@@ -236,13 +219,13 @@
 my $numStr = NumStr(0);
 if (-e "$TMPDIR/extract.$numStr.o.gz")
 {
-    $pid = RunFork($catOCmd);
-    push(@children, $pid);
+	$pid = RunFork($catOCmd);
+	push(@children, $pid);
 }
 
 # wait for all sorting to finish
 foreach (@children) {
-    waitpid($_, 0);
+	waitpid($_, 0);
 }
 
 # merge glue rules
@@ -318,25 +301,25 @@
     my $i = shift;
     my $numStr;
     if ($i < 10) {
-    $numStr = "000000$i";
+	$numStr = "000000$i";
     }
     elsif ($i < 100) {
-    $numStr = "00000$i";
+	$numStr = "00000$i";
     }
     elsif ($i < 1000) {
-    $numStr = "0000$i";
+	$numStr = "0000$i";
     }
     elsif ($i < 10000) {
-    $numStr = "000$i";
+	$numStr = "000$i";
     }
     elsif ($i < 100000) {
-    $numStr = "00$i";
+	$numStr = "00$i";
     }
     elsif ($i < 1000000) {
-    $numStr = "0$i";
+	$numStr = "0$i";
     }
     else {
-    $numStr = $i;
+	$numStr = $i;
     }
     return $numStr;
 }
