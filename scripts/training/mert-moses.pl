#!/usr/bin/perl -w
# $Id$
# Usage:
# mert-moses.pl <foreign> <english> <decoder-executable> <decoder-config>
# For other options see below or run 'mert-moses.pl --help'

# Notes:
# <foreign> and <english> should be raw text files, one sentence per line
# <english> can be a prefix, in which case the files are <english>0, <english>1, etc. are used

# Excerpts from revision history

# Sept 2011   multi-threaded mert (Barry Haddow)
# 3 Aug 2011  Added random directions, historic best, pairwise ranked (PK)
# Jul 2011    simplifications (Ondrej Bojar)
#             -- rely on moses' -show-weights instead of parsing moses.ini
#                ... so moses is also run once *before* mert starts, checking
#                    the model to some extent
#             -- got rid of the 'triples' mess;
#                use --range to supply bounds for random starting values:
#                --range tm:-3..3 --range lm:-3..3
# 5 Aug 2009  Handling with different reference length policies (shortest, average, closest) for BLEU
#             and case-sensistive/insensitive evaluation (Nicola Bertoldi)
# 5 Jun 2008  Forked previous version to support new mert implementation.
# 13 Feb 2007 Better handling of default values for lambda, now works with multiple
#             models and lexicalized reordering
# 11 Oct 2006 Handle different input types through parameter --inputype=[0|1]
#             (0 for text, 1 for confusion network, default is 0) (Nicola Bertoldi)
# 10 Oct 2006 Allow skip of filtering of phrase tables (--no-filter-phrase-table)
#             useful if binary phrase tables are used (Nicola Bertoldi)
# 28 Aug 2006 Use either closest or average or shortest (default) reference
#             length as effective reference length
#             Use either normalization or not (default) of texts (Nicola Bertoldi)
# 31 Jul 2006 move gzip run*.out to avoid failure wit restartings
#             adding default paths
# 29 Jul 2006 run-filter, score-nbest and mert run on the queue (Nicola; Ondrej had to type it in again)
# 28 Jul 2006 attempt at foolproof usage, strong checking of input validity, merged the parallel and nonparallel version (Ondrej Bojar)
# 27 Jul 2006 adding the safesystem() function to handle with process failure
# 22 Jul 2006 fixed a bug about handling relative path of configuration file (Nicola Bertoldi)
# 21 Jul 2006 adapted for Moses-in-parallel (Nicola Bertoldi)
# 18 Jul 2006 adapted for Moses and cleaned up (PK)
# 21 Jan 2005 unified various versions, thorough cleanup (DWC)
#             now indexing accumulated n-best list solely by feature vectors
# 14 Dec 2004 reimplemented find_threshold_points in C (NMD)
# 25 Oct 2004 Use either average or shortest (default) reference
#             length as effective reference length (DWC)
# 13 Oct 2004 Use alternative decoders (DWC)
# Original version by Philipp Koehn

use strict;
use FindBin qw($Bin);
use File::Basename;
use File::Path;
use File::Spec;
use Cwd;

my $SCRIPTS_ROOTDIR = $Bin;
$SCRIPTS_ROOTDIR =~ s/\/training$//;
$SCRIPTS_ROOTDIR = $ENV{"SCRIPTS_ROOTDIR"} if defined($ENV{"SCRIPTS_ROOTDIR"});

## We preserve this bit of comments to keep the traditional weight ranges.
#     "w" => [ [ 0.0, -1.0, 1.0 ] ],  # word penalty
#     "d"  => [ [ 1.0, 0.0, 2.0 ] ],  # lexicalized reordering model
#     "lm" => [ [ 1.0, 0.0, 2.0 ] ],  # language model
#     "g"  => [ [ 1.0, 0.0, 2.0 ],    # generation model
# 	      [ 1.0, 0.0, 2.0 ] ],
#     "tm" => [ [ 0.3, 0.0, 0.5 ],    # translation model
# 	      [ 0.2, 0.0, 0.5 ],
# 	      [ 0.3, 0.0, 0.5 ],
# 	      [ 0.2, 0.0, 0.5 ],
# 	      [ 0.0,-1.0, 1.0 ] ],  # ... last weight is phrase penalty
#     "lex"=> [ [ 0.1, 0.0, 0.2 ] ],  # global lexical model
#     "I"  => [ [ 0.0,-1.0, 1.0 ] ],  # input lattice scores



# moses.ini file uses FULL names for lambdas, while this training script
# internally (and on the command line) uses ABBR names.
my @ABBR_FULL_MAP = qw(d=weight-d lm=weight-l tm=weight-t w=weight-w
<<<<<<< HEAD
  g=weight-generation lex=weight-lex I=weight-i dlm=weight-dlm pp=weight-pp wt=weight-wt pb=weight-pb lex=weight-lex glm=weight-glm);
my %ABBR2FULL = map {split/=/,$_,2} @ABBR_FULL_MAP;
my %FULL2ABBR = map {my ($a, $b) = split/=/,$_,2; ($b, $a);} @ABBR_FULL_MAP;
=======
  g=weight-generation lex=weight-lex I=weight-i);
my %ABBR2FULL = map { split /=/, $_, 2 } @ABBR_FULL_MAP;
my %FULL2ABBR = map { my ($a, $b) = split /=/, $_, 2; ($b, $a); } @ABBR_FULL_MAP;
>>>>>>> 3c44d04b

my $minimum_required_change_in_weights = 0.00001;
    # stop if no lambda changes more than this

my $verbose = 0;
my $usage = 0; # request for --help

# We assume that if you don't specify working directory,
# we set the default is set to `pwd`/mert-work
my $___WORKING_DIR = File::Spec->catfile(Cwd::getcwd(), "mert-work");
my $___DEV_F = undef; # required, input text to decode
my $___DEV_E = undef; # required, basename of files with references
my $___DECODER = undef; # required, pathname to the decoder executable
my $___CONFIG = undef; # required, pathname to startup ini file
my $___N_BEST_LIST_SIZE = 100;
my $___LATTICE_SAMPLES = 0;
my $queue_flags = "-hard";  # extra parameters for parallelizer
      # the -l ws0ssmt was relevant only to JHU 2006 workshop
my $___JOBS = undef; # if parallel, number of jobs to use (undef or 0 -> serial)
my $___DECODER_FLAGS = ""; # additional parametrs to pass to the decoder
my $continue = 0; # should we try to continue from the last saved step?
my $skip_decoder = 0; # and should we skip the first decoder run (assuming we got interrupted during mert)
my $___FILTER_PHRASE_TABLE = 1; # filter phrase table
my $___PREDICTABLE_SEEDS = 0;
my $___START_WITH_HISTORIC_BESTS = 0; # use best settings from all previous iterations as starting points [Foster&Kuhn,2009]
my $___RANDOM_DIRECTIONS = 0; # search in random directions only
my $___NUM_RANDOM_DIRECTIONS = 0; # number of random directions, also works with default optimizer [Cer&al.,2008]
my $___RANDOM_RESTARTS = 20;

# Flags related to PRO (Hopkins & May, 2011)
my $___PAIRWISE_RANKED_OPTIMIZER = 0; # flag to enable PRO.
my $___PRO_STARTING_POINT = 0; # get a starting point from pairwise ranked optimizer
my $___HISTORIC_INTERPOLATION = 0; # interpolate optimize weights with previous iteration's weights [Hopkins&May,2011,5.4.3]
# MegaM's options for PRO optimization.
# TODO: Should we also add these values to options of this script?
my $megam_default_options = "-fvals -maxi 30 -nobias binary";

# Flags related to Batch MIRA (Cherry & Foster, 2012)
my $___BATCH_MIRA = 0; # flg to enable batch MIRA

my $__THREADS = 0;

# Parameter for effective reference length when computing BLEU score
# Default is to use shortest reference
# Use "--shortest" to use shortest reference length
# Use "--average" to use average reference length
# Use "--closest" to use closest reference length
# Only one between --shortest, --average and --closest can be set
# If more than one choice the defualt (--shortest) is used
my $___SHORTEST = 0;
my $___AVERAGE = 0;
my $___CLOSEST = 0;

# Use "--nocase" to compute case-insensitive scores
my $___NOCASE = 0;

# Use "--nonorm" to non normalize translation before computing scores
my $___NONORM = 0;

# set 0 if input type is text, set 1 if input type is confusion network
my $___INPUTTYPE = 0;


my $mertdir = undef; # path to new mert directory
my $mertargs = undef; # args to pass through to mert & extractor
my $mertmertargs = undef; # args to pass through to mert only
my $extractorargs = undef; # args to pass through to extractor only
my $filtercmd = undef; # path to filter-model-given-input.pl
my $filterfile = undef;
my $qsubwrapper = undef;
my $moses_parallel_cmd = undef;
my $old_sge = 0; # assume sge<6.0
my $___CONFIG_ORIG = undef; # pathname to startup ini file before filtering
my $___ACTIVATE_FEATURES = undef; # comma-separated (or blank-separated) list of features to work on
                                  # if undef work on all features
                                  # (others are fixed to the starting values)
my $___RANGES = undef;
my $prev_aggregate_nbl_size = -1; # number of previous step to consider when loading data (default =-1)
                                  # -1 means all previous, i.e. from iteration 1
                                  # 0 means no previous data, i.e. from actual iteration
                                  # 1 means 1 previous data , i.e. from the actual iteration and from the previous one
                                  # and so on
my $maximum_iterations = 25;

use Getopt::Long;
GetOptions(
  "working-dir=s" => \$___WORKING_DIR,
  "input=s" => \$___DEV_F,
  "inputtype=i" => \$___INPUTTYPE,
  "refs=s" => \$___DEV_E,
  "decoder=s" => \$___DECODER,
  "config=s" => \$___CONFIG,
  "nbest=i" => \$___N_BEST_LIST_SIZE,
  "lattice-samples=i" => \$___LATTICE_SAMPLES,
  "queue-flags=s" => \$queue_flags,
  "jobs=i" => \$___JOBS,
  "decoder-flags=s" => \$___DECODER_FLAGS,
  "continue" => \$continue,
  "skip-decoder" => \$skip_decoder,
  "shortest" => \$___SHORTEST,
  "average" => \$___AVERAGE,
  "closest" => \$___CLOSEST,
  "nocase" => \$___NOCASE,
  "nonorm" => \$___NONORM,
  "help" => \$usage,
  "verbose" => \$verbose,
  "mertdir=s" => \$mertdir,
  "mertargs=s" => \$mertargs,
  "extractorargs=s" => \$extractorargs,
  "mertmertargs=s" => \$mertmertargs,
  "rootdir=s" => \$SCRIPTS_ROOTDIR,
  "filtercmd=s" => \$filtercmd, # allow to override the default location
  "filterfile=s" => \$filterfile, # input to filtering script (useful for lattices/confnets)
  "qsubwrapper=s" => \$qsubwrapper, # allow to override the default location
  "mosesparallelcmd=s" => \$moses_parallel_cmd, # allow to override the default location
  "old-sge" => \$old_sge, #passed to moses-parallel
  "filter-phrase-table!" => \$___FILTER_PHRASE_TABLE, # (dis)allow of phrase tables
  "predictable-seeds" => \$___PREDICTABLE_SEEDS, # make random restarts deterministic
  "historic-bests" => \$___START_WITH_HISTORIC_BESTS, # use best settings from all previous iterations as starting points
  "random-directions" => \$___RANDOM_DIRECTIONS, # search only in random directions
  "number-of-random-directions=i" => \$___NUM_RANDOM_DIRECTIONS, # number of random directions
  "random-restarts=i" => \$___RANDOM_RESTARTS, # number of random restarts
  "activate-features=s" => \$___ACTIVATE_FEATURES, #comma-separated (or blank-separated) list of features to work on (others are fixed to the starting values)
  "range=s@" => \$___RANGES,
  "prev-aggregate-nbestlist=i" => \$prev_aggregate_nbl_size, #number of previous step to consider when loading data (default =-1, i.e. all previous)
  "maximum-iterations=i" => \$maximum_iterations,
  "pairwise-ranked" => \$___PAIRWISE_RANKED_OPTIMIZER,
  "pro-starting-point" => \$___PRO_STARTING_POINT,
  "historic-interpolation=f" => \$___HISTORIC_INTERPOLATION,
  "batch-mira" => \$___BATCH_MIRA,
  "threads=i" => \$__THREADS
) or exit(1);

# the 4 required parameters can be supplied on the command line directly
# or using the --options
if (scalar @ARGV == 4) {
  # required parameters: input_file references_basename decoder_executable
  $___DEV_F = shift;
  $___DEV_E = shift;
  $___DECODER = shift;
  $___CONFIG = shift;
}

if ($usage || !defined $___DEV_F || !defined $___DEV_E || !defined $___DECODER || !defined $___CONFIG) {
  print STDERR "usage: $0 input-text references decoder-executable decoder.ini
Options:
  --working-dir=mert-dir ... where all the files are created
  --nbest=100            ... how big nbestlist to generate
  --lattice-samples      ... how many lattice samples (Chatterjee & Cancedda, emnlp 2010)
  --jobs=N               ... set this to anything to run moses in parallel
  --mosesparallelcmd=STR ... use a different script instead of moses-parallel
  --queue-flags=STRING   ... anything you with to pass to qsub, eg.
                             '-l ws06osssmt=true'. The default is: '-hard'
                             To reset the parameters, please use
                             --queue-flags=' '
                             (i.e. a space between the quotes).
  --decoder-flags=STRING ... extra parameters for the decoder
  --continue             ... continue from the last successful iteration
  --skip-decoder         ... skip the decoder run for the first time,
                             assuming that we got interrupted during
                             optimization
  --shortest --average --closest
                         ... Use shortest/average/closest reference length
                             as effective reference length (mutually exclusive)
  --nocase               ... Do not preserve case information; i.e.
                             case-insensitive evaluation (default is false).
  --nonorm               ... Do not use text normalization (flag is not active,
                             i.e. text is NOT normalized)
  --filtercmd=STRING     ... path to filter-model-given-input.pl
  --filterfile=STRING    ... path to alternative to input-text for filtering
                             model. useful for lattice decoding
  --rootdir=STRING       ... where do helpers reside (if not given explicitly)
  --mertdir=STRING       ... path to new mert implementation
  --mertargs=STRING      ... extra args for both extractor and mert
  --extractorargs=STRING ... extra args for extractor only
  --mertmertargs=STRING  ... extra args for mert only
  --scorenbestcmd=STRING ... path to score-nbest.py
  --old-sge              ... passed to parallelizers, assume Grid Engine < 6.0
  --inputtype=[0|1|2]    ... Handle different input types: (0 for text,
                             1 for confusion network, 2 for lattices,
                             default is 0)
  --no-filter-phrase-table ... disallow filtering of phrase tables
                              (useful if binary phrase tables are available)
  --random-restarts=INT  ... number of random restarts (default: 20)
  --predictable-seeds    ... provide predictable seeds to mert so that random
                             restarts are the same on every run
  --range=tm:0..1,-1..1  ... specify min and max value for some features
                             --range can be repeated as needed.
                             The order of the various --range specifications
                             is important only within a feature name.
                             E.g.:
                               --range=tm:0..1,-1..1 --range=tm:0..2
                             is identical to:
                               --range=tm:0..1,-1..1,0..2
                             but not to:
                               --range=tm:0..2 --range=tm:0..1,-1..1
  --activate-features=STRING  ... comma-separated list of features to optimize,
                                  others are fixed to the starting values
                                  default: optimize all features
                                  example: tm_0,tm_4,d_0
  --prev-aggregate-nbestlist=INT ... number of previous step to consider when
                                     loading data (default = $prev_aggregate_nbl_size)
                                    -1 means all previous, i.e. from iteration 1
                                     0 means no previous data, i.e. only the
                                       current iteration
                                     N means this and N previous iterations

  --maximum-iterations=ITERS ... Maximum number of iterations. Default: $maximum_iterations
  --random-directions               ... search only in random directions
  --number-of-random-directions=int ... number of random directions
                                        (also works with regular optimizer, default: 0)
  --pairwise-ranked         ... Use PRO for optimisation (Hopkins and May, emnlp 2011)
  --pro-starting-point      ... Use PRO to get a starting point for MERT
  --threads=NUMBER          ... Use multi-threaded mert (must be compiled in).
  --historic-interpolation  ... Interpolate optimized weights with prior iterations' weight
                                (parameter sets factor [0;1] given to current weights)
";
  exit 1;
}


# Check validity of input parameters and set defaults if needed

print STDERR "Using SCRIPTS_ROOTDIR: $SCRIPTS_ROOTDIR\n";

# path of script for filtering phrase tables and running the decoder
$filtercmd = File::Spec->catfile($SCRIPTS_ROOTDIR, "training", "filter-model-given-input.pl") if !defined $filtercmd;

if ( ! -x $filtercmd && ! $___FILTER_PHRASE_TABLE) {
  warn "Filtering command not found: $filtercmd.";
  warn "Use --filtercmd=PATH to specify a valid one or --no-filter-phrase-table";
  exit 1;
}

$qsubwrapper = File::Spec->catfile($SCRIPTS_ROOTDIR, "generic", "qsub-wrapper.pl") if !defined $qsubwrapper;

$moses_parallel_cmd = File::Spec->catfile($SCRIPTS_ROOTDIR, "generic", "moses-parallel.pl")
  if !defined $moses_parallel_cmd;

if (!defined $mertdir) {
  $mertdir = File::Spec->catfile(File::Basename::dirname($SCRIPTS_ROOTDIR), "dist", "bin");
  die "mertdir does not exist: $mertdir" if ! -x $mertdir;
  print STDERR "Assuming --mertdir=$mertdir\n";
}

my $mert_extract_cmd = File::Spec->catfile($mertdir, "extractor");
my $mert_mert_cmd    = File::Spec->catfile($mertdir, "mert");
my $mert_pro_cmd     = File::Spec->catfile($mertdir, "pro");
my $mert_mira_cmd    = File::Spec->catfile($mertdir, "kbmira");

die "Not executable: $mert_extract_cmd" if ! -x $mert_extract_cmd;
die "Not executable: $mert_mert_cmd"    if ! -x $mert_mert_cmd;
die "Not executable: $mert_pro_cmd"     if ! -x $mert_pro_cmd;
die "Not executable: $mert_mira_cmd"    if ! -x $mert_mira_cmd;

my $pro_optimizer = File::Spec->catfile($mertdir, "megam_i686.opt");  # or set to your installation

if (($___PAIRWISE_RANKED_OPTIMIZER || $___PRO_STARTING_POINT) && ! -x $pro_optimizer) {
  print "Could not find $pro_optimizer, installing it in $mertdir\n";
  my $megam_url = "http://www.cs.utah.edu/~hal/megam/";
  if (&is_mac_osx()) {
    die "Error: Sorry for Mac OS X users! Please get the source code of megam and compile by hand. Please see $megam_url for details.";
  }

  `cd $mertdir; wget http://www.cs.utah.edu/~hal/megam/megam_i686.opt.gz;`;
  `gunzip $pro_optimizer.gz`;
  `chmod +x $pro_optimizer`;
  die("ERROR: Installation of megam_i686.opt failed! Install by hand from $megam_url") unless -x $pro_optimizer;
}

$mertargs = "" if !defined $mertargs;

my $scconfig = undef;
if ($mertargs =~ /\-\-scconfig\s+(.+?)(\s|$)/) {
  $scconfig = $1;
  $scconfig =~ s/\,/ /g;
  $mertargs =~ s/\-\-scconfig\s+(.+?)(\s|$)//;
}

# handling reference lengh strategy
$scconfig .= &setup_reference_length_type();

# handling case-insensitive flag
$scconfig .= &setup_case_config();

$scconfig =~ s/^\s+//;
$scconfig =~ s/\s+$//;
$scconfig =~ s/\s+/,/g;

$scconfig = "--scconfig $scconfig" if ($scconfig);

my $mert_extract_args = $mertargs;
$mert_extract_args .= " $scconfig";

$extractorargs = "" unless $extractorargs;
$mert_extract_args .= " $extractorargs";

$mertmertargs = "" if !defined $mertmertargs;

my $mert_mert_args = "$mertargs $mertmertargs";
$mert_mert_args =~ s/\-+(binary|b)\b//;
$mert_mert_args .= " $scconfig";
if ($___ACTIVATE_FEATURES) {
  $mert_mert_args .= " -o \"$___ACTIVATE_FEATURES\"";
}

my ($just_cmd_filtercmd, $x) = split(/ /, $filtercmd);
die "Not executable: $just_cmd_filtercmd" if ! -x $just_cmd_filtercmd;
die "Not executable: $moses_parallel_cmd" if defined $___JOBS && ! -x $moses_parallel_cmd;
die "Not executable: $qsubwrapper"        if defined $___JOBS && ! -x $qsubwrapper;
die "Not executable: $___DECODER"         if ! -x $___DECODER;

my $input_abs = ensure_full_path($___DEV_F);
die "File not found: $___DEV_F (interpreted as $input_abs)." if ! -e $input_abs;

$___DEV_F = $input_abs;

# Option to pass to qsubwrapper and moses-parallel
my $pass_old_sge = $old_sge ? "-old-sge" : "";

my $decoder_abs = ensure_full_path($___DECODER);
die "File not executable: $___DECODER (interpreted as $decoder_abs)."
  if ! -x $decoder_abs;
$___DECODER = $decoder_abs;

my $ref_abs = ensure_full_path($___DEV_E);
# check if English dev set (reference translations) exist and store a list of all references
my @references;
if (-e $ref_abs) {
  push @references, $ref_abs;
} else {
  # if multiple file, get a full list of the files
<<<<<<< HEAD
    my $part = 0;
    if (! -e $ref_abs."0" && -e $ref_abs.".ref0") {                                                                 
	$ref_abs .= ".ref";                                                             
    } 
    while (-e $ref_abs.$part) {
        push @references, $ref_abs.$part;
        $part++;
    }
    die("Reference translations not found: $___DEV_E (interpreted as $ref_abs)") unless $part;
=======
  my $part = 0;
  if (! -e $ref_abs . "0" && -e $ref_abs . ".ref0") {
    $ref_abs .= ".ref";
  }
  while (-e $ref_abs . $part) {
    push @references, $ref_abs . $part;
    $part++;
  }
  die("Reference translations not found: $___DEV_E (interpreted as $ref_abs)") unless $part;
>>>>>>> 3c44d04b
}

my $config_abs = ensure_full_path($___CONFIG);
die "File not found: $___CONFIG (interpreted as $config_abs)." if ! -e $config_abs;
$___CONFIG = $config_abs;

# moses should use our config
if ($___DECODER_FLAGS =~ /(^|\s)-(config|f) /
    || $___DECODER_FLAGS =~ /(^|\s)-(ttable-file|t) /
    || $___DECODER_FLAGS =~ /(^|\s)-(distortion-file) /
    || $___DECODER_FLAGS =~ /(^|\s)-(generation-file) /
    || $___DECODER_FLAGS =~ /(^|\s)-(lmodel-file) /
    || $___DECODER_FLAGS =~ /(^|\s)-(global-lexical-file) /
  ) {
  die "It is forbidden to supply any of -config, -ttable-file, -distortion-file, -generation-file or -lmodel-file in the --decoder-flags.\nPlease use only the --config option to give the config file that lists all the supplementary files.";
}

# as weights are normalized in the next steps (by cmert)
# normalize initial LAMBDAs, too
my $need_to_normalize = 1;

#store current directory and create the working directory (if needed)
my $cwd = Cwd::getcwd();

mkpath($___WORKING_DIR);

# open local scope
{

#chdir to the working directory
chdir($___WORKING_DIR) or die "Can't chdir to $___WORKING_DIR";

# fixed file names
my $mert_outfile = "mert.out";
my $mert_logfile = "mert.log";
my $weights_in_file = "init.opt";
my $weights_out_file = "weights.txt";
my $finished_step_file = "finished_step.txt";

# set start run
my $start_run = 1;
my $bestpoint = undef;
my $devbleu = undef;
my $sparse_weights_file = undef;

my $prev_feature_file = undef;
my $prev_score_file = undef;
my $prev_init_file = undef;

if ($___FILTER_PHRASE_TABLE) {
  my $outdir = "filtered";
  if (-e "$outdir/moses.ini") {
    print STDERR "Assuming the tables are already filtered, reusing $outdir/moses.ini\n";
  } else {
    # filter the phrase tables with respect to input, use --decoder-flags
    print STDERR "filtering the phrase tables... ".`date`;
    my $___FILTER_F  = $___DEV_F;
    $___FILTER_F = $filterfile if (defined $filterfile);
    my $cmd = "$filtercmd ./$outdir $___CONFIG $___FILTER_F";
    &submit_or_exec($cmd, "filterphrases.out", "filterphrases.err");
  }

  # make a backup copy of startup ini filepath
  $___CONFIG_ORIG = $___CONFIG;
  # the decoder should now use the filtered model
  $___CONFIG = "$outdir/moses.ini";
} else{
  # do not filter phrase tables (useful if binary phrase tables are available)
  # use the original configuration file
  $___CONFIG_ORIG = $___CONFIG;
}

# we run moses to check validity of moses.ini and to obtain all the feature
# names
my $featlist = get_featlist_from_moses($___CONFIG);
$featlist = insert_ranges_to_featlist($featlist, $___RANGES);

# Mark which features are disabled:
if (defined $___ACTIVATE_FEATURES) {
  my %enabled = map { ($_, 1) } split /[, ]+/, $___ACTIVATE_FEATURES;
  my %cnt;
  for (my $i = 0; $i < scalar(@{$featlist->{"names"}}); $i++) {
    my $name = $featlist->{"names"}->[$i];
    $cnt{$name} = 0 if !defined $cnt{$name};
    $featlist->{"enabled"}->[$i] = $enabled{$name . "_" . $cnt{$name}};
    $cnt{$name}++;
  }
} else {
  # all enabled
  for(my $i = 0; $i < scalar(@{$featlist->{"names"}}); $i++) {
    $featlist->{"enabled"}->[$i] = 1;
  }
}

print STDERR "MERT starting values and ranges for random generation:\n";
for (my $i = 0; $i < scalar(@{$featlist->{"names"}}); $i++) {
  my $name = $featlist->{"names"}->[$i];
  my $val = $featlist->{"values"}->[$i];
  my $min = $featlist->{"mins"}->[$i];
  my $max = $featlist->{"maxs"}->[$i];
  my $enabled = $featlist->{"enabled"}->[$i];
  printf STDERR "  %5s = %7.3f", $name, $val;
  if ($enabled) {
    printf STDERR " (%5.2f .. %5.2f)\n", $min, $max;
  } else {
    print STDERR " --- inactive, not optimized ---\n";
  }
}

if ($continue) {
  # getting the last finished step
  print STDERR "Trying to continue an interrupted optimization.\n";
  open my $fh, '<', $finished_step_file or die "$finished_step_file: $!";
  my $step = <$fh>;
  chomp $step;
  close $fh;

  print STDERR "Last finished step is $step\n";

  # getting the first needed step
  my $firststep;
  if ($prev_aggregate_nbl_size == -1) {
    $firststep = 1;
  } else {
    $firststep = $step - $prev_aggregate_nbl_size + 1;
    $firststep = ($firststep > 0) ? $firststep : 1;
  }

  #checking if all needed data are available
  if ($firststep <= $step) {
    print STDERR "First previous needed data index is $firststep\n";
    print STDERR "Checking whether all needed data (from step $firststep to step $step) are available\n";

    for (my $prevstep = $firststep; $prevstep <= $step; $prevstep++) {
        print STDERR "Checking whether data of step $prevstep are available\n";
      if (! -e "run$prevstep.features.dat") {
          die "Can't start from step $step, because run$prevstep.features.dat was not found!";
      } else {
        if (defined $prev_feature_file) {
          $prev_feature_file = "${prev_feature_file},run$prevstep.features.dat";
        } else {
          $prev_feature_file = "run$prevstep.features.dat";
        }
      }
      if (! -e "run$prevstep.scores.dat") {
          die "Can't start from step $step, because run$prevstep.scores.dat was not found!";
      } else {
        if (defined $prev_score_file) {
          $prev_score_file = "${prev_score_file},run$prevstep.scores.dat";
        } else {
          $prev_score_file = "run$prevstep.scores.dat";
        }
      }
      if (! -e "run$prevstep.${weights_in_file}") {
          die "Can't start from step $step, because run$prevstep.${weights_in_file} was not found!";
      } else{
        if (defined $prev_init_file) {
          $prev_init_file = "${prev_init_file},run$prevstep.${weights_in_file}";
        } else{
          $prev_init_file = "run$prevstep.${weights_in_file}";
        }
      }
    }
    if (! -e "run$step.weights.txt") {
      die "Can't start from step $step, because run$step.weights.txt was not found!";
    }
    if (! -e "run$step.$mert_logfile") {
      die "Can't start from step $step, because run$step.$mert_logfile was not found!";
    }
    if (! -e "run$step.best$___N_BEST_LIST_SIZE.out.gz") {
      die "Can't start from step $step, because run$step.best$___N_BEST_LIST_SIZE.out.gz was not found!";
    }
    print STDERR "All needed data are available\n";
    print STDERR "Loading information from last step ($step)\n";

    my %dummy; # sparse features
    ($bestpoint, $devbleu) = &get_weights_from_mert("run$step.$mert_outfile","run$step.$mert_logfile", scalar @{$featlist->{"names"}}, \%dummy);
    die "Failed to parse mert.log, missed Best point there."
      if !defined $bestpoint || !defined $devbleu;
    print "($step) BEST at $step $bestpoint => $devbleu at ".`date`;
    my @newweights = split /\s+/, $bestpoint;

    # Sanity check: order of lambdas must match
    sanity_check_order_of_lambdas($featlist,
      "gunzip -c < run$step.best$___N_BEST_LIST_SIZE.out.gz |");

    # update my cache of lambda values
    $featlist->{"values"} = \@newweights;
  } else {
    print STDERR "No previous data are needed\n";
  }
  $start_run = $step + 1;
}

###### MERT MAIN LOOP

my $run = $start_run - 1;

my $oldallsorted    = undef;
my $allsorted       = undef;
my $nbest_file      = undef;
my $lsamp_file      = undef; # Lattice samples
my $orig_nbest_file = undef; # replaced if lattice sampling

while (1) {
  $run++;
  if ($maximum_iterations && $run > $maximum_iterations) {
    print "Maximum number of iterations exceeded - stopping\n";
    last;
  }
  # run beamdecoder with option to output nbestlists
  # the end result should be (1) @NBEST_LIST, a list of lists; (2) @SCORE, a list of lists of lists

  print "run $run start at ".`date`;

  # In case something dies later, we might wish to have a copy
  create_config($___CONFIG, "./run$run.moses.ini", $featlist, $run, (defined $devbleu ? $devbleu : "--not-estimated--"), $sparse_weights_file);

  # skip running the decoder if the user wanted
  if (! $skip_decoder) {
    print "($run) run decoder to produce n-best lists\n";
    ($nbest_file, $lsamp_file) = run_decoder($featlist, $run, $need_to_normalize);
    $need_to_normalize = 0;
    if ($___LATTICE_SAMPLES) {
      my $combined_file = "$nbest_file.comb";
      safesystem("sort -k1,1n $nbest_file $lsamp_file > $combined_file") or
          die("failed to merge nbest and lattice samples");
      safesystem("gzip -f $nbest_file; gzip -f $lsamp_file") or
          die "Failed to gzip nbests and lattice samples";
      $orig_nbest_file = "$nbest_file.gz";
      $orig_nbest_file = "$nbest_file.gz";
      $lsamp_file      = "$lsamp_file.gz";
      $lsamp_file      = "$lsamp_file.gz";
      $nbest_file      = "$combined_file";
    }
    safesystem("gzip -f $nbest_file") or die "Failed to gzip run*out";
    $nbest_file = $nbest_file.".gz";
  } else {
    $nbest_file = "run$run.best$___N_BEST_LIST_SIZE.out.gz";
    print "skipped decoder run $run\n";
    $skip_decoder = 0;
    $need_to_normalize = 0;
  }

  # extract score statistics and features from the nbest lists
  print STDERR "Scoring the nbestlist.\n";

  my $base_feature_file = "features.dat";
  my $base_score_file   = "scores.dat";
  my $feature_file      = "run$run.${base_feature_file}";
  my $score_file        = "run$run.${base_score_file}";

  my $cmd = "$mert_extract_cmd $mert_extract_args --scfile $score_file --ffile $feature_file -r " . join(",", @references) . " -n $nbest_file";
  $cmd = &create_extractor_script($cmd, $___WORKING_DIR);
  &submit_or_exec($cmd, "extract.out","extract.err");

  # Create the initial weights file for mert: init.opt
  my @MIN  = @{$featlist->{"mins"}};
  my @MAX  = @{$featlist->{"maxs"}};
  my @CURR = @{$featlist->{"values"}};
  my @NAME = @{$featlist->{"names"}};

  open my $out, '>', $weights_in_file or die "Can't write $weights_in_file (WD now $___WORKING_DIR)";
  print $out join(" ", @CURR) . "\n";
  print $out join(" ", @MIN) . "\n";  # this is where we could pass MINS
  print $out join(" ", @MAX) . "\n";  # this is where we could pass MAXS
  close $out;
  # print join(" ", @NAME)."\n";

  # make a backup copy labelled with this run number
  safesystem("\\cp -f $weights_in_file run$run.$weights_in_file") or die;

  my $DIM = scalar(@CURR); # number of lambdas

  # run mert
  $cmd = "$mert_mert_cmd -d $DIM $mert_mert_args";

  my $mert_settings = " -n $___RANDOM_RESTARTS";
  my $seed_settings = "";
  if ($___PREDICTABLE_SEEDS) {
    my $seed = $run * 1000;
    $seed_settings .= " -r $seed";
  }
  $mert_settings .= $seed_settings;
  if ($___RANDOM_DIRECTIONS) {
    if ($___NUM_RANDOM_DIRECTIONS == 0) {
      $mert_settings .= " -m 50";
    }
    $mert_settings .= " -t random-direction";
  }
  if ($___NUM_RANDOM_DIRECTIONS) {
    $mert_settings .= " -m $___NUM_RANDOM_DIRECTIONS";
  }
  if ($__THREADS) {
    $mert_settings .= " --threads $__THREADS";
  }

  my $ffiles = "";
  my $scfiles = "";

  if (defined $prev_feature_file) {
    $ffiles = "$prev_feature_file,$feature_file";
  } else{
    $ffiles = "$feature_file";
  }

  if (defined $prev_score_file) {
    $scfiles = "$prev_score_file,$score_file";
  } else{
    $scfiles = "$score_file";
  }

  my $mira_settings = "";
  $mira_settings .= " --dense-init run$run.$weights_in_file";
  if (-e "run$run.sparse-weights") {
    $mira_settings .= " --sparse-init run$run.sparse-weights";
  }
  my $file_settings = " --ffile $ffiles --scfile $scfiles";
  my $pro_file_settings = "--ffile " . join(" --ffile ", split(/,/, $ffiles)) .
                          " --scfile " .  join(" --scfile ", split(/,/, $scfiles));

  if ($___START_WITH_HISTORIC_BESTS && defined $prev_init_file) {
    $file_settings .= " --ifile $prev_init_file,run$run.$weights_in_file";
  } else {
    $file_settings .= " --ifile run$run.$weights_in_file";
  }

  $cmd .= $file_settings;

  my %sparse_weights; # sparse features
  my $pro_optimizer_cmd = "$pro_optimizer $megam_default_options run$run.pro.data";
  if ($___PAIRWISE_RANKED_OPTIMIZER) {  # pro optimization
    $cmd = "$mert_pro_cmd $seed_settings $pro_file_settings -o run$run.pro.data ; echo 'not used' > $weights_out_file; $pro_optimizer_cmd";
    &submit_or_exec($cmd, $mert_outfile, $mert_logfile);
  } elsif ($___PRO_STARTING_POINT) {  # First, run pro, then mert
    # run pro...
    my $pro_cmd = "$mert_pro_cmd $seed_settings $pro_file_settings -o run$run.pro.data ; $pro_optimizer_cmd";
    &submit_or_exec($pro_cmd, "run$run.pro.out", "run$run.pro.err");
    # ... get results ...
    ($bestpoint,$devbleu) = &get_weights_from_mert("run$run.pro.out","run$run.pro.err",scalar @{$featlist->{"names"}},\%sparse_weights);
    # Get the pro outputs ready for mert. Add the weight ranges,
    # and a weight and range for the single sparse feature
    $cmd =~ s/--ifile (\S+)/--ifile run$run.init.pro/;
    open(MERT_START,$1);
    open(PRO_START,">run$run.init.pro");
    print PRO_START $bestpoint." 1\n";
    my $mert_line = <MERT_START>;
    $mert_line = <MERT_START>;
    chomp $mert_line;
    print PRO_START $mert_line." 0\n";
    $mert_line = <MERT_START>;
    chomp $mert_line;
    print PRO_START $mert_line." 1\n";
    close(PRO_START);

    # Write the sparse weights to file so mert can use them
    open(SPARSE_WEIGHTS,">run$run.merge-weights");
    foreach my $fname (keys %sparse_weights) {
      print SPARSE_WEIGHTS "$fname $sparse_weights{$fname}\n";
    }
    close(SPARSE_WEIGHTS);
    $cmd = $cmd." --sparse-weights run$run.merge-weights";

    # ... and run mert
    $cmd =~ s/(--ifile \S+)/$1,run$run.init.pro/;
    &submit_or_exec($cmd . $mert_settings, $mert_outfile, $mert_logfile);
  } elsif ($___BATCH_MIRA) { # batch MIRA optimization
    safesystem("echo 'not used' > $weights_out_file") or die;
    $cmd = "$mert_mira_cmd $mira_settings $seed_settings $pro_file_settings -o $mert_outfile";
    &submit_or_exec($cmd, "run$run.mira.out", $mert_logfile);
  } else {  # just mert
    &submit_or_exec($cmd . $mert_settings, $mert_outfile, $mert_logfile);
  }

  die "Optimization failed, file $weights_out_file does not exist or is empty"
    if ! -s $weights_out_file;

  # backup copies
  safesystem("\\cp -f extract.err run$run.extract.err") or die;
  safesystem("\\cp -f extract.out run$run.extract.out") or die;
  safesystem("\\cp -f $mert_outfile run$run.$mert_outfile") or die;
  safesystem("\\cp -f $mert_logfile run$run.$mert_logfile") or die;
  safesystem("touch $mert_logfile run$run.$mert_logfile") or die;
  safesystem("\\cp -f $weights_out_file run$run.$weights_out_file") or die; # this one is needed for restarts, too

  print "run $run end at ".`date`;

  ($bestpoint,$devbleu) = &get_weights_from_mert("run$run.$mert_outfile","run$run.$mert_logfile",scalar @{$featlist->{"names"}},\%sparse_weights);
  my $merge_weight = 0;

  die "Failed to parse mert.log, missed Best point there."
    if !defined $bestpoint || !defined $devbleu;

  print "($run) BEST at $run: $bestpoint => $devbleu at ".`date`;

  # update my cache of lambda values
  my @newweights = split /\s+/, $bestpoint;

  if ($___PRO_STARTING_POINT) {
    $merge_weight = pop @newweights;
  }

  # interpolate with prior's interation weight, if historic-interpolation is specified
  if ($___HISTORIC_INTERPOLATION>0 && $run>3) {
    my %historic_sparse_weights;
    if (-e "run$run.sparse-weights") {
      open my $sparse_fh, '<', "run$run.sparse-weights" or die "run$run.sparse-weights: $!";
      while (<$sparse_fh>) {
        chop;
        my ($feature, $weight) = split;
        $historic_sparse_weights{$feature} = $weight;
      }
      close $sparse_fh;
    }
    my $prev = $run - 1;
    my @historic_weights = split /\s+/, `cat run$prev.$weights_out_file`;
    for(my $i = 0; $i < scalar(@newweights); $i++) {
      $newweights[$i] = $___HISTORIC_INTERPOLATION * $newweights[$i] + (1 - $___HISTORIC_INTERPOLATION) * $historic_weights[$i];
    }
    print "interpolate with " . join(",", @historic_weights) . " to " . join(",", @newweights);
    foreach (keys %sparse_weights) {
      $sparse_weights{$_} *= $___HISTORIC_INTERPOLATION;
      #print STDERR "sparse_weights{$_} *= $___HISTORIC_INTERPOLATION -> $sparse_weights{$_}\n";
    }
    foreach (keys %historic_sparse_weights) {
      $sparse_weights{$_} += (1 - $___HISTORIC_INTERPOLATION) * $historic_sparse_weights{$_};
      #print STDERR "sparse_weights{$_} += (1-$___HISTORIC_INTERPOLATION) * $historic_sparse_weights{$_} -> $sparse_weights{$_}\n";
    }
  }
  if ($___HISTORIC_INTERPOLATION > 0) {
    open my $weights_fh, '>', "run$run.$weights_out_file" or die "run$run.$weights_out_file: $!";
    print $weights_fh join(" ", @newweights);
    close $weights_fh;
  }

  $featlist->{"values"} = \@newweights;

  if (scalar keys %sparse_weights) {
    $sparse_weights_file = "run" . ($run + 1) . ".sparse-weights";
    open my $sparse_fh, '>', $sparse_weights_file or die "$sparse_weights_file: $!";
    foreach my $feature (keys %sparse_weights) {
      my $sparse_weight = $sparse_weights{$feature};
      if ($___PRO_STARTING_POINT) {
        $sparse_weight *= $merge_weight;
      }
      print $sparse_fh "$feature $sparse_weight\n";
    }
    close $sparse_fh;
  }

  ## additional stopping criterion: weights have not changed
  my $shouldstop = 1;
  for (my $i = 0; $i < @CURR; $i++) {
    die "Lost weight! mert reported fewer weights (@newweights) than we gave it (@CURR)"
      if !defined $newweights[$i];
    if (abs($CURR[$i] - $newweights[$i]) >= $minimum_required_change_in_weights) {
      $shouldstop = 0;
      last;
    }
  }

  &save_finished_step($finished_step_file, $run);

  if ($shouldstop) {
    print STDERR "None of the weights changed more than $minimum_required_change_in_weights. Stopping.\n";
    last;
  }

  my $firstrun;
  if ($prev_aggregate_nbl_size == -1) {
    $firstrun = 1;
  } else {
    $firstrun = $run - $prev_aggregate_nbl_size + 1;
    $firstrun = ($firstrun > 0) ? $firstrun : 1;
  }

  print "loading data from $firstrun to $run (prev_aggregate_nbl_size=$prev_aggregate_nbl_size)\n";
  $prev_feature_file = undef;
  $prev_score_file   = undef;
  $prev_init_file    = undef;
  for (my $i = $firstrun; $i <= $run; $i++) {
    if (defined $prev_feature_file) {
      $prev_feature_file = "${prev_feature_file},run${i}.${base_feature_file}";
    } else {
      $prev_feature_file = "run${i}.${base_feature_file}";
    }

    if (defined $prev_score_file) {
      $prev_score_file = "${prev_score_file},run${i}.${base_score_file}";
    } else {
      $prev_score_file = "run${i}.${base_score_file}";
    }

    if (defined $prev_init_file) {
      $prev_init_file = "${prev_init_file},run${i}.${weights_in_file}";
    } else {
      $prev_init_file = "run${i}.${weights_in_file}";
    }
  }
  print "loading data from $prev_feature_file\n" if defined($prev_feature_file);
  print "loading data from $prev_score_file\n"   if defined($prev_score_file);
  print "loading data from $prev_init_file\n"    if defined($prev_init_file);
}
print "Training finished at " . `date`;

if (defined $allsorted) {
    safesystem ("\\rm -f $allsorted") or die;
}

safesystem("\\cp -f $weights_in_file run$run.$weights_in_file") or die;
safesystem("\\cp -f $mert_logfile run$run.$mert_logfile") or die;

create_config($___CONFIG_ORIG, "./moses.ini", $featlist, $run, $devbleu, $sparse_weights_file);

# just to be sure that we have the really last finished step marked
&save_finished_step($finished_step_file, $run);

#chdir back to the original directory # useless, just to remind we were not there
chdir($cwd);

} # end of local scope

sub get_weights_from_mert {
  my ($outfile, $logfile, $weight_count, $sparse_weights) = @_;
  my ($bestpoint, $devbleu);
  if ($___PAIRWISE_RANKED_OPTIMIZER || ($___PRO_STARTING_POINT && $logfile =~ /pro/) || $___BATCH_MIRA) {
    open my $fh, '<', $outfile or die "Can't open $outfile: $!";
    my (@WEIGHT, $sum);
    for (my $i = 0; $i < $weight_count; $i++) { push @WEIGHT, 0; }
    while (<$fh>) {
      if (/^F(\d+) ([\-\.\de]+)/) {     # regular features
        $WEIGHT[$1] = $2;
        $sum += abs($2);
      } elsif (/^(.+_.+) ([\-\.\de]+)/) { # sparse features
        $$sparse_weights{$1} = $2;
      }
    }
    $devbleu = "unknown";
    foreach (@WEIGHT) { $_ /= $sum; }
    foreach (keys %{$sparse_weights}) { $$sparse_weights{$_} /= $sum; }
    $bestpoint = join(" ", @WEIGHT);
    close $fh;
    if($___BATCH_MIRA) {
      open my $fh2, '<', $logfile or die "Can't open $logfile: $!";
      while(<$fh2>) {
        if(/Best BLEU = ([\-\d\.]+)/) {
          $devbleu = $1;
        }
      }
    }
  } else {
    open my $fh, '<', $logfile or die "Can't open $logfile: $!";
    while (<$fh>) {
      if (/Best point:\s*([\s\d\.\-e]+?)\s*=> ([\-\d\.]+)/) {
        $bestpoint = $1;
        $devbleu = $2;
        last;
      }
    }
    close $fh;
  }
  return ($bestpoint, $devbleu);
}

sub run_decoder {
    my ($featlist, $run, $need_to_normalize) = @_;
    my $filename_template = "run%d.best$___N_BEST_LIST_SIZE.out";
    my $filename = sprintf($filename_template, $run);
    my $lsamp_filename = undef;
    if ($___LATTICE_SAMPLES) {
      my $lsamp_filename_template = "run%d.lsamp$___LATTICE_SAMPLES.out";
      $lsamp_filename = sprintf($lsamp_filename_template, $run);
    }

    # user-supplied parameters
    print "params = $___DECODER_FLAGS\n";

    # parameters to set all model weights (to override moses.ini)
    my @vals = @{$featlist->{"values"}};
    if ($need_to_normalize) {
      print STDERR "Normalizing lambdas: @vals\n";
      my $totlambda = 0;
      grep($totlambda += abs($_), @vals);
      grep($_ /= $totlambda, @vals);
    }
    # moses now does not seem accept "-tm X -tm Y" but needs "-tm X Y"
    my %model_weights;
    for(my $i=0; $i<scalar(@{$featlist->{"names"}}); $i++) {
      my $name = $featlist->{"names"}->[$i];
      $model_weights{$name} = "-$name" if !defined $model_weights{$name};
      $model_weights{$name} .= sprintf " %.6f", $vals[$i];
    }
    my $decoder_config = join(" ", values %model_weights);
    $decoder_config .= " -weight-file run$run.sparse-weights" if -e "run$run.sparse-weights";
    print STDERR "DECODER_CFG = $decoder_config\n";
    print "decoder_config = $decoder_config\n";

    # run the decoder
    my $decoder_cmd;
    my $lsamp_cmd = "";
    if ($___LATTICE_SAMPLES) {
      $lsamp_cmd = " -lattice-samples $lsamp_filename $___LATTICE_SAMPLES ";
    }

    if (defined $___JOBS && $___JOBS > 0) {
      $decoder_cmd = "$moses_parallel_cmd $pass_old_sge -config $___CONFIG -inputtype $___INPUTTYPE -qsub-prefix mert$run -queue-parameters \"$queue_flags\" -decoder-parameters \"$___DECODER_FLAGS $decoder_config\" $lsamp_cmd -n-best-list \"$filename $___N_BEST_LIST_SIZE\" -input-file $___DEV_F -jobs $___JOBS -decoder $___DECODER > run$run.out";
    } else {
      $decoder_cmd = "$___DECODER $___DECODER_FLAGS  -config $___CONFIG -inputtype $___INPUTTYPE $decoder_config $lsamp_cmd -n-best-list $filename $___N_BEST_LIST_SIZE -input-file $___DEV_F > run$run.out";
    }

    safesystem($decoder_cmd) or die "The decoder died. CONFIG WAS $decoder_config \n";

    sanity_check_order_of_lambdas($featlist, $filename);
    return ($filename, $lsamp_filename);
}


sub insert_ranges_to_featlist {
  my $featlist = shift;
  my $ranges = shift;

  $ranges = [] if !defined $ranges;

  # first collect the ranges from options
  my $niceranges;
  foreach my $range (@$ranges) {
    my $name = undef;
    foreach my $namedpair (split /,/, $range) {
      if ($namedpair =~ /^(.*?):/) {
        $name = $1;
        $namedpair =~ s/^.*?://;
        die "Unrecognized name '$name' in --range=$range"
          if !defined $ABBR2FULL{$name};
      }
      my ($min, $max) = split /\.\./, $namedpair;
      die "Bad min '$min' in --range=$range" if $min !~ /^-?[0-9.]+$/;
      die "Bad max '$max' in --range=$range" if $min !~ /^-?[0-9.]+$/;
      die "No name given in --range=$range" if !defined $name;
      push @{$niceranges->{$name}}, [$min, $max];
    }
  }

  # now populate featlist
  my $seen = undef;
  for(my $i = 0; $i < scalar(@{$featlist->{"names"}}); $i++) {
    my $name = $featlist->{"names"}->[$i];
    $seen->{$name} ++;
    my $min = 0.0;
    my $max = 1.0;
    if (defined $niceranges->{$name}) {
      my $minmax = shift @{$niceranges->{$name}};
      ($min, $max) = @$minmax if defined $minmax;
    }
    $featlist->{"mins"}->[$i] = $min;
    $featlist->{"maxs"}->[$i] = $max;
  }
  return $featlist;
}

sub sanity_check_order_of_lambdas {
  my $featlist = shift;
  my $filename_or_stream = shift;

  my @expected_lambdas = @{$featlist->{"names"}};
  my @got = get_order_of_scores_from_nbestlist($filename_or_stream);
  die "Mismatched lambdas. Decoder returned @got, we expected @expected_lambdas"
    if "@got" ne "@expected_lambdas";
}

sub get_featlist_from_moses {
  # run moses with the given config file and return the list of features and
  # their initial values
  my $configfn = shift;
  my $featlistfn = "./features.list";
  if (-e $featlistfn && ! -z $featlistfn) {   # exists & not empty
    print STDERR "Using cached features list: $featlistfn\n";
  } else {
    print STDERR "Asking moses for feature names and values from $___CONFIG\n";
    my $cmd = "$___DECODER $___DECODER_FLAGS -config $configfn  -inputtype $___INPUTTYPE -show-weights > $featlistfn";
    safesystem($cmd) or die "Failed to run moses with the config $configfn";
  }

  # read feature list
  my @names = ();
  my @startvalues = ();
  open my $fh, '<', $featlistfn or die "Can't read $featlistfn : $!";
  my $nr = 0;
  my @errs = ();
  while (<$fh>) {
    $nr++;
    chomp;
    /^(.+) (\S+) (\S+)$/ || die "invalid feature: $_";
    my ($longname, $feature, $value) = ($1, $2, $3);
    next if $value eq "sparse";
    push @errs, "$featlistfn:$nr:Bad initial value of $feature: $value\n"
      if $value !~ /^[+-]?[0-9.e]+$/;
    push @errs, "$featlistfn:$nr:Unknown feature '$feature', please add it to \@ABBR_FULL_MAP\n"
      if !defined $ABBR2FULL{$feature};
    push @names, $feature;
    push @startvalues, $value;
  }
  close $fh;

  if (scalar @errs) {
    warn join("", @errs);
    exit 1;
  }
  return {"names"=>\@names, "values"=>\@startvalues};
}


sub get_order_of_scores_from_nbestlist {
  # read the first line and interpret the ||| label: num num num label2: num ||| column in nbestlist
  # return the score labels in order
  my $fname_or_source = shift;
  # print STDERR "Peeking at the beginning of nbestlist to get order of scores: $fname_or_source\n";
  open my $fh, $fname_or_source or die "Failed to get order of scores from nbestlist '$fname_or_source': $!";
  my $line = <$fh>;
  close $fh;
  die "Line empty in nbestlist '$fname_or_source'" if !defined $line;
  my ($sent, $hypo, $scores, $total) = split /\|\|\|/, $line;
  $scores =~ s/^\s*|\s*$//g;
  die "No scores in line: $line" if $scores eq "";

  my @order = ();
  my $label = undef;
  my $sparse = 0; # we ignore sparse features here
  foreach my $tok (split /\s+/, $scores) {
    if ($tok =~ /.+_.+:/) {
      $sparse = 1;
    } elsif ($tok =~ /^([a-z][0-9a-z]*):/i) {
      $label = $1;
    } elsif ($tok =~ /^-?[-0-9.e]+$/) {
      if (!$sparse) {
        # a score found, remember it
        die "Found a score but no label before it! Bad nbestlist '$fname_or_source'!"
          if !defined $label;
        push @order, $label;
      }
      $sparse = 0;
    } else {
      die "Not a label, not a score '$tok'. Failed to parse the scores string: '$scores' of nbestlist '$fname_or_source'";
    }
  }
  print STDERR "The decoder returns the scores in this order: @order\n";
  return @order;
}

sub create_config {
  # TODO: too many arguments. you might want to consider using hashes
  my $infn                = shift; # source config
  my $outfn               = shift; # where to save the config
  my $featlist            = shift; # the lambdas we should write
  my $iteration           = shift;  # just for verbosity
  my $bleu_achieved       = shift; # just for verbosity
  my $sparse_weights_file = shift; # only defined when optimizing sparse features

  my %P; # the hash of all parameters we wish to override

  # first convert the command line parameters to the hash
  # ensure local scope of vars
  {
    my $parameter = undef;
    print "Parsing --decoder-flags: |$___DECODER_FLAGS|\n";
    $___DECODER_FLAGS =~ s/^\s*|\s*$//;
    $___DECODER_FLAGS =~ s/\s+/ /;
    foreach (split(/ /, $___DECODER_FLAGS)) {
      if (/^\-([^\d].*)$/) {
        $parameter = $1;
        $parameter = $ABBR2FULL{$parameter} if defined($ABBR2FULL{$parameter});
      } else {
        die "Found value with no -paramname before it: $_"
            if !defined $parameter;
        push @{$P{$parameter}}, $_;
      }
    }
  }

  # First delete all weights params from the input, we're overwriting them.
  # Delete both short and long-named version.
  for (my $i = 0; $i < scalar(@{$featlist->{"names"}}); $i++) {
    my $name = $featlist->{"names"}->[$i];
    delete($P{$name});
    delete($P{$ABBR2FULL{$name}});
  }

  # Convert weights to elements in P
  for (my $i = 0; $i < scalar(@{$featlist->{"names"}}); $i++) {
    my $name = $featlist->{"names"}->[$i];
    my $val = $featlist->{"values"}->[$i];
    $name = defined $ABBR2FULL{$name} ? $ABBR2FULL{$name} : $name;
    # ensure long name
    push @{$P{$name}}, $val;
  }

  if (defined($sparse_weights_file)) {
    push @{$P{"weight-file"}}, File::Spec->catfile($___WORKING_DIR, $sparse_weights_file);
  }

  # create new moses.ini decoder config file by cloning and overriding the original one
  open my $ini_fh, '<', $infn or die "Can't read $infn: $!";
  delete($P{"config"}); # never output
  print "Saving new config to: $outfn\n";

  open my $out, '>', $outfn or die "Can't write $outfn: $!";
  print $out "# MERT optimized configuration\n";
  print $out "# decoder $___DECODER\n";
  print $out "# BLEU $bleu_achieved on dev $___DEV_F\n";
  print $out "# We were before running iteration $iteration\n";
  print $out "# finished ".`date`;

  my $line = <$ini_fh>;
  while(1) {
    last unless $line;

    # skip until hit [parameter]
    if ($line !~ /^\[(.+)\]\s*$/) {
      $line = <$ini_fh>;
      print $out $line if $line =~ /^\#/ || $line =~ /^\s+$/;
      next;
    }

    # parameter name
    my $parameter = $1;
    $parameter = $ABBR2FULL{$parameter} if defined($ABBR2FULL{$parameter});
    print $out "[$parameter]\n";

    # change parameter, if new values
    if (defined($P{$parameter})) {
      # write new values
      foreach (@{$P{$parameter}}) {
        print $out $_ . "\n";
      }
      delete($P{$parameter});
      # skip until new parameter, only write comments
      while ($line = <$ini_fh>) {
        print $out $line if $line =~ /^\#/ || $line =~ /^\s+$/;
        last if $line =~ /^\[/;
        last unless $line;
      }
      next;
    }

    # unchanged parameter, write old
    while ($line = <$ini_fh>) {
      last if $line =~ /^\[/;
      print $out $line;
    }
  }

  # write all additional parameters
  foreach my $parameter (keys %P) {
    print $out "\n[$parameter]\n";
    foreach (@{$P{$parameter}}) {
      print $out $_."\n";
    }
  }

  close $ini_fh;
  close $out;
  print STDERR "Saved: $outfn\n";
}

sub safesystem {
  print STDERR "Executing: @_\n";
  system(@_);
  if ($? == -1) {
      warn "Failed to execute: @_\n  $!";
      exit(1);
  } elsif ($? & 127) {
      printf STDERR "Execution of: @_\n  died with signal %d, %s coredump\n",
          ($? & 127),  ($? & 128) ? 'with' : 'without';
      exit(1);
  } else {
    my $exitcode = $? >> 8;
    warn "Exit code: $exitcode\n" if $exitcode;
    return ! $exitcode;
  }
}

sub ensure_full_path {
  my $PATH = shift;
  $PATH =~ s/\/nfsmnt//;
  return $PATH if $PATH =~ /^\//;

  my $dir = Cwd::getcwd();
  $PATH = File::Spec->catfile($dir, $PATH);
  $PATH =~ s/[\r\n]//g;
  $PATH =~ s/\/\.\//\//g;
  $PATH =~ s/\/+/\//g;
  my $sanity = 0;
  while($PATH =~ /\/\.\.\// && $sanity++ < 10) {
    $PATH =~ s/\/+/\//g;
    $PATH =~ s/\/[^\/]+\/\.\.\//\//g;
  }
  $PATH =~ s/\/[^\/]+\/\.\.$//;
  $PATH =~ s/\/+$//;
  $PATH =~ s/\/nfsmnt//;
  return $PATH;
}

sub submit_or_exec {
  my ($cmd, $stdout, $stderr) = @_;
  print STDERR "exec: $cmd\n";
  if (defined $___JOBS && $___JOBS > 0) {
    safesystem("$qsubwrapper $pass_old_sge -command='$cmd' -queue-parameter=\"$queue_flags\" -stdout=$stdout -stderr=$stderr" )
      or die "ERROR: Failed to submit '$cmd' (via $qsubwrapper)";
  } else {
    safesystem("$cmd > $stdout 2> $stderr") or die "ERROR: Failed to run '$cmd'.";
  }
}

sub create_extractor_script() {
  my ($cmd, $outdir) = @_;
  my $script_path = File::Spec->catfile($outdir, "extractor.sh");

  open my $out, '>', $script_path
      or die "Couldn't open $script_path for writing: $!\n";
  print $out "#!/bin/bash\n";
  print $out "cd $outdir\n";
  print $out "$cmd\n";
  close $out;

  `chmod +x $script_path`;

  return $script_path;
}

sub save_finished_step {
  my ($filename, $step) = @_;
  open my $fh, '>', $filename or die "$filename: $!";
  print $fh $step . "\n";
  close $fh;
}

# It returns a config for mert/extractor.
sub setup_reference_length_type {
  if (($___CLOSEST + $___AVERAGE + $___SHORTEST) > 1) {
    die "You can specify just ONE reference length strategy (closest or shortest or average) not both\n";
  }

  if ($___SHORTEST) {
    return " reflen:shortest";
  } elsif ($___AVERAGE) {
    return " reflen:average";
  } elsif ($___CLOSEST) {
    return " reflen:closest";
  } else {
    return "";
  }
}

sub setup_case_config {
  if ($___NOCASE) {
    return " case:false";
  } else {
    return " case:true";
  }
}

sub is_mac_osx {
  return ($^O eq "darwin") ? 1 : 0;
}<|MERGE_RESOLUTION|>--- conflicted
+++ resolved
@@ -77,15 +77,9 @@
 # moses.ini file uses FULL names for lambdas, while this training script
 # internally (and on the command line) uses ABBR names.
 my @ABBR_FULL_MAP = qw(d=weight-d lm=weight-l tm=weight-t w=weight-w
-<<<<<<< HEAD
   g=weight-generation lex=weight-lex I=weight-i dlm=weight-dlm pp=weight-pp wt=weight-wt pb=weight-pb lex=weight-lex glm=weight-glm);
-my %ABBR2FULL = map {split/=/,$_,2} @ABBR_FULL_MAP;
-my %FULL2ABBR = map {my ($a, $b) = split/=/,$_,2; ($b, $a);} @ABBR_FULL_MAP;
-=======
-  g=weight-generation lex=weight-lex I=weight-i);
 my %ABBR2FULL = map { split /=/, $_, 2 } @ABBR_FULL_MAP;
 my %FULL2ABBR = map { my ($a, $b) = split /=/, $_, 2; ($b, $a); } @ABBR_FULL_MAP;
->>>>>>> 3c44d04b
 
 my $minimum_required_change_in_weights = 0.00001;
     # stop if no lambda changes more than this
@@ -418,17 +412,6 @@
   push @references, $ref_abs;
 } else {
   # if multiple file, get a full list of the files
-<<<<<<< HEAD
-    my $part = 0;
-    if (! -e $ref_abs."0" && -e $ref_abs.".ref0") {                                                                 
-	$ref_abs .= ".ref";                                                             
-    } 
-    while (-e $ref_abs.$part) {
-        push @references, $ref_abs.$part;
-        $part++;
-    }
-    die("Reference translations not found: $___DEV_E (interpreted as $ref_abs)") unless $part;
-=======
   my $part = 0;
   if (! -e $ref_abs . "0" && -e $ref_abs . ".ref0") {
     $ref_abs .= ".ref";
@@ -438,7 +421,6 @@
     $part++;
   }
   die("Reference translations not found: $___DEV_E (interpreted as $ref_abs)") unless $part;
->>>>>>> 3c44d04b
 }
 
 my $config_abs = ensure_full_path($___CONFIG);
