--- conflicted
+++ resolved
@@ -1252,11 +1252,10 @@
         safesystem("rm -rf $hypergraph_dir");
         $nbest_list_cmd = "-output-search-graph-hypergraph true gz";
       }
-<<<<<<< HEAD
       $decoder_cmd = "$___DECODER $___DECODER_FLAGS  -config $___CONFIG";
       $decoder_cmd .= " -inputtype $___INPUTTYPE" if defined($___INPUTTYPE);
       $decoder_cmd .= " $decoder_config $lsamp_cmd $nbest_list_cmd  -input-file $___DEV_F > run$run.out";
-=======
+
       # If simulating post-editing, route command through moses_sim_pe.py
       if (defined $___DEV_SYMAL) {
         # Always use single (first) reference.  Simulated post-editing undefined for multiple references.
@@ -1265,7 +1264,6 @@
         # Default: call decoder directly
         $decoder_cmd = "$___DECODER $___DECODER_FLAGS  -config $___CONFIG -inputtype $___INPUTTYPE $decoder_config $lsamp_cmd $nbest_list_cmd  -input-file $___DEV_F > run$run.out";
       }
->>>>>>> a371e732
     }
 
     print STDERR "Executing: $decoder_cmd \n";
