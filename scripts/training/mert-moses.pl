--- conflicted
+++ resolved
@@ -1127,11 +1127,11 @@
   my $evalout = "eval.out";
   
   for (my $i = 1; $i < $run; $i++) {
-<<<<<<< HEAD
+#<<<<<<< HEAD
     my $cmd = "$mert_eval_cmd --reference " . join(",", @references) . " $mertargs --candidate run$i.out";
-=======
-    my $cmd = "$mert_eval_cmd --reference " . join(",", @references) . " $mert_extract_args --nbest run$i.best$___N_BEST_LIST_SIZE.out.gz";
->>>>>>> df74aa3e
+#=======
+#    my $cmd = "$mert_eval_cmd --reference " . join(",", @references) . " $mert_extract_args --nbest run$i.best$___N_BEST_LIST_SIZE.out.gz";
+#>>>>>>> master
     $cmd .= " -l $__REMOVE_SEGMENTATION" if defined( $__PROMIX_TRAINING);
     safesystem("$cmd 2> /dev/null 1> $evalout");
     open my $fh, '<', $evalout or die "Can't read $evalout : $!";
