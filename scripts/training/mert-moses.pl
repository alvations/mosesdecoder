--- conflicted
+++ resolved
@@ -901,18 +901,13 @@
 	my $nBest_cmd = "-n-best-size $___N_BEST_LIST_SIZE";
     my $decoder_cmd;
 
-<<<<<<< HEAD
-    if (defined $___JOBS) {
+    if (defined $___JOBS && $___JOBS > 0) {
 	my $times_params="-timesfile run$run.times";
 	if ($run>1) {
 	    my $prevrun=$run-1;
 	    $times_params.=" -existingtimesfile run$prevrun.times";
 	} 
       $decoder_cmd = "$moses_parallel_cmd $pass_old_sge $times_params -config $___CONFIG -inputtype $___INPUTTYPE -qsub-prefix mert$run -queue-parameters \"$queue_flags\" -decoder-parameters \"$parameters $decoder_config\" -n-best-list \"$filename $___N_BEST_LIST_SIZE\" -input-file $___DEV_F -jobs $___JOBS -decoder $___DECODER > run$run.out";
-=======
-    if (defined $___JOBS && $___JOBS > 0) {
-      $decoder_cmd = "$moses_parallel_cmd $pass_old_sge -config $___CONFIG -inputtype $___INPUTTYPE -qsub-prefix mert$run -queue-parameters \"$queue_flags\" -decoder-parameters \"$parameters $decoder_config\" -n-best-list \"$filename $___N_BEST_LIST_SIZE\" -input-file $___DEV_F -jobs $___JOBS -decoder $___DECODER > run$run.out";
->>>>>>> b186fcd2
     } else {
       $decoder_cmd = "$___DECODER $parameters  -config $___CONFIG -inputtype $___INPUTTYPE $decoder_config -n-best-list $filename $___N_BEST_LIST_SIZE -input-file $___DEV_F > run$run.out";
     }
