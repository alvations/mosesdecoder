--- conflicted
+++ resolved
@@ -90,15 +90,11 @@
 		       'continue' => \$_CONTINUE,
 		       'proper-conditioning' => \$_PROPER_CONDITIONING,
 		       'config=s' => \$_CONFIG,
-		       'memscore:s' => \$_MEMSCORE,
-<<<<<<< HEAD
 		       'max-lexical-reordering' => \$_MAX_LEXICAL_REORDERING,
 		       'do-steps=s' => \$_DO_STEPS
-    );
-=======
-                       'force-factored-filenames' => \$force_factored_filenames,
-                      );
->>>>>>> 5a3a6bd3
+		       'memscore:s' => \$_MEMSCORE,
+               'force-factored-filenames' => \$force_factored_filenames,
+               );
 
 if ($_HELP) {
     print "Train Phrase Model
