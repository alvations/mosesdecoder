--- conflicted
+++ resolved
@@ -1409,23 +1409,14 @@
     my $ONLY_DIRECT = (defined($_SCORE_OPTIONS) && $_SCORE_OPTIONS =~ /OnlyDirect/);
     my $PHRASE_COUNT = (!defined($_SCORE_OPTIONS) || $_SCORE_OPTIONS !~ /NoPhraseCount/);
     my $LOW_COUNT = (defined($_SCORE_OPTIONS) && $_SCORE_OPTIONS =~ /LowCountFeature/);
-<<<<<<< HEAD
     my ($SPARSE_COUNT_BIN,$COUNT_BIN,$DOMAIN) = ("","","");
     $SPARSE_COUNT_BIN = $1 if defined($_SCORE_OPTIONS) && $_SCORE_OPTIONS =~ /SparseCountBinFeature ([\s\d]*\d)/;
     $COUNT_BIN = $1 if defined($_SCORE_OPTIONS) && $_SCORE_OPTIONS =~ /\-CountBinFeature ([\s\d]*\d)/;
     $DOMAIN = $1 if defined($_SCORE_OPTIONS) && $_SCORE_OPTIONS =~ /(\-+[a-z]*Domain[a-z]+ .+)/i;
     $DOMAIN =~ s/ \-.+//g;
-    print STDERR "SCORE_OPTIONS = $_SCORE_OPTIONS\n";
-    print STDERR "DOMAIN = $DOMAIN\n";
-=======
-    my $COUNT_BIN = "";
-    if (defined($_SCORE_OPTIONS) && $_SCORE_OPTIONS =~ /CountBinFeature ([\s\d]*\d)/) {
-      $COUNT_BIN = $1;
-    }
     my $SINGLETON = (defined($_SCORE_OPTIONS) && $_SCORE_OPTIONS =~ /Singleton/);
     my $CROSSEDNONTERM = (defined($_SCORE_OPTIONS) && $_SCORE_OPTIONS =~ /CrossedNonTerm/);
 
->>>>>>> 92b15c10
     my $UNALIGNED_COUNT = (defined($_SCORE_OPTIONS) && $_SCORE_OPTIONS =~ /UnalignedPenalty/);
     my ($UNALIGNED_FW_COUNT,$UNALIGNED_FW_F,$UNALIGNED_FW_E);
     if (defined($_SCORE_OPTIONS) && $_SCORE_OPTIONS =~ /UnalignedFunctionWordPenalty +(\S+) +(\S+)/) {
