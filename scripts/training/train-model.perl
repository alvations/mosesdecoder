#!/usr/bin/perl -w

use strict;
use Getopt::Long "GetOptions";
use FindBin qw($RealBin);
use File::Spec::Functions;
use File::Spec::Unix;
use File::Basename;

# Train Factored Phrase Model
# (c) 2006-2009 Philipp Koehn
# with contributions from other JHU WS participants
# Train a model from a parallel corpus
# -----------------------------------------------------
$ENV{"LC_ALL"} = "C";
my $SCRIPTS_ROOTDIR = $RealBin;
if ($SCRIPTS_ROOTDIR eq '') {
    $SCRIPTS_ROOTDIR = dirname(__FILE__);
}
$SCRIPTS_ROOTDIR =~ s/\/training$//;
$SCRIPTS_ROOTDIR = qq{'$SCRIPTS_ROOTDIR'};
#$SCRIPTS_ROOTDIR = $ENV{"SCRIPTS_ROOTDIR"} if defined($ENV{"SCRIPTS_ROOTDIR"});

my($_EXTERNAL_BINDIR, $_ROOT_DIR, $_CORPUS_DIR, $_GIZA_E2F, $_GIZA_F2E, $_MODEL_DIR, $_TEMP_DIR, $_SORT_BUFFER_SIZE, $_SORT_BATCH_SIZE,  $_SORT_COMPRESS, $_SORT_PARALLEL, $_CORPUS,
   $_CORPUS_COMPRESSION, $_FIRST_STEP, $_LAST_STEP, $_F, $_E, $_MAX_PHRASE_LENGTH,
   $_LEXICAL_FILE, $_NO_LEXICAL_WEIGHTING, $_VERBOSE, $_ALIGNMENT,
   $_ALIGNMENT_FILE, $_ALIGNMENT_STEM, @_LM, $_EXTRACT_FILE, $_GIZA_OPTION, $_HELP, $_PARTS,
   $_DIRECTION, $_ONLY_PRINT_GIZA, $_GIZA_EXTENSION, $_REORDERING,
   $_REORDERING_SMOOTH, $_INPUT_FACTOR_MAX, $_ALIGNMENT_FACTORS,
   $_TRANSLATION_FACTORS, $_REORDERING_FACTORS, $_GENERATION_FACTORS,
   $_DECODING_GRAPH_BACKOFF,
   $_DECODING_STEPS, $_PARALLEL, $_FACTOR_DELIMITER, @_PHRASE_TABLE,
   @_REORDERING_TABLE, @_GENERATION_TABLE, @_GENERATION_TYPE, $_GENERATION_CORPUS,
   $_DONT_ZIP,  $_MGIZA, $_MGIZA_CPUS, $_SNT2COOC, $_HMM_ALIGN, $_CONFIG,
   $_HIERARCHICAL,$_XML,$_SOURCE_SYNTAX,$_TARGET_SYNTAX,$_GLUE_GRAMMAR,$_GLUE_GRAMMAR_FILE,$_UNKNOWN_WORD_LABEL_FILE,$_GHKM,$_PCFG,$_EXTRACT_OPTIONS,$_SCORE_OPTIONS,
   $_ALT_DIRECT_RULE_SCORE_1, $_ALT_DIRECT_RULE_SCORE_2,
   $_PHRASE_WORD_ALIGNMENT,$_FORCE_FACTORED_FILENAMES,
   $_MEMSCORE, $_FINAL_ALIGNMENT_MODEL,
   $_CONTINUE,$_MAX_LEXICAL_REORDERING,$_DO_STEPS,
<<<<<<< HEAD
   $_ADDITIONAL_INI,
   $_DICTIONARY, $_EPPEX, $_SPARSE_PHRASE_FEATURES, $IGNORE);
=======
   $_ADDITIONAL_INI,$_ADDITIONAL_INI_FILE,
   $_DICTIONARY, $_EPPEX, $IGNORE);
>>>>>>> 6a94f740
my $_CORES = 1;

my $debug = 0; # debug this script, do not delete any files in debug mode

$_HELP = 1
    unless &GetOptions('root-dir=s' => \$_ROOT_DIR,
		       'external-bin-dir=s' => \$_EXTERNAL_BINDIR,
		       'corpus-dir=s' => \$_CORPUS_DIR,
		       'corpus=s' => \$_CORPUS,
		       'f=s' => \$_F,
		       'e=s' => \$_E,
		       'giza-e2f=s' => \$_GIZA_E2F,
		       'giza-f2e=s' => \$_GIZA_F2E,
		       'max-phrase-length=s' => \$_MAX_PHRASE_LENGTH,
		       'lexical-file=s' => \$_LEXICAL_FILE,
		       'no-lexical-weighting' => \$_NO_LEXICAL_WEIGHTING,
		       'model-dir=s' => \$_MODEL_DIR,
		       'temp-dir=s' => \$_TEMP_DIR,
           'sort-buffer-size=s' => \$_SORT_BUFFER_SIZE,
           'sort-batch-size=i' => \$_SORT_BATCH_SIZE,
           'sort-compress=s' => \$_SORT_COMPRESS,
           'sort-parallel=i' => \$_SORT_PARALLEL,
		       'extract-file=s' => \$_EXTRACT_FILE,
		       'alignment=s' => \$_ALIGNMENT,
		       'alignment-file=s' => \$_ALIGNMENT_FILE,
		       'alignment-stem=s' => \$_ALIGNMENT_STEM,
		       'verbose' => \$_VERBOSE,
		       'first-step=i' => \$_FIRST_STEP,
		       'last-step=i' => \$_LAST_STEP,
		       'giza-option=s' => \$_GIZA_OPTION,
		       'giza-extension=s' => \$_GIZA_EXTENSION,
		       'parallel' => \$_PARALLEL,
		       'lm=s' => \@_LM,
		       'help' => \$_HELP,
		       'mgiza' => \$_MGIZA, # multi-thread 
		       'mgiza-cpus=i' => \$_MGIZA_CPUS, # multi-thread 
		       'snt2cooc=s' => \$_SNT2COOC, # override snt2cooc exe. For when you want to run reduced memory snt2cooc.perl from mgiza
		       'hmm-align' => \$_HMM_ALIGN,
		       'final-alignment-model=s' => \$_FINAL_ALIGNMENT_MODEL, # use word alignment model 1/2/hmm/3/4/5 as final (default is 4); value 'hmm' equivalent to the --hmm-align switch
		       'debug' => \$debug,
		       'dont-zip' => \$_DONT_ZIP,
		       'parts=i' => \$_PARTS,
		       'direction=i' => \$_DIRECTION,
		       'only-print-giza' => \$_ONLY_PRINT_GIZA,
		       'reordering=s' => \$_REORDERING,
		       'reordering-smooth=s' => \$_REORDERING_SMOOTH,
		       'input-factor-max=i' => \$_INPUT_FACTOR_MAX,
		       'alignment-factors=s' => \$_ALIGNMENT_FACTORS,
		       'translation-factors=s' => \$_TRANSLATION_FACTORS,
		       'reordering-factors=s' => \$_REORDERING_FACTORS,
		       'generation-factors=s' => \$_GENERATION_FACTORS,
		       'decoding-steps=s' => \$_DECODING_STEPS,
		       'decoding-graph-backoff=s' => \$_DECODING_GRAPH_BACKOFF,
    			 'bin-dir=s' => \$IGNORE,
		       'scripts-root-dir=s' => \$IGNORE,
		       'factor-delimiter=s' => \$_FACTOR_DELIMITER,
		       'phrase-translation-table=s' => \@_PHRASE_TABLE,
		       'generation-corpus=s' => \$_GENERATION_CORPUS,
		       'generation-table=s' => \@_GENERATION_TABLE,
		       'reordering-table=s' => \@_REORDERING_TABLE,
		       'generation-type=s' => \@_GENERATION_TYPE,
		       'continue' => \$_CONTINUE,
		       'hierarchical' => \$_HIERARCHICAL,
		       'glue-grammar' => \$_GLUE_GRAMMAR,
		       'glue-grammar-file=s' => \$_GLUE_GRAMMAR_FILE,
		       'unknown-word-label-file=s' => \$_UNKNOWN_WORD_LABEL_FILE,
		       'ghkm' => \$_GHKM,
		       'pcfg' => \$_PCFG,
		       'alt-direct-rule-score-1' => \$_ALT_DIRECT_RULE_SCORE_1,
		       'alt-direct-rule-score-2' => \$_ALT_DIRECT_RULE_SCORE_2,
		       'extract-options=s' => \$_EXTRACT_OPTIONS,
		       'score-options=s' => \$_SCORE_OPTIONS,
		       'source-syntax' => \$_SOURCE_SYNTAX,
		       'target-syntax' => \$_TARGET_SYNTAX,
		       'xml' => \$_XML,
		       'phrase-word-alignment' => \$_PHRASE_WORD_ALIGNMENT,
		       'config=s' => \$_CONFIG,
		       'max-lexical-reordering' => \$_MAX_LEXICAL_REORDERING,
		       'do-steps=s' => \$_DO_STEPS,
		       'memscore:s' => \$_MEMSCORE,
		       'force-factored-filenames' => \$_FORCE_FACTORED_FILENAMES,
		       'dictionary=s' => \$_DICTIONARY,
<<<<<<< HEAD
           'sparse-phrase-features' => \$_SPARSE_PHRASE_FEATURES,
		       'eppex:s' => \$_EPPEX
           'additional-ini=s' => \$_ADDITIONAL_INI,
           'cores=i' => \$_CORES
=======
		       'eppex:s' => \$_EPPEX,
		       'additional-ini=s' => \$_ADDITIONAL_INI, 
		       'additional-ini-file=s' => \$_ADDITIONAL_INI_FILE, 
		       'cores=i' => \$_CORES
>>>>>>> 6a94f740
               );

if ($_HELP) {
    print "Train Phrase Model

Steps: (--first-step to --last-step)
(1) prepare corpus
(2) run GIZA
(3) align words
(4) learn lexical translation
(5) extract phrases
(6) score phrases
(7) learn reordering model
(8) learn generation model
(9) create decoder config file

For more, please check manual or contact koehn\@inf.ed.ac.uk\n";
  exit(1);
}

if (defined($IGNORE)) {
  print STDERR "WARNING: Do not specify -bin-dir or -scripts-root-dir anymore. These variable are ignored and will be deleted soon";
}

# convert all paths to absolute paths
$_ROOT_DIR = File::Spec->rel2abs($_ROOT_DIR) if defined($_ROOT_DIR);
$_EXTERNAL_BINDIR = File::Spec->rel2abs($_EXTERNAL_BINDIR) if defined($_EXTERNAL_BINDIR);
$_CORPUS_DIR = File::Spec->rel2abs($_CORPUS_DIR) if defined($_CORPUS_DIR);
$_CORPUS = File::Spec->rel2abs($_CORPUS) if defined($_CORPUS);
$_LEXICAL_FILE = File::Spec->rel2abs($_LEXICAL_FILE) if defined($_LEXICAL_FILE);
$_MODEL_DIR = File::Spec->rel2abs($_MODEL_DIR) if defined($_MODEL_DIR);
$_TEMP_DIR = File::Spec->rel2abs($_TEMP_DIR) if defined($_TEMP_DIR);
$_ALIGNMENT_FILE = File::Spec->rel2abs($_ALIGNMENT_FILE) if defined($_ALIGNMENT_FILE);
$_ALIGNMENT_STEM = File::Spec->rel2abs($_ALIGNMENT_STEM) if defined($_ALIGNMENT_STEM);
$_GLUE_GRAMMAR_FILE = File::Spec->rel2abs($_GLUE_GRAMMAR_FILE) if defined($_GLUE_GRAMMAR_FILE);
$_UNKNOWN_WORD_LABEL_FILE = File::Spec->rel2abs($_UNKNOWN_WORD_LABEL_FILE) if defined($_UNKNOWN_WORD_LABEL_FILE);
$_EXTRACT_FILE = File::Spec->rel2abs($_EXTRACT_FILE) if defined($_EXTRACT_FILE);
foreach (@_PHRASE_TABLE) { $_ = File::Spec->rel2abs($_); }
foreach (@_REORDERING_TABLE) { $_ = File::Spec->rel2abs($_); }
foreach (@_GENERATION_TABLE) { $_ = File::Spec->rel2abs($_); }
$_GIZA_E2F = File::Spec->rel2abs($_GIZA_E2F) if defined($_GIZA_E2F);
$_GIZA_F2E = File::Spec->rel2abs($_GIZA_F2E) if defined($_GIZA_F2E);

$_HIERARCHICAL = 1 if $_SOURCE_SYNTAX || $_TARGET_SYNTAX;
$_XML = 1 if $_SOURCE_SYNTAX || $_TARGET_SYNTAX;
my $___FACTOR_DELIMITER = $_FACTOR_DELIMITER;
$___FACTOR_DELIMITER = '|' unless ($_FACTOR_DELIMITER);

print STDERR "Using SCRIPTS_ROOTDIR: $SCRIPTS_ROOTDIR\n";

# Setting the steps to perform
my $___VERBOSE = 0;
my $___FIRST_STEP = 1;
my $___LAST_STEP = 9;
$___VERBOSE = $_VERBOSE if $_VERBOSE;
$___FIRST_STEP = $_FIRST_STEP if $_FIRST_STEP;
$___LAST_STEP =  $_LAST_STEP  if $_LAST_STEP;
my $___DO_STEPS = $___FIRST_STEP."-".$___LAST_STEP;
$___DO_STEPS = $_DO_STEPS if $_DO_STEPS;
my @STEPS = (0,0,0,0,0,0,0,0,0);

my @step_conf = split(',',$___DO_STEPS);
my ($f,$l);
foreach my $step (@step_conf) {
  if ($step =~ /^(\d)$/) {
    $f = $1;
    $l = $1;
  }
  elsif ($step =~ /^(\d)-(\d)$/) {
    $f = $1;
    $l = $2;
  }
  else {
    die ("Malformed argument to --do-steps");
  }
  die("Only steps between 1 and 9 can be used") if ($f < 1 || $l > 9);
  die("The first step must be smaller than the last step") if ($f > $l);
	
  for (my $i=$f; $i<=$l; $i++) {
    $STEPS[$i] = 1;
  }
}


# supporting binaries from other packages
my $MKCLS = "$_EXTERNAL_BINDIR/mkcls";
my $MGIZA_MERGE_ALIGN = "$_EXTERNAL_BINDIR/merge_alignment.py";
my $GIZA;
my $SNT2COOC;

if ($STEPS[1] || $STEPS[2])
{	
	if(!defined $_MGIZA ){
		$GIZA = "$_EXTERNAL_BINDIR/GIZA++";
		if (-x "$_EXTERNAL_BINDIR/snt2cooc.out") {
			$SNT2COOC = "$_EXTERNAL_BINDIR/snt2cooc.out";
		} elsif (-x "$_EXTERNAL_BINDIR/snt2cooc") { # Since "snt2cooc.out" and "snt2cooc" work the same   
			$SNT2COOC = "$_EXTERNAL_BINDIR/snt2cooc";
		}
		print STDERR "Using single-thread GIZA\n";
	} else {
		$GIZA = "$_EXTERNAL_BINDIR/mgiza";
		if (-x "$_EXTERNAL_BINDIR/snt2cooc") {
			$SNT2COOC = "$_EXTERNAL_BINDIR/snt2cooc";
		} elsif (-x "$_EXTERNAL_BINDIR/snt2cooc.out") { # Important for users that use MGIZA and copy only the "mgiza" file to $_EXTERNAL_BINDIR
			$SNT2COOC = "$_EXTERNAL_BINDIR/snt2cooc.out";
		}
		print STDERR "Using multi-thread GIZA\n";	
		if (!defined($_MGIZA_CPUS)) {
			$_MGIZA_CPUS=4;
		}
		die("ERROR: Cannot find $MGIZA_MERGE_ALIGN") unless (-x $MGIZA_MERGE_ALIGN);
	}
	
	# override
	$SNT2COOC = "$_EXTERNAL_BINDIR/$_SNT2COOC" if defined($_SNT2COOC);	
}

# parallel extract
my $SPLIT_EXEC = `gsplit --help 2>/dev/null`; 
if($SPLIT_EXEC) {
  $SPLIT_EXEC = 'gsplit';
}
else {
  $SPLIT_EXEC = 'split';
}

my $SORT_EXEC = `gsort --help 2>/dev/null`; 
if($SORT_EXEC) {
  $SORT_EXEC = 'gsort';
}
else {
  $SORT_EXEC = 'sort';
}

my $__SORT_BUFFER_SIZE = "";
$__SORT_BUFFER_SIZE = "-S $_SORT_BUFFER_SIZE" if $_SORT_BUFFER_SIZE;

my $__SORT_BATCH_SIZE = "";
$__SORT_BATCH_SIZE = "--batch-size $_SORT_BATCH_SIZE" if $_SORT_BATCH_SIZE;

my $__SORT_COMPRESS = "";
$__SORT_COMPRESS = "--compress-program $_SORT_COMPRESS" if $_SORT_COMPRESS;

my $__SORT_PARALLEL = "";
$__SORT_PARALLEL = "--parallel $_SORT_PARALLEL" if $_SORT_PARALLEL;

# supporting scripts/binaries from this package
my $PHRASE_EXTRACT = "$SCRIPTS_ROOTDIR/../bin/extract";
$PHRASE_EXTRACT = "$SCRIPTS_ROOTDIR/generic/extract-parallel.perl $_CORES $SPLIT_EXEC \"$SORT_EXEC $__SORT_BUFFER_SIZE $__SORT_BATCH_SIZE $__SORT_COMPRESS $__SORT_PARALLEL\" $PHRASE_EXTRACT";

my $RULE_EXTRACT;
if (defined($_GHKM)) {
  $RULE_EXTRACT = "$SCRIPTS_ROOTDIR/../bin/extract-ghkm";
}
else {
  $RULE_EXTRACT = "$SCRIPTS_ROOTDIR/../bin/extract-rules";
}
$RULE_EXTRACT = "$SCRIPTS_ROOTDIR/generic/extract-parallel.perl $_CORES $SPLIT_EXEC \"$SORT_EXEC $__SORT_BUFFER_SIZE $__SORT_BATCH_SIZE $__SORT_COMPRESS $__SORT_PARALLEL\" $RULE_EXTRACT";

my $LEXICAL_REO_SCORER = "$SCRIPTS_ROOTDIR/../bin/lexical-reordering-score";
my $MEMSCORE = "$SCRIPTS_ROOTDIR/../bin/memscore";
my $EPPEX = "$SCRIPTS_ROOTDIR/../bin/eppex";
my $SYMAL = "$SCRIPTS_ROOTDIR/../bin/symal";
my $GIZA2BAL = "$SCRIPTS_ROOTDIR/training/giza2bal.pl";

my $PHRASE_SCORE = "$SCRIPTS_ROOTDIR/../bin/score";
$PHRASE_SCORE = "$SCRIPTS_ROOTDIR/generic/score-parallel.perl $_CORES \"$SORT_EXEC $__SORT_BUFFER_SIZE $__SORT_BATCH_SIZE $__SORT_COMPRESS $__SORT_PARALLEL\" $PHRASE_SCORE";

my $PHRASE_CONSOLIDATE = "$SCRIPTS_ROOTDIR/../bin/consolidate";

# utilities
my $ZCAT = "gzip -cd";
my $BZCAT = "bzcat";

# do a sanity check to make sure we can find the necessary binaries since
# these are not installed by default
# not needed if we start after step 2
die("ERROR: Cannot find mkcls, GIZA++/mgiza, & snt2cooc.out/snt2cooc in $_EXTERNAL_BINDIR.\nYou MUST specify the parameter -external-bin-dir") unless ((!$STEPS[2]) ||
                                       (defined($_EXTERNAL_BINDIR) && -x $GIZA && defined($SNT2COOC) && -x $MKCLS));

# set varibles to defaults or from options
my $___ROOT_DIR = ".";
$___ROOT_DIR = $_ROOT_DIR if $_ROOT_DIR;
my $___CORPUS_DIR  = $___ROOT_DIR."/corpus";
$___CORPUS_DIR = $_CORPUS_DIR if $_CORPUS_DIR;
die("ERROR: use --corpus to specify corpus") unless $_CORPUS || !($STEPS[1] || $STEPS[4] || $STEPS[5] || $STEPS[8]);
my $___CORPUS      = $_CORPUS;

# check the final-alignment-model switch
my $___FINAL_ALIGNMENT_MODEL = undef;
$___FINAL_ALIGNMENT_MODEL = 'hmm' if $_HMM_ALIGN;
$___FINAL_ALIGNMENT_MODEL = $_FINAL_ALIGNMENT_MODEL if $_FINAL_ALIGNMENT_MODEL;

die("ERROR: --final-alignment-model can be set to '1', '2', 'hmm', '3', '4' or '5'")
	unless (!defined($___FINAL_ALIGNMENT_MODEL) or $___FINAL_ALIGNMENT_MODEL =~ /^(1|2|hmm|3|4|5)$/);

my $___GIZA_EXTENSION = 'A3.final';
if(defined $___FINAL_ALIGNMENT_MODEL) {
    $___GIZA_EXTENSION = 'A1.5' if $___FINAL_ALIGNMENT_MODEL eq '1';
    $___GIZA_EXTENSION = 'A2.5' if $___FINAL_ALIGNMENT_MODEL eq '2';
    $___GIZA_EXTENSION = 'Ahmm.5' if $___FINAL_ALIGNMENT_MODEL eq 'hmm';
}
$___GIZA_EXTENSION = $_GIZA_EXTENSION if $_GIZA_EXTENSION;

my $___CORPUS_COMPRESSION = '';
if ($_CORPUS_COMPRESSION) {
  $___CORPUS_COMPRESSION = ".$_CORPUS_COMPRESSION";
}

# foreign/English language extension
die("ERROR: use --f to specify foreign language") unless $_F;
die("ERROR: use --e to specify English language") unless $_E;
my $___F = $_F;
my $___E = $_E;

# vocabulary files in corpus dir
my $___VCB_E = $___CORPUS_DIR."/".$___E.".vcb";
my $___VCB_F = $___CORPUS_DIR."/".$___F.".vcb";

# GIZA generated files
my $___GIZA = $___ROOT_DIR."/giza";
my $___GIZA_E2F = $___GIZA.".".$___E."-".$___F;
my $___GIZA_F2E = $___GIZA.".".$___F."-".$___E;
$___GIZA_E2F = $_GIZA_E2F if $_GIZA_E2F;
$___GIZA_F2E = $_GIZA_F2E if $_GIZA_F2E;
my $___GIZA_OPTION = "";
$___GIZA_OPTION = $_GIZA_OPTION if $_GIZA_OPTION;

# alignment heuristic
my $___ALIGNMENT = "grow-diag-final";
$___ALIGNMENT = $_ALIGNMENT if $_ALIGNMENT;
my $___NOTE_ALIGNMENT_DROPS = 1;


# model dir and alignment/extract file
my $___MODEL_DIR = $___ROOT_DIR."/model";
$___MODEL_DIR = $_MODEL_DIR if $_MODEL_DIR;
my $___ALIGNMENT_FILE = "$___MODEL_DIR/aligned";
$___ALIGNMENT_FILE = $_ALIGNMENT_FILE if $_ALIGNMENT_FILE;
my $___ALIGNMENT_STEM = $___ALIGNMENT_FILE;
$___ALIGNMENT_STEM = $_ALIGNMENT_STEM if $_ALIGNMENT_STEM;
my $___EXTRACT_FILE = $___MODEL_DIR."/extract";
$___EXTRACT_FILE = $_EXTRACT_FILE if $_EXTRACT_FILE;
my $___GLUE_GRAMMAR_FILE = $___MODEL_DIR."/glue-grammar";
$___GLUE_GRAMMAR_FILE = $_GLUE_GRAMMAR_FILE if $_GLUE_GRAMMAR_FILE;

my $___CONFIG = $___MODEL_DIR."/moses.ini";
$___CONFIG = $_CONFIG if $_CONFIG;

my $___DONT_ZIP = 0; 
$_DONT_ZIP = $___DONT_ZIP unless $___DONT_ZIP;

my $___TEMP_DIR = $___MODEL_DIR;
$___TEMP_DIR = $_TEMP_DIR if $_TEMP_DIR;

my $___CONTINUE = 0; 
$___CONTINUE = $_CONTINUE if $_CONTINUE;

my $___MAX_PHRASE_LENGTH = "7";
$___MAX_PHRASE_LENGTH = "10" if $_HIERARCHICAL;

my $___LEXICAL_WEIGHTING = 1;
my $___LEXICAL_FILE = $___MODEL_DIR."/lex";
$___MAX_PHRASE_LENGTH = $_MAX_PHRASE_LENGTH if $_MAX_PHRASE_LENGTH;
$___LEXICAL_WEIGHTING = 0 if $_NO_LEXICAL_WEIGHTING;
$___LEXICAL_FILE = $_LEXICAL_FILE if $_LEXICAL_FILE;

my $___PHRASE_SCORER = "phrase-extract";
$___PHRASE_SCORER = "memscore" if defined $_MEMSCORE;
my $___MEMSCORE_OPTIONS = "-s ml -s lexweights \$LEX_E2F -r ml -r lexweights \$LEX_F2E -s const 2.718";
$___MEMSCORE_OPTIONS = $_MEMSCORE if $_MEMSCORE;


my @___LM = ();
if ($STEPS[9]) {
  die "ERROR: use --lm factor:order:filename to specify at least one language model"
    if scalar @_LM == 0;
  foreach my $lm (@_LM) {
    my $type = 0; # default to srilm
    my ($f, $order, $filename);
    ($f, $order, $filename, $type) = split /:/, $lm, 4;
    die "ERROR: Wrong format of --lm. Expected: --lm factor:order:filename"
      if $f !~ /^[0-9,]+$/ || $order !~ /^[0-9]+$/ || !defined $filename;
    die "ERROR: Filename is not absolute: $filename"
      unless file_name_is_absolute $filename;
    die "ERROR: Language model file not found or empty: $filename"
      if ! -s $filename;
    push @___LM, [ $f, $order, $filename, $type ];
  }
}

my $___PARTS = 1;
$___PARTS = $_PARTS if $_PARTS;

my $___DIRECTION = 0;
$___DIRECTION = $_DIRECTION if $_DIRECTION;

# don't fork
my $___NOFORK = !defined $_PARALLEL;

my $___ONLY_PRINT_GIZA = 0;
$___ONLY_PRINT_GIZA = 1 if $_ONLY_PRINT_GIZA;

# Reordering model (esp. lexicalized)
my $___REORDERING = "distance";
$___REORDERING = $_REORDERING if $_REORDERING;
my $___REORDERING_SMOOTH = 0.5;
$___REORDERING_SMOOTH = $_REORDERING_SMOOTH if $_REORDERING_SMOOTH;
my @REORDERING_MODELS;
my $REORDERING_LEXICAL = 0; # flag for building lexicalized reordering models
my %REORDERING_MODEL_TYPES = ();

my $___MAX_LEXICAL_REORDERING = 0;
$___MAX_LEXICAL_REORDERING = 1 if $_MAX_LEXICAL_REORDERING;

my $model_num = 0;

foreach my $r (split(/\,/,$___REORDERING)) {

   #Don't do anything for distance models
   next if ($r eq "distance");

   #change some config string options, to be backward compatible
   $r =~ s/orientation/msd/;
   $r =~ s/unidirectional/backward/;
   #set default values
   push @REORDERING_MODELS, {};
   $REORDERING_MODELS[$model_num]{"dir"} = "backward";   
   $REORDERING_MODELS[$model_num]{"type"} = "wbe";
   $REORDERING_MODELS[$model_num]{"collapse"} = "allff";

   #handle the options set in the config string
   foreach my $reoconf (split(/\-/,$r)) {
      if ($reoconf =~ /^((msd)|(mslr)|(monotonicity)|(leftright))/) { 
        $REORDERING_MODELS[$model_num]{"orient"} = $reoconf;
        $REORDERING_LEXICAL = 1;
      }
      elsif ($reoconf =~ /^((bidirectional)|(backward)|(forward))/) {
        $REORDERING_MODELS[$model_num]{"dir"} = $reoconf;
      }
      elsif ($reoconf =~ /^((fe)|(f))/) {
        $REORDERING_MODELS[$model_num]{"lang"} = $reoconf;
      }
      elsif ($reoconf =~ /^((hier)|(phrase)|(wbe))/) {
        $REORDERING_MODELS[$model_num]{"type"} = $reoconf;
      }
      elsif ($reoconf =~ /^((collapseff)|(allff))/) {
        $REORDERING_MODELS[$model_num]{"collapse"} = $reoconf;
      }
      else {
        print STDERR "unknown type in reordering model config string: \"$reoconf\" in $r\n";
        exit(1);
      }
  }


  #check that the required attributes are given
  if (!defined($REORDERING_MODELS[$model_num]{"type"})) {
     print STDERR "you have to give the type of the reordering models (mslr, msd, monotonicity or leftright); it is not done in $r\n";
     exit(1);
  }

  if (!defined($REORDERING_MODELS[$model_num]{"lang"})) {
     print STDERR "you have specify which languages to condition on for lexical reordering (f or fe); it is not done in $r\n";
     exit(1);
  }

  #fix the all-string
  $REORDERING_MODELS[$model_num]{"filename"} = $REORDERING_MODELS[$model_num]{"type"}."-".$REORDERING_MODELS[$model_num]{"orient"}.'-'.
                                               $REORDERING_MODELS[$model_num]{"dir"}."-".$REORDERING_MODELS[$model_num]{"lang"};
  $REORDERING_MODELS[$model_num]{"config"} = $REORDERING_MODELS[$model_num]{"filename"}."-".$REORDERING_MODELS[$model_num]{"collapse"};

  # fix numfeatures
  $REORDERING_MODELS[$model_num]{"numfeatures"} = 1;
  $REORDERING_MODELS[$model_num]{"numfeatures"} = 2 if $REORDERING_MODELS[$model_num]{"dir"} eq "bidirectional";
  if ($REORDERING_MODELS[$model_num]{"collapse"} ne "collapseff") {
    if ($REORDERING_MODELS[$model_num]{"orient"} eq "msd") {
      $REORDERING_MODELS[$model_num]{"numfeatures"} *= 3;
    }
    elsif ($REORDERING_MODELS[$model_num]{"orient"} eq "mslr") {
      $REORDERING_MODELS[$model_num]{"numfeatures"} *= 4;
    }
    else {
      $REORDERING_MODELS[$model_num]{"numfeatures"} *= 2;
    }
  }

  # fix the overall model selection
  if (defined $REORDERING_MODEL_TYPES{$REORDERING_MODELS[$model_num]{"type"}}) {
     $REORDERING_MODEL_TYPES{$REORDERING_MODELS[$model_num]{"type"}} .=
        $REORDERING_MODELS[$model_num]{"orient"}."-"; 
  }
  else  {
     $REORDERING_MODEL_TYPES{$REORDERING_MODELS[$model_num]{"type"}} =
        $REORDERING_MODELS[$model_num]{"orient"};
  }
  $model_num++;
}

# pick the overall most specific model for each reordering model type
for my $mtype ( keys %REORDERING_MODEL_TYPES) {
  if ($REORDERING_MODEL_TYPES{$mtype} =~ /msd/) {
    $REORDERING_MODEL_TYPES{$mtype} = "msd"
  }
  elsif ($REORDERING_MODEL_TYPES{$mtype} =~ /monotonicity/) {
    $REORDERING_MODEL_TYPES{$mtype} = "monotonicity"
  }
  else {
    $REORDERING_MODEL_TYPES{$mtype} = "mslr"
  }
}

### Factored translation models
my $___NOT_FACTORED = !$_FORCE_FACTORED_FILENAMES;
$___NOT_FACTORED = 0 if $_INPUT_FACTOR_MAX;
my $___ALIGNMENT_FACTORS = "0-0";
$___ALIGNMENT_FACTORS = $_ALIGNMENT_FACTORS if defined($_ALIGNMENT_FACTORS);
die("ERROR: format for alignment factors is \"0-0\" or \"0,1,2-0,1\", you provided $___ALIGNMENT_FACTORS\n") if $___ALIGNMENT_FACTORS !~ /^\d+(\,\d+)*\-\d+(\,\d+)*$/;
$___NOT_FACTORED = 0 unless $___ALIGNMENT_FACTORS eq "0-0";

my $___TRANSLATION_FACTORS = undef;
$___TRANSLATION_FACTORS = "0-0" unless defined($_DECODING_STEPS); # single factor default
$___TRANSLATION_FACTORS = $_TRANSLATION_FACTORS if defined($_TRANSLATION_FACTORS);
die("ERROR: format for translation factors is \"0-0\" or \"0-0+1-1\" or \"0-0+0,1-0,1\", you provided $___TRANSLATION_FACTORS\n") 
  if defined $___TRANSLATION_FACTORS && $___TRANSLATION_FACTORS !~ /^\d+(\,\d+)*\-\d+(\,\d+)*(\+\d+(\,\d+)*\-\d+(\,\d+)*)*$/;
$___NOT_FACTORED = 0 unless $___TRANSLATION_FACTORS eq "0-0";

my $___REORDERING_FACTORS = undef;
$___REORDERING_FACTORS = "0-0" if defined($_REORDERING) && ! defined($_DECODING_STEPS); # single factor default
$___REORDERING_FACTORS = $_REORDERING_FACTORS if defined($_REORDERING_FACTORS);
die("ERROR: format for reordering factors is \"0-0\" or \"0-0+1-1\" or \"0-0+0,1-0,1\", you provided $___REORDERING_FACTORS\n") 
  if defined $___REORDERING_FACTORS && $___REORDERING_FACTORS !~ /^\d+(\,\d+)*\-\d+(\,\d+)*(\+\d+(\,\d+)*\-\d+(\,\d+)*)*$/;
$___NOT_FACTORED = 0 if defined($_REORDERING) && $___REORDERING_FACTORS ne "0-0";

my $___GENERATION_FACTORS = undef;
$___GENERATION_FACTORS = $_GENERATION_FACTORS if defined($_GENERATION_FACTORS);
die("ERROR: format for generation factors is \"0-1\" or \"0-1+0-2\" or \"0-1+0,1-1,2\", you provided $___GENERATION_FACTORS\n") 
  if defined $___GENERATION_FACTORS && $___GENERATION_FACTORS !~ /^\d+(\,\d+)*\-\d+(\,\d+)*(\+\d+(\,\d+)*\-\d+(\,\d+)*)*$/;
$___NOT_FACTORED = 0 if defined($___GENERATION_FACTORS);

my $___DECODING_STEPS = "t0";
$___DECODING_STEPS = $_DECODING_STEPS if defined($_DECODING_STEPS);
die("ERROR: format for decoding steps is \"t0,g0,t1,g1:t2\", you provided $___DECODING_STEPS\n") 
  if defined $_DECODING_STEPS && $_DECODING_STEPS !~ /^[tg]\d+([,:][tg]\d+)*$/;

### MAIN

&prepare()                 if $STEPS[1];
&run_giza()                if $STEPS[2];
&word_align()              if $STEPS[3];
&get_lexical_factored()    if $STEPS[4];
&extract_phrase_factored() if $STEPS[5];
&score_phrase_factored()   if $STEPS[6];
&get_reordering_factored() if $STEPS[7];
&get_generation_factored() if $STEPS[8];
&create_ini()              if $STEPS[9];

### (1) PREPARE CORPUS

sub prepare {
    print STDERR "(1) preparing corpus @ ".`date`;
    safesystem("mkdir -p '$___CORPUS_DIR'") or die("ERROR: could not create corpus dir $___CORPUS_DIR");
    
    print STDERR "(1.0) selecting factors @ ".`date`;
    my ($factor_f,$factor_e) = split(/\-/,$___ALIGNMENT_FACTORS);
    my $corpus = ($___NOT_FACTORED && !$_XML) ? $___CORPUS : $___CORPUS.".".$___ALIGNMENT_FACTORS;

    my $VCB_F, my $VCB_E;

    if ($___NOFORK) {
	if (! $___NOT_FACTORED || $_XML) {
	    &reduce_factors($___CORPUS.".".$___F,$corpus.".".$___F,$factor_f);
	    &reduce_factors($___CORPUS.".".$___E,$corpus.".".$___E,$factor_e);
	}
	
	&make_classes($corpus.".".$___F,$___VCB_F.".classes");
	&make_classes($corpus.".".$___E,$___VCB_E.".classes");
	
	$VCB_F = &get_vocabulary($corpus.".".$___F,$___VCB_F);
	$VCB_E = &get_vocabulary($corpus.".".$___E,$___VCB_E);
	
	&numberize_txt_file($VCB_F,$corpus.".".$___F,
			    $VCB_E,$corpus.".".$___E,
			    $___CORPUS_DIR."/$___F-$___E-int-train.snt");
	
	&numberize_txt_file($VCB_E,$corpus.".".$___E,
			    $VCB_F,$corpus.".".$___F,
			    $___CORPUS_DIR."/$___E-$___F-int-train.snt");
    } 
    else {
	print "Forking...\n";
	if (! $___NOT_FACTORED || $_XML) {
	    my $pid = fork();
	    die "ERROR: couldn't fork" unless defined $pid;
	    if (!$pid) {
		&reduce_factors($___CORPUS.".".$___F,$corpus.".".$___F,$factor_f);
		exit 0;
	    } 
	    else {
		&reduce_factors($___CORPUS.".".$___E,$corpus.".".$___E,$factor_e);
	    }
	    printf "Waiting for second reduce_factors process...\n";
	    waitpid($pid, 0);
	}
	my $pid = fork();
	die "ERROR: couldn't fork" unless defined $pid;
	if (!$pid) {
	    &make_classes($corpus.".".$___F,$___VCB_F.".classes");
	    exit 0;
	} # parent
	my $pid2 = fork();
	die "ERROR: couldn't fork again" unless defined $pid2;
	if (!$pid2) { #child
	    &make_classes($corpus.".".$___E,$___VCB_E.".classes");
	    exit 0;
	}
	
	$VCB_F = &get_vocabulary($corpus.".".$___F,$___VCB_F);
	$VCB_E = &get_vocabulary($corpus.".".$___E,$___VCB_E);
	
	&numberize_txt_file($VCB_F,$corpus.".".$___F,
			    $VCB_E,$corpus.".".$___E,
			    $___CORPUS_DIR."/$___F-$___E-int-train.snt");
	
	&numberize_txt_file($VCB_E,$corpus.".".$___E,
			    $VCB_F,$corpus.".".$___F,
			    $___CORPUS_DIR."/$___E-$___F-int-train.snt");
	printf "Waiting for mkcls processes to finish...\n";
	waitpid($pid2, 0);
	waitpid($pid, 0);
    }

	if (defined $_DICTIONARY)
	{
		my $dict= &make_dicts_files($_DICTIONARY, $VCB_F,$VCB_E,
                                    $___CORPUS_DIR."/gizadict.$___E-$___F",
                                    $___CORPUS_DIR."/gizadict.$___F-$___E");
		if (not $dict)
		{
			print STDERR "WARNING: empty dictionary\n";
			undef $_DICTIONARY;
		}
	}
}

sub open_compressed {
    my ($file) = @_;
    print "FILE: $file\n";

    # add extensions, if necessary
    $file = $file.".bz2" if ! -e $file && -e $file.".bz2";
    $file = $file.".gz"  if ! -e $file && -e $file.".gz";
   
    # pipe zipped, if necessary
    return "$BZCAT $file|" if $file =~ /\.bz2$/;
    return "$ZCAT $file|"  if $file =~ /\.gz$/;    
    return $file;
}

sub reduce_factors {
    my ($full,$reduced,$factors) = @_;

    # my %INCLUDE;
    # foreach my $factor (split(/,/,$factors)) {
	# $INCLUDE{$factor} = 1;
    # }
    my @INCLUDE = sort {$a <=> $b} split(/,/,$factors);

    print STDERR "(1.0.5) reducing factors to produce $reduced  @ ".`date`;
    while(-e $reduced.".lock") {
	sleep(10);
    }
    if (-e $reduced) {
        print STDERR "  $reduced in place, reusing\n";
        return;
    }
    if (-e $reduced.".gz") {
        print STDERR "  $reduced.gz in place, reusing\n";
        return;
    }

    unless ($_XML) {
        # peek at input, to check if we are asked to produce exactly the
        # available factors
        my $inh = open_or_zcat($full);
        my $firstline = <$inh>;
        die "Corpus file $full is empty" unless $firstline;
        close $inh;
        # pick first word
        $firstline =~ s/^\s*//;
        $firstline =~ s/\s.*//;
        # count factors
        my $maxfactorindex = $firstline =~ tr/|/|/;
        if (join(",", @INCLUDE) eq join(",", 0..$maxfactorindex)) {
          # create just symlink; preserving compression
          my $realfull = $full;
          if (!-e $realfull && -e $realfull.".gz") {
            $realfull .= ".gz";
            $reduced =~ s/(\.gz)?$/.gz/;
          }
          safesystem("ln -s '$realfull' '$reduced'")
            or die "Failed to create symlink $realfull -> $reduced";
          return;
        }
    }

    # The default is to select the needed factors
    `touch $reduced.lock`;
    *IN = open_or_zcat($full);
    open(OUT,">".$reduced) or die "ERROR: Can't write $reduced";
    my $nr = 0;
    while(<IN>) {
        $nr++;
        print STDERR "." if $nr % 10000 == 0;
        print STDERR "($nr)" if $nr % 100000 == 0;
	s/<\S[^>]*>/ /g if $_XML; # remove xml
	chomp; s/ +/ /g; s/^ //; s/ $//;
	my $first = 1;
	foreach (split) {
	    my @FACTOR = split /\Q$___FACTOR_DELIMITER/;
              # \Q causes to disable metacharacters in regex
	    print OUT " " unless $first;
	    $first = 0;
	    my $first_factor = 1;
            foreach my $outfactor (@INCLUDE) {
              print OUT "|" unless $first_factor;
              $first_factor = 0;
              my $out = $FACTOR[$outfactor];
              die "ERROR: Couldn't find factor $outfactor in token \"$_\" in $full LINE $nr" if !defined $out;
              print OUT $out;
            }
	    # for(my $factor=0;$factor<=$#FACTOR;$factor++) {
		# next unless defined($INCLUDE{$factor});
		# print OUT "|" unless $first_factor;
		# $first_factor = 0;
		# print OUT $FACTOR[$factor];
	    # }
	} 
	print OUT "\n";
    }
    print STDERR "\n";
    close(OUT);
    close(IN);
    `rm -f '$reduced.lock'`;
}

sub make_classes {
    my ($corpus,$classes) = @_;
    my $cmd = "$MKCLS -c50 -n2 -p'$corpus' -V'$classes' opt";
    print STDERR "(1.1) running mkcls  @ ".`date`."$cmd\n";
    if (-e $classes) {
        print STDERR "  $classes already in place, reusing\n";
        return;
    }
    safesystem("$cmd"); # ignoring the wrong exit code from mkcls (not dying)
}

sub get_vocabulary {
    return unless $___LEXICAL_WEIGHTING;
    my($corpus,$vcb) = @_;
    print STDERR "(1.2) creating vcb file $vcb @ ".`date`;
    
    my %WORD;
    open(TXT,$corpus) or die "ERROR: Can't read $corpus";
    while(<TXT>) {
	chop;
	foreach (split) { $WORD{$_}++; }
    }
    close(TXT);
    
    my @NUM;
    foreach my $word (keys %WORD) {
	my $vcb_with_number = sprintf("%07d %s",$WORD{$word},$word);
	push @NUM,$vcb_with_number;
    }
    
    my %VCB;
    open(VCB,">", "$vcb") or die "ERROR: Can't write $vcb";
    print VCB "1\tUNK\t0\n";
    my $id=2;
    foreach (reverse sort @NUM) {
	my($count,$word) = split;
	printf VCB "%d\t%s\t%d\n",$id,$word,$count;
	$VCB{$word} = $id;
	$id++;
    }
    close(VCB);
    
    return \%VCB;
}

sub make_dicts_files {
    my ($dictfile,$VCB_SRC,$VCB_TGT,$outfile1, $outfile2) = @_;
    my %numberized_dict;
    print STDERR "(1.3) numberizing dictionaries $outfile1 and $outfile2 @ ".`date`;
    if ((-e $outfile1) && (-e $outfile2)) {
        print STDERR "  dictionary files already in place, reusing\n";
        return;
    }
    open(DICT,$dictfile) or die "ERROR: Can't read $dictfile";
	open(OUT1,">$outfile1") or die "ERROR: Can't write $outfile1";
	open(OUT2,">$outfile2") or die "ERROR: Can't write $outfile2";
    while(my $line = <DICT>) {
		my $src, my $tgt;
		($src, $tgt) = split(/\s+/,$line);
		chomp($tgt); chomp($src);
		if ((not defined($$VCB_TGT{$tgt})) || (not defined($$VCB_SRC{$src})))
		{
			print STDERR "Warning: unknown word in dictionary: $src <=> $tgt\n";
			next;
		}
		$numberized_dict{int($$VCB_TGT{$tgt})} = int($$VCB_SRC{$src}) ;
	}
    close(DICT);
	my @items = sort {$a <=> $b} keys %numberized_dict;
	if (scalar(@items) == 0) { return 0; } 
	foreach my $key (@items)
	{
		print OUT1 "$key $numberized_dict{$key}\n";
		print OUT2 "$numberized_dict{$key} $key\n";
	}
    close(OUT);
	return 1;
}


sub numberize_txt_file {
    my ($VCB_DE,$in_de,$VCB_EN,$in_en,$out) = @_;
    my %OUT;
    print STDERR "(1.3) numberizing corpus $out @ ".`date`;
    if (-e $out) {
        print STDERR "  $out already in place, reusing\n";
        return;
    }
    open(IN_DE,$in_de) or die "ERROR: Can't read $in_de";
    open(IN_EN,$in_en) or die "ERROR: Can't read $in_en";
    open(OUT,">$out") or die "ERROR: Can't write $out";
    while(my $de = <IN_DE>) {
	my $en = <IN_EN>;
	print OUT "1\n";
	print OUT &numberize_line($VCB_EN,$en);
	print OUT &numberize_line($VCB_DE,$de);
    }
    close(IN_DE);
    close(IN_EN);
    close(OUT);
}

sub numberize_line {
    my ($VCB,$txt) = @_;
    chomp($txt);
    my $out = "";
    my $not_first = 0;
    foreach (split(/ /,$txt)) { 
	next if $_ eq '';
	$out .= " " if $not_first++;
	print STDERR "Unknown word '$_'\n" unless defined($$VCB{$_});
	$out .= $$VCB{$_};
    }
    return $out."\n";
}

### (2) RUN GIZA

sub run_giza {
    return &run_giza_on_parts if $___PARTS>1;

    print STDERR "(2) running giza @ ".`date`;
    if ($___DIRECTION == 1 || $___DIRECTION == 2 || $___NOFORK) {
	&run_single_giza($___GIZA_F2E,$___E,$___F,
		     $___VCB_E,$___VCB_F,
		     $___CORPUS_DIR."/$___F-$___E-int-train.snt")
	    unless $___DIRECTION == 2;
	&run_single_giza($___GIZA_E2F,$___F,$___E,
		     $___VCB_F,$___VCB_E,
		     $___CORPUS_DIR."/$___E-$___F-int-train.snt")
	    unless $___DIRECTION == 1;
    } else {
	my $pid = fork();
	if (!defined $pid) {
	    die "ERROR: Failed to fork";
	}
	if (!$pid) { # i'm the child
	    &run_single_giza($___GIZA_F2E,$___E,$___F,
                     $___VCB_E,$___VCB_F,
                     $___CORPUS_DIR."/$___F-$___E-int-train.snt");
	    exit 0; # child exits
	} else { #i'm the parent
	    &run_single_giza($___GIZA_E2F,$___F,$___E,
                     $___VCB_F,$___VCB_E,
                     $___CORPUS_DIR."/$___E-$___F-int-train.snt");
	}
	printf "Waiting for second GIZA process...\n";
	waitpid($pid, 0);
    }
}

sub run_giza_on_parts {
    print STDERR "(2) running giza on $___PARTS cooc parts @ ".`date`;
    my $size = `cat $___CORPUS_DIR/$___F-$___E-int-train.snt | wc -l`;
    die "ERROR: Failed to get number of lines in $___CORPUS_DIR/$___F-$___E-int-train.snt"
      if $size == 0;
    
    if ($___DIRECTION == 1 || $___DIRECTION == 2 || $___NOFORK) {
	&run_single_giza_on_parts($___GIZA_F2E,$___E,$___F,
			      $___VCB_E,$___VCB_F,
			      $___CORPUS_DIR."/$___F-$___E-int-train.snt",$size)
   	    unless $___DIRECTION == 2;
 
	&run_single_giza_on_parts($___GIZA_E2F,$___F,$___E,
			      $___VCB_F,$___VCB_E,
			      $___CORPUS_DIR."/$___E-$___F-int-train.snt",$size)
   	    unless $___DIRECTION == 1;
    } else {
	my $pid = fork();
	if (!defined $pid) {
	    die "ERROR: Failed to fork";
	}
	if (!$pid) { # i'm the child
	    &run_single_giza_on_parts($___GIZA_F2E,$___E,$___F,
			      $___VCB_E,$___VCB_F,
			      $___CORPUS_DIR."/$___F-$___E-int-train.snt",$size);
	    exit 0; # child exits
	} else { #i'm the parent
	    &run_single_giza_on_parts($___GIZA_E2F,$___F,$___E,
			      $___VCB_F,$___VCB_E,
			      $___CORPUS_DIR."/$___E-$___F-int-train.snt",$size);
	}
	printf "Waiting for second GIZA process...\n";
	waitpid($pid, 0);
    }
}

sub run_single_giza_on_parts {
    my($dir,$e,$f,$vcb_e,$vcb_f,$train,$size) = @_;
    
    my $part = 0;

    # break up training data into parts
    open(SNT,$train) or die "ERROR: Can't read $train";
    { 
	my $i=0;
	while(<SNT>) {
	    $i++;
	    if ($i%3==1 && $part < ($___PARTS*$i)/$size && $part<$___PARTS) {
		close(PART) if $part;
		$part++;
		safesystem("mkdir -p '$___CORPUS_DIR/part$part'") or die("ERROR: could not create $___CORPUS_DIR/part$part");
		open(PART,">$___CORPUS_DIR/part$part/$f-$e-int-train.snt")
                   or die "ERROR: Can't write $___CORPUS_DIR/part$part/$f-$e-int-train.snt";
	    }
	    print PART $_;
	}
    }
    close(PART);
    close(SNT);

    # run snt2cooc in parts
    for(my $i=1;$i<=$___PARTS;$i++) {
	&run_single_snt2cooc("$dir/part$i",$e,$f,$vcb_e,$vcb_f,"$___CORPUS_DIR/part$i/$f-$e-int-train.snt");
    }

    # merge parts
    open(COOC,">$dir/$f-$e.cooc") or die "ERROR: Can't write $dir/$f-$e.cooc";
    my(@PF,@CURRENT);
    for(my $i=1;$i<=$___PARTS;$i++) {
	open($PF[$i],"$dir/part$i/$f-$e.cooc")or die "ERROR: Can't read $dir/part$i/$f-$e.cooc";
	my $pf = $PF[$i];
	$CURRENT[$i] = <$pf>;
	chop($CURRENT[$i]) if $CURRENT[$i];
    }

    while(1) {
	my ($min1,$min2) = (1e20,1e20);
	for(my $i=1;$i<=$___PARTS;$i++) {
	    next unless $CURRENT[$i];
	    my ($w1,$w2) = split(/ /,$CURRENT[$i]);
	    if ($w1 < $min1 || ($w1 == $min1 && $w2 < $min2)) {
		$min1 = $w1;
		$min2 = $w2;
	    }
	}
	last if $min1 == 1e20;
	print COOC "$min1 $min2\n";
	for(my $i=1;$i<=$___PARTS;$i++) {
	    next unless $CURRENT[$i];
	    my ($w1,$w2) = split(/ /,$CURRENT[$i]);
	    if ($w1 == $min1 && $w2 == $min2) {
		my $pf = $PF[$i];
		$CURRENT[$i] = <$pf>;
		chop($CURRENT[$i]) if $CURRENT[$i];
	    }
	}	
    }
    for(my $i=1;$i<=$___PARTS;$i++) {
	close($PF[$i]);
    }
    close(COOC);

    # run giza
    &run_single_giza($dir,$e,$f,$vcb_e,$vcb_f,$train);
}

sub run_single_giza {
    my($dir,$e,$f,$vcb_e,$vcb_f,$train) = @_;

    my %GizaDefaultOptions = 
	(p0 => .999 ,
	 m1 => 5 , 
	 m2 => 0 , 
	 m3 => 3 , 
	 m4 => 3 , 
	 o => "giza" ,
	 nodumps => 1 ,
	 onlyaldumps => 1 ,
	 nsmooth => 4 , 
         model1dumpfrequency => 1,
	 model4smoothfactor => 0.4 ,
	 t => $vcb_f,
         s => $vcb_e,
	 c => $train,
	 CoocurrenceFile => "$dir/$f-$e.cooc",
	 o => "$dir/$f-$e");
	
	if (defined $_DICTIONARY)
	{ $GizaDefaultOptions{d} = $___CORPUS_DIR."/gizadict.$f-$e"; }
	
	# 5 Giza threads
	if (defined $_MGIZA){ $GizaDefaultOptions{"ncpus"} = $_MGIZA_CPUS; }

    if ($_HMM_ALIGN) {
       $GizaDefaultOptions{m3} = 0;
       $GizaDefaultOptions{m4} = 0;
       $GizaDefaultOptions{hmmiterations} = 5;
       $GizaDefaultOptions{hmmdumpfrequency} = 5;
       $GizaDefaultOptions{nodumps} = 0;
    }

    if ($___FINAL_ALIGNMENT_MODEL) {
        $GizaDefaultOptions{nodumps} =               ($___FINAL_ALIGNMENT_MODEL =~ /^[345]$/)? 1: 0;
        $GizaDefaultOptions{model345dumpfrequency} = 0;
        
        $GizaDefaultOptions{model1dumpfrequency} =   ($___FINAL_ALIGNMENT_MODEL eq '1')? 5: 0;
        
        $GizaDefaultOptions{m2} =                    ($___FINAL_ALIGNMENT_MODEL eq '2')? 5: 0;
        $GizaDefaultOptions{model2dumpfrequency} =   ($___FINAL_ALIGNMENT_MODEL eq '2')? 5: 0;
        
        $GizaDefaultOptions{hmmiterations} =         ($___FINAL_ALIGNMENT_MODEL =~ /^(hmm|[345])$/)? 5: 0;
        $GizaDefaultOptions{hmmdumpfrequency} =      ($___FINAL_ALIGNMENT_MODEL eq 'hmm')? 5: 0;
        
        $GizaDefaultOptions{m3} =                    ($___FINAL_ALIGNMENT_MODEL =~ /^[345]$/)? 3: 0;
        $GizaDefaultOptions{m4} =                    ($___FINAL_ALIGNMENT_MODEL =~ /^[45]$/)? 3: 0;
        $GizaDefaultOptions{m5} =                    ($___FINAL_ALIGNMENT_MODEL eq '5')? 3: 0;
    }

    if ($___GIZA_OPTION) {
	foreach (split(/[ ,]+/,$___GIZA_OPTION)) {
	    my ($option,$value) = split(/=/,$_,2);
	    $GizaDefaultOptions{$option} = $value;
	}
    }

    my $GizaOptions;
    foreach my $option (sort keys %GizaDefaultOptions){
	my $value = $GizaDefaultOptions{$option} ;
	if ($value =~ /\s+/) {
		$value = qq('$value') #makes '/file name/' from /file name/
	}
	$GizaOptions .= " -$option $value" ;
    }
    
    &run_single_snt2cooc($dir,$e,$f,$vcb_e,$vcb_f,$train) if $___PARTS == 1;

    print STDERR "(2.1b) running giza $f-$e @ ".`date`."$GIZA $GizaOptions\n";


    if (-e "$dir/$f-$e.$___GIZA_EXTENSION.gz") {
      print "  $dir/$f-$e.$___GIZA_EXTENSION.gz seems finished, reusing.\n";
      return;
    }
    print "$GIZA $GizaOptions\n";
    return if  $___ONLY_PRINT_GIZA;
    safesystem("$GIZA $GizaOptions");
 
	if (defined $_MGIZA and (!defined $___FINAL_ALIGNMENT_MODEL or $___FINAL_ALIGNMENT_MODEL ne '2')){
		print STDERR "Merging $___GIZA_EXTENSION.part\* tables\n";
		safesystem("$MGIZA_MERGE_ALIGN  $dir/$f-$e.$___GIZA_EXTENSION.part*>$dir/$f-$e.$___GIZA_EXTENSION");
		#system("rm -f $dir/$f-$e/*.part*");
	}


    die "ERROR: Giza did not produce the output file $dir/$f-$e.$___GIZA_EXTENSION. Is your corpus clean (reasonably-sized sentences)?"
      if ! -e "$dir/$f-$e.$___GIZA_EXTENSION";
    safesystem("rm -f '$dir/$f-$e.$___GIZA_EXTENSION.gz'") or die;
    safesystem("gzip '$dir/$f-$e.$___GIZA_EXTENSION'") or die;
}

sub run_single_snt2cooc {
    my($dir,$e,$f,$vcb_e,$vcb_f,$train) = @_;
    print STDERR "(2.1a) running snt2cooc $f-$e @ ".`date`."\n";
    safesystem("mkdir -p '$dir'") or die("ERROR");
    if ($SNT2COOC eq "$_EXTERNAL_BINDIR/snt2cooc.out") {
    print "$SNT2COOC $vcb_e $vcb_f $train > $dir/$f-$e.cooc\n";
    safesystem("$SNT2COOC '$vcb_e' '$vcb_f' '$train' > '$dir/$f-$e.cooc'") or die("ERROR");
    } else {
    print "$SNT2COOC $dir/$f-$e.cooc $vcb_e $vcb_f $train\n";
    safesystem("$SNT2COOC $dir/$f-$e.cooc $vcb_e $vcb_f $train") or die("ERROR");
    } 
}

### (3) CREATE WORD ALIGNMENT FROM GIZA ALIGNMENTS

sub word_align {

    print STDERR "(3) generate word alignment @ ".`date`;
    my (%WORD_TRANSLATION,%TOTAL_FOREIGN,%TOTAL_ENGLISH);
    print STDERR "Combining forward and inverted alignment from files:\n";
    print STDERR "  $___GIZA_F2E/$___F-$___E.$___GIZA_EXTENSION.{bz2,gz}\n";
    print STDERR "  $___GIZA_E2F/$___E-$___F.$___GIZA_EXTENSION.{bz2,gz}\n";

    ### build arguments for giza2bal.pl
    my($__ALIGNMENT_CMD,$__ALIGNMENT_INV_CMD);
    
    if (-e "$___GIZA_F2E/$___F-$___E.$___GIZA_EXTENSION.bz2"){
      $__ALIGNMENT_CMD="\"$BZCAT '$___GIZA_F2E/$___F-$___E.$___GIZA_EXTENSION.bz2'\"";
    } elsif (-e "$___GIZA_F2E/$___F-$___E.$___GIZA_EXTENSION.gz") {
      $__ALIGNMENT_CMD="\"$ZCAT '$___GIZA_F2E/$___F-$___E.$___GIZA_EXTENSION.gz'\"";
    } else {
      die "ERROR: Can't read $___GIZA_F2E/$___F-$___E.$___GIZA_EXTENSION.{bz2,gz}\n";
    }
  
    if ( -e "$___GIZA_E2F/$___E-$___F.$___GIZA_EXTENSION.bz2"){
      $__ALIGNMENT_INV_CMD="\"$BZCAT '$___GIZA_E2F/$___E-$___F.$___GIZA_EXTENSION.bz2'\"";
    }elsif (-e "$___GIZA_E2F/$___E-$___F.$___GIZA_EXTENSION.gz"){
      $__ALIGNMENT_INV_CMD="\"$ZCAT '$___GIZA_E2F/$___E-$___F.$___GIZA_EXTENSION.gz'\"";
    }else{
      die "ERROR: Can't read $___GIZA_E2F/$___E-$___F.$___GIZA_EXTENSION.{bz2,gz}\n\n";
    }
    
   safesystem("mkdir -p '$___MODEL_DIR'") or die("ERROR: could not create dir $___MODEL_DIR");
   
   #build arguments for symal
    my($__symal_a)="";
    $__symal_a="union" if $___ALIGNMENT eq 'union';
    $__symal_a="intersect" if $___ALIGNMENT=~ /intersect/;
    $__symal_a="grow" if $___ALIGNMENT=~ /grow/;
    $__symal_a="srctotgt" if $___ALIGNMENT=~ /srctotgt/;
    $__symal_a="tgttosrc" if $___ALIGNMENT=~ /tgttosrc/;
 
    
    my($__symal_d,$__symal_f,$__symal_b);
    ($__symal_d,$__symal_f,$__symal_b)=("no","no","no");

    $__symal_d="yes" if $___ALIGNMENT=~ /diag/;
    $__symal_f="yes" if $___ALIGNMENT=~ /final/;
    $__symal_b="yes" if $___ALIGNMENT=~ /final-and/;
    
    safesystem("$GIZA2BAL -d $__ALIGNMENT_INV_CMD -i $__ALIGNMENT_CMD |".
	  "$SYMAL -alignment=\"$__symal_a\" -diagonal=\"$__symal_d\" ".
	  "-final=\"$__symal_f\" -both=\"$__symal_b\" > ".
	  "'$___ALIGNMENT_FILE.$___ALIGNMENT'") 
      ||
       die "ERROR: Can't generate symmetrized alignment file\n"
	
}

### (4) BUILDING LEXICAL TRANSLATION TABLE

sub get_lexical_factored {
    print STDERR "(4) generate lexical translation table $___TRANSLATION_FACTORS @ ".`date`;
    if ($___NOT_FACTORED && !$_XML) {
	&get_lexical($___CORPUS.".".$___F,
		     $___CORPUS.".".$___E,
		     $___LEXICAL_FILE);
    }
    else {
	foreach my $factor (split(/\+/,$___TRANSLATION_FACTORS)) {
	    print STDERR "(4) [$factor] generate lexical translation table @ ".`date`;
	    my ($factor_f,$factor_e) = split(/\-/,$factor);
	    &reduce_factors($___CORPUS.".".$___F,
			    $___ALIGNMENT_STEM.".".$factor_f.".".$___F,
			    $factor_f);
	    &reduce_factors($___CORPUS.".".$___E,
			    $___ALIGNMENT_STEM.".".$factor_e.".".$___E,
			    $factor_e);
	    my $lexical_file = $___LEXICAL_FILE;
	    $lexical_file .= ".".$factor if !$___NOT_FACTORED;
	    &get_lexical($___ALIGNMENT_STEM.".".$factor_f.".".$___F,
			 $___ALIGNMENT_STEM.".".$factor_e.".".$___E,
			 $lexical_file);
	}
    }
}

sub get_lexical {
    my ($alignment_file_f,$alignment_file_e,$lexical_file) = @_;
    print STDERR "($alignment_file_f,$alignment_file_e,$lexical_file)\n";
    my $alignment_file_a = $___ALIGNMENT_FILE.".".$___ALIGNMENT;

    my (%WORD_TRANSLATION,%TOTAL_FOREIGN,%TOTAL_ENGLISH);

    if (-e "$lexical_file.f2e" && -e "$lexical_file.e2f") {
      print STDERR "  reusing: $lexical_file.f2e and $lexical_file.e2f\n";
      return;
    }

    open(E,&open_compressed($alignment_file_e)) or die "ERROR: Can't read $alignment_file_e";
    open(F,&open_compressed($alignment_file_f)) or die "ERROR: Can't read $alignment_file_f";
    open(A,&open_compressed($alignment_file_a)) or die "ERROR: Can't read $alignment_file_a";

    my $alignment_id = 0;
    while(my $e = <E>) {
        if (($alignment_id++ % 1000) == 0) { print STDERR "!"; }
        chomp($e); fix_spaces(\$e);
        my @ENGLISH = split(/ /,$e);
        my $f = <F>; chomp($f); fix_spaces(\$f);
        my @FOREIGN = split(/ /,$f);
        my $a = <A>; chomp($a); fix_spaces(\$a);

        my (%FOREIGN_ALIGNED,%ENGLISH_ALIGNED);
        foreach (split(/ /,$a)) {
            my ($fi,$ei) = split(/\-/);
	    if ($fi >= scalar(@FOREIGN) || $ei >= scalar(@ENGLISH)) {
		print STDERR "alignment point ($fi,$ei) out of range (0-$#FOREIGN,0-$#ENGLISH) in line $alignment_id, ignoring\n";
	    }
	    else {
		# local counts
		$FOREIGN_ALIGNED{$fi}++;
		$ENGLISH_ALIGNED{$ei}++;
		
		# global counts
		$WORD_TRANSLATION{$FOREIGN[$fi]}{$ENGLISH[$ei]}++;
		$TOTAL_FOREIGN{$FOREIGN[$fi]}++;
		$TOTAL_ENGLISH{$ENGLISH[$ei]}++;
	    }
        }

        # unaligned words
        for(my $ei=0;$ei<scalar(@ENGLISH);$ei++) {
          next if defined($ENGLISH_ALIGNED{$ei});
          $WORD_TRANSLATION{"NULL"}{$ENGLISH[$ei]}++;
          $TOTAL_ENGLISH{$ENGLISH[$ei]}++;
          $TOTAL_FOREIGN{"NULL"}++;
        }
        for(my $fi=0;$fi<scalar(@FOREIGN);$fi++) {
          next if defined($FOREIGN_ALIGNED{$fi});
          $WORD_TRANSLATION{$FOREIGN[$fi]}{"NULL"}++;
          $TOTAL_FOREIGN{$FOREIGN[$fi]}++;
          $TOTAL_ENGLISH{"NULL"}++;
        }
    }
    print STDERR "\n";
    close(A);
    close(F);
    close(E);

    open(F2E,">$lexical_file.f2e") or die "ERROR: Can't write $lexical_file.f2e";
    open(E2F,">$lexical_file.e2f") or die "ERROR: Can't write $lexical_file.e2f";

    foreach my $f (keys %WORD_TRANSLATION) {
	foreach my $e (keys %{$WORD_TRANSLATION{$f}}) {
	    printf F2E "%s %s %.7f\n",$e,$f,$WORD_TRANSLATION{$f}{$e}/$TOTAL_FOREIGN{$f};
	    printf E2F "%s %s %.7f\n",$f,$e,$WORD_TRANSLATION{$f}{$e}/$TOTAL_ENGLISH{$e};
	}
    }
    close(E2F);
    close(F2E);
    print STDERR "Saved: $lexical_file.f2e and $lexical_file.e2f\n";
}

### (5) PHRASE EXTRACTION

sub extract_phrase_factored {
    print STDERR "(5) extract phrases @ ".`date`;
    if ($___NOT_FACTORED) {
	&extract_phrase($___CORPUS.".".$___F,
			$___CORPUS.".".$___E,
			$___EXTRACT_FILE,
			0,1,$REORDERING_LEXICAL);
    }
    else {
	my %EXTRACT_FOR_FACTOR = ();
	my $table_number = 0;
	my @FACTOR_LIST = ();
	foreach my $factor (split(/\+/,"$___TRANSLATION_FACTORS")) {
	    my $factor_key = $factor.":".&get_max_phrase_length($table_number++);
	    push @FACTOR_LIST, $factor_key;
	    $EXTRACT_FOR_FACTOR{$factor_key}{"translation"}++;
	}
	if ($REORDERING_LEXICAL) {
	    foreach my $factor (split(/\+/,"$___REORDERING_FACTORS")) {
		my $factor_key = $factor.":".&get_max_phrase_length(-1); # max
		if (!defined($EXTRACT_FOR_FACTOR{$factor_key}{"translation"})) {
		    push @FACTOR_LIST, $factor_key;	    
		}
		$EXTRACT_FOR_FACTOR{$factor_key}{"reordering"}++;
	    }
	}
	$table_number = 0;
	foreach my $factor_key (@FACTOR_LIST) {
	    my ($factor,$max_length) = split(/:/,$factor_key);
	    print STDERR "(5) [$factor] extract phrases (max length $max_length)@ ".`date`;
	    my ($factor_f,$factor_e) = split(/\-/,$factor);
	    
	    &reduce_factors($___CORPUS.".".$___F,
			    $___ALIGNMENT_STEM.".".$factor_f.".".$___F,
			    $factor_f);
	    &reduce_factors($___CORPUS.".".$___E,
			    $___ALIGNMENT_STEM.".".$factor_e.".".$___E,
			    $factor_e);
	    
	    &extract_phrase($___ALIGNMENT_STEM.".".$factor_f.".".$___F,
			    $___ALIGNMENT_STEM.".".$factor_e.".".$___E,
			    $___EXTRACT_FILE.".".$factor,
			    $table_number++,
			    defined($EXTRACT_FOR_FACTOR{$factor_key}{"translation"}),
			    defined($EXTRACT_FOR_FACTOR{$factor_key}{"reordering"}));
	}
    }
}

sub get_max_phrase_length {
    my ($table_number) = @_;
    
    # single length? that's it then
    if ($___MAX_PHRASE_LENGTH =~ /^\d+$/) {
	return $___MAX_PHRASE_LENGTH;
    }

    my $max_length = 0;
    my @max = split(/,/,$___MAX_PHRASE_LENGTH);

    # maximum of specified lengths
    if ($table_number == -1) {
	foreach (@max) {
	    $max_length = $_ if $_ > $max_length;
	}
	return $max_length;
    }

    # look up length for table 
    $max_length = $max[0]; # fallback: first specified length
    if ($#max >= $table_number) {
	$max_length = $max[$table_number];
    }
    return $max_length;
}

sub get_extract_reordering_flags {
    if ($___MAX_LEXICAL_REORDERING) {
	return " --model wbe-mslr --model phrase-mslr --model hier-mslr";
    }
    return "" unless @REORDERING_MODELS; 
    my $config_string = "";
    for my $type ( keys %REORDERING_MODEL_TYPES) {
	$config_string .= " --model $type-".$REORDERING_MODEL_TYPES{$type};
    }
    return $config_string;
}

sub extract_phrase {
    my ($alignment_file_f,$alignment_file_e,$extract_file,$table_number,$ttable_flag,$reordering_flag) = @_;
    my $alignment_file_a = $___ALIGNMENT_FILE.".".$___ALIGNMENT;
    # Make sure the corpus exists in unzipped form
    my @tempfiles = ();
    foreach my $f ($alignment_file_e, $alignment_file_f, $alignment_file_a) {
     if (! -e $f && -e $f.".gz") {
       safesystem("gunzip < '$f.gz' > '$f'") or die("Failed to gunzip corpus $f");
       push @tempfiles, "$f.gz";
     }
    }
    my $cmd;
    if ($_HIERARCHICAL)
    {
        my $max_length = &get_max_phrase_length($table_number);

        $cmd = "$RULE_EXTRACT '$alignment_file_e' '$alignment_file_f' '$alignment_file_a' '$extract_file'";
        $cmd .= " --GlueGrammar $___GLUE_GRAMMAR_FILE" if $_GLUE_GRAMMAR;
        $cmd .= " --UnknownWordLabel $_UNKNOWN_WORD_LABEL_FILE" if $_TARGET_SYNTAX && defined($_UNKNOWN_WORD_LABEL_FILE);
        $cmd .= " --PCFG" if $_PCFG;
        $cmd .= " --UnpairedExtractFormat" if $_ALT_DIRECT_RULE_SCORE_1 || $_ALT_DIRECT_RULE_SCORE_2;
        $cmd .= " --ConditionOnTargetLHS" if $_ALT_DIRECT_RULE_SCORE_1;
        if (!defined($_GHKM)) {
          $cmd .= " --SourceSyntax" if $_SOURCE_SYNTAX;
          $cmd .= " --TargetSyntax" if $_TARGET_SYNTAX;
          $cmd .= " --MaxSpan $max_length";
        }
        $cmd .= " ".$_EXTRACT_OPTIONS if defined($_EXTRACT_OPTIONS);
    }
    else
    {
		if ( $_EPPEX ) {
			# eppex sets max_phrase_length itself (as the maximum phrase length for which any Lossy Counter is defined)
      		$cmd = "$EPPEX '$alignment_file_e' '$alignment_file_f' '$alignment_file_a' '$extract_file' $_EPPEX";
		}
		else {
      my $max_length = &get_max_phrase_length($table_number);
      print "MAX $max_length $reordering_flag $table_number\n";
      $max_length = &get_max_phrase_length(-1) if $reordering_flag;

      $cmd = "$PHRASE_EXTRACT '$alignment_file_e' '$alignment_file_f' '$alignment_file_a' '$extract_file' '$max_length'";
		}
      if ($reordering_flag) {
        $cmd .= " orientation";
        $cmd .= get_extract_reordering_flags();
        $cmd .= " --NoTTable" if !$ttable_flag;
        $cmd .= " ".$_EXTRACT_OPTIONS if defined($_EXTRACT_OPTIONS);
      }
    }
    
    $cmd .= " --GZOutput ";
    
    map { die "File not found: $_" if ! -e $_ } ($alignment_file_e, $alignment_file_f, $alignment_file_a);
    print STDERR "$cmd\n";
    safesystem("$cmd") or die "ERROR: Phrase extraction failed (missing input files?)";
    foreach my $f (@tempfiles) {
      unlink $f;
    }
    
}

### (6) PHRASE SCORING

sub score_phrase_factored {
    print STDERR "(6) score phrases @ ".`date`;
    my @SPECIFIED_TABLE = @_PHRASE_TABLE;
    if ($___NOT_FACTORED) {
	my $file = "$___MODEL_DIR/".($_HIERARCHICAL?"rule-table":"phrase-table");
	$file = shift @SPECIFIED_TABLE if scalar(@SPECIFIED_TABLE);
	&score_phrase($file,$___LEXICAL_FILE,$___EXTRACT_FILE);
    }
    else {
	foreach my $factor (split(/\+/,$___TRANSLATION_FACTORS)) {
	    print STDERR "(6) [$factor] score phrases @ ".`date`;
	    my ($factor_f,$factor_e) = split(/\-/,$factor);
	    my $file = "$___MODEL_DIR/".($_HIERARCHICAL?"rule-table":"phrase-table").".$factor";
	    $file = shift @SPECIFIED_TABLE if scalar(@SPECIFIED_TABLE);
	    &score_phrase($file,$___LEXICAL_FILE.".".$factor,$___EXTRACT_FILE.".".$factor);
	}
    }
}

sub score_phrase {
    my ($ttable_file,$lexical_file,$extract_file) = @_;

    if ($___PHRASE_SCORER eq "phrase-extract") {
        &score_phrase_phrase_extract($ttable_file,$lexical_file,$extract_file);
    } elsif ($___PHRASE_SCORER eq "memscore") {
        &score_phrase_memscore($ttable_file,$lexical_file,$extract_file);
    } else {
        die "ERROR: Unknown phrase scorer: ".$___PHRASE_SCORER;
    }
}

sub score_phrase_phrase_extract {
    my ($ttable_file,$lexical_file,$extract_file) = @_;

    # remove consolidation options
    my $ONLY_DIRECT = (defined($_SCORE_OPTIONS) && $_SCORE_OPTIONS =~ /OnlyDirect/);
    my $PHRASE_COUNT = (!defined($_SCORE_OPTIONS) || $_SCORE_OPTIONS !~ /NoPhraseCount/);
    my $LOW_COUNT = (defined($_SCORE_OPTIONS) && $_SCORE_OPTIONS =~ /LowCountFeature/);
    my $COUNT_BIN = "";
    if (defined($_SCORE_OPTIONS) && $_SCORE_OPTIONS =~ /CountBinFeature ([\s\d]*\d)/) {
      $COUNT_BIN = $1;
    }
    my $UNALIGNED_COUNT = (defined($_SCORE_OPTIONS) && $_SCORE_OPTIONS =~ /UnalignedPenalty/);
    my ($UNALIGNED_FW_COUNT,$UNALIGNED_FW_F,$UNALIGNED_FW_E);
    if (defined($_SCORE_OPTIONS) && $_SCORE_OPTIONS =~ /UnalignedFunctionWordPenalty +(\S+) +(\S+)/) {
      $UNALIGNED_FW_COUNT = 1;
      $UNALIGNED_FW_F = $1;
      $UNALIGNED_FW_E = $2;
    }
    my $GOOD_TURING = (defined($_SCORE_OPTIONS) && $_SCORE_OPTIONS =~ /GoodTuring/);
    my $KNESER_NEY = (defined($_SCORE_OPTIONS) && $_SCORE_OPTIONS =~ /KneserNey/);
    my $LOG_PROB = (defined($_SCORE_OPTIONS) && $_SCORE_OPTIONS =~ /LogProb/);
    my $NEG_LOG_PROB = (defined($_SCORE_OPTIONS) && $_SCORE_OPTIONS =~ /NegLogProb/);
    my $NO_LEX = (defined($_SCORE_OPTIONS) && $_SCORE_OPTIONS =~ /NoLex/);
    my $MIN_COUNT_HIERARCHICAL = (defined($_SCORE_OPTIONS) && $_SCORE_OPTIONS =~ /MinCountHierarchical ([\d\.]+)/) ? $1 : undef;
    my $CORE_SCORE_OPTIONS = "";
    $CORE_SCORE_OPTIONS .= " --LogProb" if $LOG_PROB;
    $CORE_SCORE_OPTIONS .= " --NegLogProb" if $NEG_LOG_PROB;
    $CORE_SCORE_OPTIONS .= " --NoLex" if $NO_LEX;

    my $substep = 1;
    my $isParent = 1;
    my @children;

    for my $direction ("f2e","e2f") {
      if ($___NOFORK and @children > 0) {
        waitpid((shift @children), 0);
		  $substep+=2;
      }
      my $pid = fork();
    
      if ($pid == 0)
      {
	      next if $___CONTINUE && -e "$ttable_file.half.$direction";
	      next if $___CONTINUE && $direction eq "e2f" && -e "$ttable_file.half.e2f.gz";
	      my $inverse = "";
              my $extract_filename = $extract_file;
	      if ($direction eq "e2f") {
	          $inverse = " --Inverse";
                  $extract_filename = $extract_file.".inv";
              }
	      my $extract = "$extract_filename.sorted.gz";

	      print STDERR "(6.".($substep++).")  creating table half $ttable_file.half.$direction @ ".`date`;

        my $cmd = "$PHRASE_SCORE '$extract' '$lexical_file.$direction' '$ttable_file.half.$direction.gz' $inverse";
        $cmd .= " --Hierarchical" if $_HIERARCHICAL;
        $cmd .= " --WordAlignment" if $_PHRASE_WORD_ALIGNMENT;
        $cmd .= " --KneserNey" if $KNESER_NEY;
        $cmd .= " --GoodTuring" if $GOOD_TURING && $inverse eq "";
        $cmd .= " --UnalignedPenalty" if $UNALIGNED_COUNT;
        $cmd .= " --UnalignedFunctionWordPenalty ".($inverse ? $UNALIGNED_FW_F : $UNALIGNED_FW_E) if $UNALIGNED_FW_COUNT;
        $cmd .= " --MinCountHierarchical $MIN_COUNT_HIERARCHICAL" if $MIN_COUNT_HIERARCHICAL;
        $cmd .= " --PCFG" if $_PCFG;
        $cmd .= " --UnpairedExtractFormat" if $_ALT_DIRECT_RULE_SCORE_1 || $_ALT_DIRECT_RULE_SCORE_2;
        $cmd .= " --ConditionOnTargetLHS" if $_ALT_DIRECT_RULE_SCORE_1;
        $cmd .= " $CORE_SCORE_OPTIONS" if defined($_SCORE_OPTIONS);

				# sorting
				if ($direction eq "e2f" || $_ALT_DIRECT_RULE_SCORE_1 || $_ALT_DIRECT_RULE_SCORE_2) {
					$cmd .= " 1 ";
				}
				else {
					$cmd .= " 0 ";
				}

      print $cmd."\n";
        safesystem($cmd) or die "ERROR: Scoring of phrases failed";	    
  
        exit();
      }
      else
      { # parent
    	  push(@children, $pid);
      }

    }

    # wait for everything is finished
    if ($isParent)
    {
        foreach (@children) {
	        waitpid($_, 0);
        }
    }
    else
    {
        die "shouldn't be here";
    }

    # merging the two halves
    print STDERR "(6.6) consolidating the two halves @ ".`date`;
    return if $___CONTINUE && -e "$ttable_file.gz";
    my $cmd = "$PHRASE_CONSOLIDATE '$ttable_file.half.f2e.gz' '$ttable_file.half.e2f.gz' /dev/stdout";
    $cmd .= " --Hierarchical" if $_HIERARCHICAL;
    $cmd .= " --LogProb" if $LOG_PROB;
    $cmd .= " --NegLogProb" if $NEG_LOG_PROB;
    $cmd .= " --OnlyDirect" if $ONLY_DIRECT;
    $cmd .= " --NoPhraseCount" unless $PHRASE_COUNT;
    $cmd .= " --LowCountFeature" if $LOW_COUNT;
    $cmd .= " --CountBinFeature $COUNT_BIN" if $COUNT_BIN;
    $cmd .= " --GoodTuring $ttable_file.half.f2e.gz.coc" if $GOOD_TURING;
    $cmd .= " --KneserNey $ttable_file.half.f2e.gz.coc" if $KNESER_NEY;
    
    $cmd .= " | gzip -c > '$ttable_file.gz'";
    
    safesystem($cmd) or die "ERROR: Consolidating the two phrase table halves failed";
    if (! $debug) { safesystem("rm -f '$ttable_file.half.'*") or die("ERROR"); }
}

sub score_phrase_memscore {
    my ($ttable_file,$lexical_file,$extract_file) = @_;

    return if $___CONTINUE && -e "$ttable_file.gz";

    my $options = $___MEMSCORE_OPTIONS;
    $options =~ s/\$LEX_F2E/$lexical_file.f2e/g;
    $options =~ s/\$LEX_E2F/$lexical_file.e2f/g;

    # The output is sorted to avoid breaking scripts that rely on the
    # sorting behaviour of the previous scoring algorithm.
    my $cmd = "$MEMSCORE $options | LC_ALL=C sort $__SORT_BUFFER_SIZE $__SORT_BATCH_SIZE -T $___TEMP_DIR | gzip >'$ttable_file.gz'";
    if (-e "$extract_file.gz") {
        $cmd = "$ZCAT $extract_file.gz | ".$cmd;
    } else {
        $cmd = $cmd." <".$extract_file;
    }

    print $cmd."\n";
    safesystem($cmd) or die "ERROR: Scoring of phrases failed";
}

### (7) LEARN REORDERING MODEL

sub get_reordering_factored {
    print STDERR "(7) learn reordering model @ ".`date`;

    my @SPECIFIED_TABLE = @_REORDERING_TABLE;
    if ($REORDERING_LEXICAL) {
	if ($___NOT_FACTORED) {
	    print STDERR "(7.1) [no factors] learn reordering model @ ".`date`;
	    # foreach my $model (@REORDERING_MODELS) {
	    # 	#my $file = "$___MODEL_DIR/reordering-table.";
	    # 	$file .= $model->{"all"};
	    # 	#$file = shift @SPECIFIED_TABLE if scalar(@SPECIFIED_TABLE);
	    # 	$model->{"file"} = $file;
	    # }
        my $file = "$___MODEL_DIR/reordering-table";
	    $file = shift @SPECIFIED_TABLE if scalar(@SPECIFIED_TABLE);
        $file .= ".";
	    &get_reordering($___EXTRACT_FILE,$file);
	}
 	else {
	    foreach my $factor (split(/\+/,$___REORDERING_FACTORS)) {
		print STDERR "(7.1) [$factor] learn reordering model @ ".`date`;
		my ($factor_f,$factor_e) = split(/\-/,$factor);
		# foreach my $model (@REORDERING_MODELS) { 
		#     my $file = "$___MODEL_DIR/reordering-table.$factor";
		#     $file .= $model->{"all"};
		#     $file = shift @SPECIFIED_TABLE if scalar(@SPECIFIED_TABLE);
		#     $model->{"file"} = $file;
		# }
        my $file ="$___MODEL_DIR/reordering-table.$factor";
		$file = shift @SPECIFIED_TABLE if scalar(@SPECIFIED_TABLE);
        $file .= ".";
		&get_reordering("$___EXTRACT_FILE.$factor",$file);
	    }
	} 
    }
    else {
	print STDERR "  ... skipping this step, reordering is not lexicalized ...\n";
    }
}

sub get_reordering {
	my ($extract_file,$reo_model_path) = @_;
	my $smooth = $___REORDERING_SMOOTH;
	
	print STDERR "(7.2) building tables @ ".`date`;
	
	#create cmd string for lexical reordering scoring
	my $cmd = "$LEXICAL_REO_SCORER '$extract_file.o.sorted.gz' $smooth '$reo_model_path'";
	$cmd .= " --SmoothWithCounts" if ($smooth =~ /(.+)u$/);
	for my $mtype (keys %REORDERING_MODEL_TYPES) {
		$cmd .= " --model \"$mtype $REORDERING_MODEL_TYPES{$mtype}";
		foreach my $model (@REORDERING_MODELS) {
			if ($model->{"type"} eq $mtype) {
				$cmd .= " ".$model->{"filename"};
			}
		}
		$cmd .= "\"";
	}
	
	#Call the lexical reordering scorer
	safesystem("$cmd") or die "ERROR: Lexical reordering scoring failed";
	
}



### (8) LEARN GENERATION MODEL

my $factor_e_source;
sub get_generation_factored {
    print STDERR "(8) learn generation model @ ".`date`;
    if (defined $___GENERATION_FACTORS) {
	my @SPECIFIED_TABLE = @_GENERATION_TABLE;
	my @TYPE = @_GENERATION_TYPE;
  my $corpus = $___CORPUS.".".$___E.$___CORPUS_COMPRESSION;
  $corpus = $_GENERATION_CORPUS if defined($_GENERATION_CORPUS);
	foreach my $factor (split(/\+/,$___GENERATION_FACTORS)) {
	    my ($factor_e_source,$factor_e) = split(/\-/,$factor);
	    my $file = "$___MODEL_DIR/generation.$factor";
	    $file = shift @SPECIFIED_TABLE if scalar(@SPECIFIED_TABLE);
	    my $type = "double";
	    $type = shift @TYPE if scalar @TYPE;
	    &get_generation($file,$type,$factor,$factor_e_source,$factor_e,$corpus);
	}
    } 
    else {
	print STDERR "  no generation model requested, skipping step\n";
    }
}

sub get_generation {
    my ($file,$type,$factor,$factor_e_source,$factor_e,$corpus) = @_;
    print STDERR "(8) [$factor] generate generation table @ ".`date`;
    $file = "$___MODEL_DIR/generation.$factor" unless $file;
    my (%WORD_TRANSLATION,%TOTAL_FOREIGN,%TOTAL_ENGLISH);

    my %INCLUDE_SOURCE;
    foreach my $factor (split(/,/,$factor_e_source)) {	
	$INCLUDE_SOURCE{$factor} = 1;
    }
    my %INCLUDE;
    foreach my $factor (split(/,/,$factor_e)) {
	$INCLUDE{$factor} = 1;
    }

    my (%GENERATION,%GENERATION_TOTAL_SOURCE,%GENERATION_TOTAL_TARGET);
    *E = open_or_zcat($corpus);
    while(<E>) {
	chomp;
	foreach (split) {
	    my @FACTOR = split(/\|/);

	    my ($source,$target);
	    my $first_factor = 1;
	    foreach my $factor (split(/,/,$factor_e_source)) {
		$source .= "|" unless $first_factor;
		$first_factor = 0;
		$source .= $FACTOR[$factor];
	    }

	    $first_factor = 1;
	    foreach my $factor (split(/,/,$factor_e)) {
		$target .= "|" unless $first_factor;
		$first_factor = 0;
		$target .= $FACTOR[$factor];
	    }	    
	    $GENERATION{$source}{$target}++;
	    $GENERATION_TOTAL_SOURCE{$source}++;
	    $GENERATION_TOTAL_TARGET{$target}++;
	}
    } 
    close(E);
    
    open(GEN,">$file") or die "ERROR: Can't write $file";
    foreach my $source (keys %GENERATION) {
	foreach my $target (keys %{$GENERATION{$source}}) {
	    printf GEN ("%s %s %.7f ",$source,$target,
                        $GENERATION{$source}{$target}/$GENERATION_TOTAL_SOURCE{$source});
            printf GEN (" %.7f",
                        $GENERATION{$source}{$target}/$GENERATION_TOTAL_TARGET{$target})
                unless $type eq 'single';
            print GEN "\n";
	}
    }
    close(GEN);
    safesystem("rm -f '$file.gz'") or die("ERROR");
    safesystem("gzip '$file'") or die("ERROR");
}

### (9) CREATE CONFIGURATION FILE

sub create_ini {
    print STDERR "(9) create moses.ini @ ".`date`;
    
    &full_path(\$___MODEL_DIR);
    &full_path(\$___VCB_E);
    &full_path(\$___VCB_F);
    `mkdir -p '$___MODEL_DIR'`;
    open(INI,">$___CONFIG") or die("ERROR: Can't write $___CONFIG");
    print INI "#########################
### MOSES CONFIG FILE ###
#########################
\n";
    
    if (defined $___TRANSLATION_FACTORS) {
	print INI "# input factors\n";
	print INI "[input-factors]\n";
	my $INPUT_FACTOR_MAX = 0;
	foreach my $table (split /\+/, $___TRANSLATION_FACTORS) {
	    my ($factor_list, $output) = split /-+/, $table;
	    foreach (split(/,/,$factor_list)) {
		$INPUT_FACTOR_MAX = $_ if $_>$INPUT_FACTOR_MAX;
	    }  
	}
	$INPUT_FACTOR_MAX = $_INPUT_FACTOR_MAX if $_INPUT_FACTOR_MAX; # use specified, if exists
	for (my $c = 0; $c <= $INPUT_FACTOR_MAX; $c++) { print INI "$c\n"; }
    } else {
      die "ERROR: No translation steps defined, cannot prepare [input-factors] section\n";
    }

    my %stepsused;
    print INI "\n# mapping steps
[mapping]\n";
   my $path = 0;
   my %FIRST_TTABLE;
   foreach (split(/:/,$___DECODING_STEPS)) {
     my $first_ttable_flag = 1;
     foreach (split(/,/,$_)) {
       s/t/T /g; 
       s/g/G /g;
       my ($type, $num) = split /\s+/;
       if ($first_ttable_flag && $type eq "T") {
         $FIRST_TTABLE{$num}++;
         $first_ttable_flag = 0;
       }
       $stepsused{$type} = $num+1 if !defined $stepsused{$type} || $stepsused{$type} < $num+1;
       print INI $path." ".$_."\n";
     }
     $path++;
   }
   print INI "1 T 1\n" if $_GLUE_GRAMMAR;

   if (defined($_DECODING_GRAPH_BACKOFF)) {
     $_DECODING_GRAPH_BACKOFF =~ s/\s+/ /g;
     $_DECODING_GRAPH_BACKOFF =~ s/^ //;
     print INI "\n[decoding-graph-backoff]\n";
     foreach (split(/ /,$_DECODING_GRAPH_BACKOFF)) {
       print INI "$_\n";
     }
   }
   print INI "\n# translation tables: table type (hierarchical(0), textual (0), binary (1)), source-factors, target-factors, number of scores, file 
# OLD FORMAT is still handled for back-compatibility
# OLD FORMAT translation tables: source-factors, target-factors, number of scores, file 
# OLD FORMAT a binary table type (1) is assumed 
[ttable-file]\n";
   my $num_of_ttables = 0;
   my @SPECIFIED_TABLE = @_PHRASE_TABLE;
   my $basic_weight_count = 4; # both directions, lex and phrase
   $basic_weight_count-=2 if defined($_SCORE_OPTIONS) && $_SCORE_OPTIONS =~ /NoLex/;
   $basic_weight_count+=2 if defined($_SCORE_OPTIONS) && $_SCORE_OPTIONS =~ /UnalignedPenalty/; # word ins/del
   $basic_weight_count+=2 if defined($_SCORE_OPTIONS) && $_SCORE_OPTIONS =~ /UnalignedFunctionWordPenalty/;
   $basic_weight_count /= 2 if defined($_SCORE_OPTIONS) && $_SCORE_OPTIONS =~ /OnlyDirect/;
   $basic_weight_count++ unless defined($_SCORE_OPTIONS) && $_SCORE_OPTIONS =~ /NoPhraseCount/; # phrase count feature
   $basic_weight_count++ if defined($_SCORE_OPTIONS) && $_SCORE_OPTIONS =~ /LowCountFeature/; # low count feature
   if (defined($_SCORE_OPTIONS) && $_SCORE_OPTIONS =~ /(CountBinFeature [\s\d]*\d)/) {
     $basic_weight_count += scalar split(/\s+/,$1);
   }
   $basic_weight_count++ if $_PCFG;
   foreach my $f (split(/\+/,$___TRANSLATION_FACTORS)) {
<<<<<<< HEAD
     $num_of_ttables++;
     my $ff = $f;
     $ff =~ s/\-/ /;
     my $file = "$___MODEL_DIR/".($_HIERARCHICAL?"rule-table":"phrase-table").($___NOT_FACTORED ? "" : ".$f").".gz";
     $file = shift @SPECIFIED_TABLE if scalar(@SPECIFIED_TABLE);
     my $phrase_table_impl = ($_HIERARCHICAL ? 6 : 0);
     print INI "$phrase_table_impl $ff $basic_weight_count $file";
     if ($_SPARSE_PHRASE_FEATURES) {
       print INI " sparse";
     }
     print INI "\n";
=======
  	$num_of_ttables++;
    my $ff = $f;
    $ff =~ s/\-/ /;
    my $file = "$___MODEL_DIR/".($_HIERARCHICAL?"rule-table":"phrase-table").($___NOT_FACTORED ? "" : ".$f").".gz";
    my $phrase_table_impl = ($_HIERARCHICAL? 6 : 0);

		if (scalar(@SPECIFIED_TABLE)) {
	    $file = shift @SPECIFIED_TABLE;
	    my @toks = split(/:/,$file);
			$file = $toks[0];
      if (@toks > 1) {
			  $phrase_table_impl = $toks[1];
			}
			if (@toks == 3) {
				$basic_weight_count = $toks[2];
			}
		}
		else {

		}
		
    print INI "$phrase_table_impl $ff $basic_weight_count $file\n";
>>>>>>> 6a94f740
   }
   if ($_GLUE_GRAMMAR) {
     &full_path(\$___GLUE_GRAMMAR_FILE);
     print INI "6 0 0 1 $___GLUE_GRAMMAR_FILE\n";
   }
   if ($num_of_ttables != $stepsused{"T"}) {
     print STDERR "WARNING: Your [mapping-steps] require translation steps up to id $stepsused{T} but you defined translation steps 0..$num_of_ttables\n";
     exit 1 if $num_of_ttables < $stepsused{"T"}; # fatal to define less
   }

    if (defined $___GENERATION_FACTORS) {
      my @TYPE = @_GENERATION_TYPE;
      print INI "\n# generation models: source-factors, target-factors, number-of-weights, filename\n";
      print INI "[generation-file]\n";
      my $cnt = 0;
      my @SPECIFIED_TABLE = @_GENERATION_TABLE;
      foreach my $f (split(/\+/,$___GENERATION_FACTORS)) {
        my $weights_per_generation_model = 2;
        $weights_per_generation_model = 1 if scalar(@TYPE) && (shift @TYPE) eq 'single';
        $cnt++;
        my $ff = $f;
        $ff =~ s/\-/ /;
	my $file = "$___MODEL_DIR/generation.$f";
	$file = shift @SPECIFIED_TABLE if scalar(@SPECIFIED_TABLE);
        print INI "$ff $weights_per_generation_model $file\n";
      }
      if ($cnt != $stepsused{"G"}) {
        print STDERR "WARNING: Your [mapping-steps] require generation steps up to id $stepsused{G} but you defined generation steps 0..$cnt\n";
        exit 1 if $cnt < $stepsused{"G"}; # fatal to define less
      }
    } else {
      print INI "\n# no generation models, no generation-file section\n";
    }

  print INI "\n# language models: type(srilm/irstlm), factors, order, file\n[lmodel-file]\n";
  foreach my $lm (@___LM) {
    my ($f, $o, $fn, $type) = @{$lm};
    if ($fn !~ /^\//) {
      my $path = `pwd`; chop($path);
      $fn = $path."/".$fn;
    }
    $type = 0 unless $type;
    print INI "$type $f $o $fn\n";
  }

  print INI "\n\n\# limit on how many phrase translations e for each phrase f are loaded\n# 0 = all elements loaded\n[ttable-limit]\n20\n";
  foreach(1 .. ($num_of_ttables-1)) {
    print INI (defined($FIRST_TTABLE{$_})?"20":"0")."\n";
  }
  print INI "\n";

  my $weight_d_count = 1;
  if ($___REORDERING ne "distance") {
    my $file = "# distortion (reordering) files\n\[distortion-file]\n";
    my $factor_i = 0;
 
    my @SPECIFIED_TABLE = @_REORDERING_TABLE;
    foreach my $factor (split(/\+/,$___REORDERING_FACTORS)) {
	foreach my $model (@REORDERING_MODELS) {
	    $weight_d_count += $model->{"numfeatures"};
	    my $table_file = "$___MODEL_DIR/reordering-table";
	    $table_file .= ".$factor" unless $___NOT_FACTORED;
	    $table_file = shift @SPECIFIED_TABLE if scalar(@SPECIFIED_TABLE);
	    $table_file .= ".";
	    $table_file .= $model->{"filename"};
	    $table_file .= ".gz";
	    $file .= "$factor ".$model->{"config"}." ".$model->{"numfeatures"}." $table_file\n";
	}
        $factor_i++;
      }
      print INI $file."\n";
  }
  else {
    $weight_d_count = 1;
  }
  
  if (!$_HIERARCHICAL) {
    print INI "# distortion (reordering) weight\n[weight-d]\n";
    for(my $i=0;$i<$weight_d_count;$i++) { 
      print INI "".(0.6/(scalar @REORDERING_MODELS+1))."\n";
    }
  }
  print INI "\n# language model weights\n[weight-l]\n";
  my $lmweighttotal = 0.5;
  foreach(1..scalar @___LM) {
    printf INI "%.4f\n", $lmweighttotal / scalar @___LM;
  }

  print INI "\n\n# translation model weights\n[weight-t]\n";
  foreach my $f (split(/\+/,$___TRANSLATION_FACTORS)) {
     for(1..$basic_weight_count) {
       printf INI "%.2f\n", 1/$basic_weight_count;
     }
  }
  print INI "1.0\n" if $_HIERARCHICAL; # glue grammar

    if (defined $___GENERATION_FACTORS) {
      print INI "\n# generation model weights\n";
      print INI "[weight-generation]\n";
      my @TYPE = @_GENERATION_TYPE;
      foreach my $f (split(/\+/,$___GENERATION_FACTORS)) {
        print INI "0.3\n";
        print INI "0\n" unless scalar(@TYPE) && (shift @TYPE) eq 'single';
      }
    } else {
      print INI "\n# no generation models, no weight-generation section\n";
    }

  print INI "\n# word penalty\n[weight-w]\n-1\n\n";

  if ($_HIERARCHICAL) {
    print INI "[unknown-lhs]\n$_UNKNOWN_WORD_LABEL_FILE\n\n" if $_TARGET_SYNTAX && defined($_UNKNOWN_WORD_LABEL_FILE);
    print INI "[cube-pruning-pop-limit]\n1000\n\n";
    print INI "[non-terminals]\nX\n\n";
    print INI "[search-algorithm]\n3\n\n";
    print INI "[inputtype]\n3\n\n";
    print INI "[max-chart-span]\n";
    foreach (split(/\+/,$___TRANSLATION_FACTORS)) { print INI "20\n"; }
    print INI "1000\n";
  }
  else {
    print INI "[distortion-limit]\n6\n";
  }

  # only set the factor delimiter if it is non-standard
  unless ($___FACTOR_DELIMITER eq '|') {
    print INI "\n# delimiter between factors in input\n[factor-delimiter]\n$___FACTOR_DELIMITER\n\n"
  }

  # get addititional content for config file from switch or file
  if ($_ADDITIONAL_INI) {
    print INI "\n# additional settings\n\n";
    foreach (split(/<br>/i,$_ADDITIONAL_INI)) { print INI $_."\n"; }
  }
  if ($_ADDITIONAL_INI_FILE) {
    print INI "\n# additional settings\n\n";
    print INI `cat $_ADDITIONAL_INI_FILE`;
  }

  close(INI);
}

sub full_path {
    my ($PATH) = @_;
    return if $$PATH =~ /^\//;
    $$PATH = `pwd`."/".$$PATH;
    $$PATH =~ s/[\r\n]//g;
    $$PATH =~ s/\/\.\//\//g;
    $$PATH =~ s/\/+/\//g;
    my $sanity = 0;
    while($$PATH =~ /\/\.\.\// && $sanity++<10) {
	$$PATH =~ s/\/+/\//g;
	$$PATH =~ s/\/[^\/]+\/\.\.\//\//g;
    }
    $$PATH =~ s/\/[^\/]+\/\.\.$//;
    $$PATH =~ s/\/+$//;
}

sub safesystem {
  print STDERR "Executing: @_\n";
  system(@_);
  if ($? == -1) {
      print STDERR "ERROR: Failed to execute: @_\n  $!\n";
      exit(1);
  }
  elsif ($? & 127) {
      printf STDERR "ERROR: Execution of: @_\n  died with signal %d, %s coredump\n",
          ($? & 127),  ($? & 128) ? 'with' : 'without';
      exit(1);
  }
  else {
    my $exitcode = $? >> 8;
    print STDERR "Exit code: $exitcode\n" if $exitcode;
    return ! $exitcode;
  }
}

sub open_or_zcat {
  my $fn = shift;
  my $read = $fn;
  $fn = $fn.".gz" if ! -e $fn && -e $fn.".gz";
  $fn = $fn.".bz2" if ! -e $fn && -e $fn.".bz2";
  if ($fn =~ /\.bz2$/) {
      $read = "$BZCAT $fn|";
  } elsif ($fn =~ /\.gz$/) {
      $read = "$ZCAT $fn|";
  }
  my $hdl;
  open($hdl,$read) or die "Can't read $fn ($read)";
  return $hdl;
}

sub fix_spaces(){
        my ($in) = @_;
        $$in =~ s/[ \t]+/ /g; $$in =~ s/[ \t]$//; $$in =~ s/^[ \t]//;    
}
<|MERGE_RESOLUTION|>--- conflicted
+++ resolved
@@ -37,13 +37,8 @@
    $_PHRASE_WORD_ALIGNMENT,$_FORCE_FACTORED_FILENAMES,
    $_MEMSCORE, $_FINAL_ALIGNMENT_MODEL,
    $_CONTINUE,$_MAX_LEXICAL_REORDERING,$_DO_STEPS,
-<<<<<<< HEAD
-   $_ADDITIONAL_INI,
+   $_ADDITIONAL_INI,$_ADDITIONAL_INI_FILE,
    $_DICTIONARY, $_EPPEX, $_SPARSE_PHRASE_FEATURES, $IGNORE);
-=======
-   $_ADDITIONAL_INI,$_ADDITIONAL_INI_FILE,
-   $_DICTIONARY, $_EPPEX, $IGNORE);
->>>>>>> 6a94f740
 my $_CORES = 1;
 
 my $debug = 0; # debug this script, do not delete any files in debug mode
@@ -126,17 +121,11 @@
 		       'memscore:s' => \$_MEMSCORE,
 		       'force-factored-filenames' => \$_FORCE_FACTORED_FILENAMES,
 		       'dictionary=s' => \$_DICTIONARY,
-<<<<<<< HEAD
            'sparse-phrase-features' => \$_SPARSE_PHRASE_FEATURES,
 		       'eppex:s' => \$_EPPEX
            'additional-ini=s' => \$_ADDITIONAL_INI,
+		       'additional-ini-file=s' => \$_ADDITIONAL_INI_FILE, 
            'cores=i' => \$_CORES
-=======
-		       'eppex:s' => \$_EPPEX,
-		       'additional-ini=s' => \$_ADDITIONAL_INI, 
-		       'additional-ini-file=s' => \$_ADDITIONAL_INI_FILE, 
-		       'cores=i' => \$_CORES
->>>>>>> 6a94f740
                );
 
 if ($_HELP) {
@@ -1864,19 +1853,6 @@
    }
    $basic_weight_count++ if $_PCFG;
    foreach my $f (split(/\+/,$___TRANSLATION_FACTORS)) {
-<<<<<<< HEAD
-     $num_of_ttables++;
-     my $ff = $f;
-     $ff =~ s/\-/ /;
-     my $file = "$___MODEL_DIR/".($_HIERARCHICAL?"rule-table":"phrase-table").($___NOT_FACTORED ? "" : ".$f").".gz";
-     $file = shift @SPECIFIED_TABLE if scalar(@SPECIFIED_TABLE);
-     my $phrase_table_impl = ($_HIERARCHICAL ? 6 : 0);
-     print INI "$phrase_table_impl $ff $basic_weight_count $file";
-     if ($_SPARSE_PHRASE_FEATURES) {
-       print INI " sparse";
-     }
-     print INI "\n";
-=======
   	$num_of_ttables++;
     my $ff = $f;
     $ff =~ s/\-/ /;
@@ -1898,8 +1874,11 @@
 
 		}
 		
-    print INI "$phrase_table_impl $ff $basic_weight_count $file\n";
->>>>>>> 6a94f740
+    print INI "$phrase_table_impl $ff $basic_weight_count $file";
+     if ($_SPARSE_PHRASE_FEATURES) {
+       print INI " sparse";
+     }
+     print INI "\n";
    }
    if ($_GLUE_GRAMMAR) {
      &full_path(\$___GLUE_GRAMMAR_FILE);
