#!/usr/bin/perl -w

use strict;
use Getopt::Long "GetOptions";
use FindBin qw($RealBin);
use File::Spec::Functions;
use File::Spec::Unix;
use File::Basename;
BEGIN { require "$RealBin/LexicalTranslationModel.pm"; "LexicalTranslationModel"->import; }

# Train Factored Phrase Model
# (c) 2006-2009 Philipp Koehn
# with contributions from other JHU WS participants
# Train a model from a parallel corpus
# -----------------------------------------------------
$ENV{"LC_ALL"} = "C";
my $SCRIPTS_ROOTDIR = $RealBin;
if ($SCRIPTS_ROOTDIR eq '') {
    $SCRIPTS_ROOTDIR = dirname(__FILE__);
}
$SCRIPTS_ROOTDIR =~ s/\/training$//;
#$SCRIPTS_ROOTDIR = $ENV{"SCRIPTS_ROOTDIR"} if defined($ENV{"SCRIPTS_ROOTDIR"});

my($_EXTERNAL_BINDIR, 
	$_ROOT_DIR, 
	$_CORPUS_DIR, 
	$_GIZA_E2F, 
	$_GIZA_F2E, 
	$_MODEL_DIR, 
	$_TEMP_DIR, 
	$_SORT_BUFFER_SIZE, 
	$_SORT_BATCH_SIZE,  
	$_SORT_COMPRESS, 
	$_SORT_PARALLEL, 
	$_CORPUS,
   	$_CORPUS_COMPRESSION, 
   	$_FIRST_STEP, 
   	$_LAST_STEP, 
   	$_F, 
   	$_E, 
   	$_MAX_PHRASE_LENGTH, 
   	$_DISTORTION_LIMIT,
   	$_LEXICAL_FILE, 
   	$_NO_LEXICAL_WEIGHTING, 
   	$_LEXICAL_COUNTS, 
   	$_VERBOSE, 
   	$_ALIGNMENT,
   	$_ALIGNMENT_FILE, 
   	$_ALIGNMENT_STEM, 
   	@_LM, 
   	$_EXTRACT_FILE, 
   	$_GIZA_OPTION, 
   	$_HELP, 
   	$_PARTS,
   	$_DIRECTION, 
   	$_ONLY_PRINT_GIZA, 
   	$_GIZA_EXTENSION, 
   	$_REORDERING,
   	$_REORDERING_SMOOTH, 
   	$_INPUT_FACTOR_MAX, 
   	$_ALIGNMENT_FACTORS,
   	$_TRANSLATION_FACTORS, 
   	$_REORDERING_FACTORS, 
   	$_GENERATION_FACTORS,
   	$_DECODING_GRAPH_BACKOFF,
   	$_DECODING_STEPS, 
   	$_PARALLEL, 
   	$_FACTOR_DELIMITER, 
   	@_PHRASE_TABLE,
   	@_REORDERING_TABLE, 
   	@_GENERATION_TABLE, 
   	@_GENERATION_TYPE, 
   	$_GENERATION_CORPUS,
   	$_DONT_ZIP,  
   	$_MGIZA, 
   	$_MGIZA_CPUS, 
   	$_SNT2COOC, 
   	$_HMM_ALIGN, 
   	$_CONFIG, 
   	$_OSM, 
   	$_OSM_FACTORS, 
   	$_POST_DECODING_TRANSLIT, 
   	$_TRANSLITERATION_PHRASE_TABLE,
   	$_HIERARCHICAL,
   	$_XML,
   	$_SOURCE_SYNTAX,
   	$_TARGET_SYNTAX,
   	$_GLUE_GRAMMAR,
   	$_GLUE_GRAMMAR_FILE,
   	$_DONT_TUNE_GLUE_GRAMMAR,
   	$_UNKNOWN_WORD_LABEL_FILE,
   	$_GHKM,
   	$_GHKM_TREE_FRAGMENTS,
   	$_GHKM_PHRASE_ORIENTATION,
   	$_PHRASE_ORIENTATION_PRIORS_FILE,
   	$_GHKM_SOURCE_LABELS,
   	$_GHKM_SOURCE_LABELS_FILE,
   	$_GHKM_PARTS_OF_SPEECH,
   	$_GHKM_PARTS_OF_SPEECH_FILE,
   	$_GHKM_PARTS_OF_SPEECH_FACTOR,
   	$_PCFG,
   	@_EXTRACT_OPTIONS,
   	@_SCORE_OPTIONS,
   	$_S2T,
   	@_CONSOLIDATE_OPTIONS,
   	$_ALT_DIRECT_RULE_SCORE_1, 
   	$_ALT_DIRECT_RULE_SCORE_2, 
   	$_UNKNOWN_WORD_SOFT_MATCHES_FILE,
   	$_OMIT_WORD_ALIGNMENT,
   	$_FORCE_FACTORED_FILENAMES,
   	$_MEMSCORE, 
   	$_FINAL_ALIGNMENT_MODEL,
   	$_CONTINUE,
   	$_MAX_LEXICAL_REORDERING,
   	$_LEXICAL_REORDERING_DEFAULT_SCORES,
   	$_DO_STEPS,
   	@_ADDITIONAL_INI,
   	$_ADDITIONAL_INI_FILE,
   	$_MMSAPT,
   	@_BASELINE_ALIGNMENT_MODEL, 
   	$_BASELINE_EXTRACT, 
   	$_BASELINE_ALIGNMENT,
   	$_DICTIONARY, 
   	$_SPARSE_PHRASE_FEATURES, 
   	$_EPPEX, 
   	$_INSTANCE_WEIGHTS_FILE, 
   	$_LMODEL_OOV_FEATURE, 
   	$_NUM_LATTICE_FEATURES, 
   	$IGNORE, 
   	$_FLEXIBILITY_SCORE, 
<<<<<<< HEAD
   	$_EXTRACT_COMMAND);

=======
   	$_EXTRACT_COMMAND,
   	$_SCORE_COMMAND);
>>>>>>> e8a7163f
my $_BASELINE_CORPUS = "";
my $_CORES = 1;
my $debug = 0; # debug this script, do not delete any files in debug mode

$_HELP = 1
    unless &GetOptions('root-dir=s' => \$_ROOT_DIR,
		       'external-bin-dir=s' => \$_EXTERNAL_BINDIR,
		       'corpus-dir=s' => \$_CORPUS_DIR,
		       'corpus=s' => \$_CORPUS,
		       'f=s' => \$_F,
		       'e=s' => \$_E,
		       'giza-e2f=s' => \$_GIZA_E2F,
		       'giza-f2e=s' => \$_GIZA_F2E,
		       'max-phrase-length=s' => \$_MAX_PHRASE_LENGTH,
		       'distortion-limit=s' => \$_DISTORTION_LIMIT,
		       'lexical-file=s' => \$_LEXICAL_FILE,
		       'no-lexical-weighting' => \$_NO_LEXICAL_WEIGHTING,
		       'write-lexical-counts' => \$_LEXICAL_COUNTS,
		       'model-dir=s' => \$_MODEL_DIR,
		       'temp-dir=s' => \$_TEMP_DIR,
		       'sort-buffer-size=s' => \$_SORT_BUFFER_SIZE,
		       'sort-batch-size=i' => \$_SORT_BATCH_SIZE,
		       'sort-compress=s' => \$_SORT_COMPRESS,
		       'sort-parallel=i' => \$_SORT_PARALLEL,
		       'extract-file=s' => \$_EXTRACT_FILE,
		       'alignment=s' => \$_ALIGNMENT,
		       'alignment-file=s' => \$_ALIGNMENT_FILE,
		       'alignment-stem=s' => \$_ALIGNMENT_STEM,
		       'verbose' => \$_VERBOSE,
		       'first-step=i' => \$_FIRST_STEP,
		       'last-step=i' => \$_LAST_STEP,
		       'giza-option=s' => \$_GIZA_OPTION,
		       'giza-extension=s' => \$_GIZA_EXTENSION,
		       'parallel' => \$_PARALLEL,
		       'lm=s' => \@_LM,
		       'help' => \$_HELP,
		       'mgiza' => \$_MGIZA, # multi-thread 
		       'mgiza-cpus=i' => \$_MGIZA_CPUS, # multi-thread 
		       'snt2cooc=s' => \$_SNT2COOC, # override snt2cooc exe. For when you want to run reduced memory snt2cooc.perl from mgiza
		       'hmm-align' => \$_HMM_ALIGN,
		       'final-alignment-model=s' => \$_FINAL_ALIGNMENT_MODEL, # use word alignment model 1/2/hmm/3/4/5 as final (default is 4); value 'hmm' equivalent to the --hmm-align switch
		       'debug' => \$debug,
		       'dont-zip' => \$_DONT_ZIP,
		       'parts=i' => \$_PARTS,
		       'direction=i' => \$_DIRECTION,
		       'only-print-giza' => \$_ONLY_PRINT_GIZA,
		       'reordering=s' => \$_REORDERING,
		       'reordering-smooth=s' => \$_REORDERING_SMOOTH,
		       'input-factor-max=i' => \$_INPUT_FACTOR_MAX,
		       'alignment-factors=s' => \$_ALIGNMENT_FACTORS,
		       'translation-factors=s' => \$_TRANSLATION_FACTORS,
		       'reordering-factors=s' => \$_REORDERING_FACTORS,
		       'generation-factors=s' => \$_GENERATION_FACTORS,
		       'decoding-steps=s' => \$_DECODING_STEPS,
		       'decoding-graph-backoff=s' => \$_DECODING_GRAPH_BACKOFF,
		       'bin-dir=s' => \$IGNORE,
		       'scripts-root-dir=s' => \$IGNORE,
		       'factor-delimiter=s' => \$_FACTOR_DELIMITER,
		       'phrase-translation-table=s' => \@_PHRASE_TABLE,
		       'generation-corpus=s' => \$_GENERATION_CORPUS,
		       'generation-table=s' => \@_GENERATION_TABLE,
		       'reordering-table=s' => \@_REORDERING_TABLE,
		       'generation-type=s' => \@_GENERATION_TYPE,
		       'continue' => \$_CONTINUE,
		       'hierarchical' => \$_HIERARCHICAL,
		       's2t' => \$_S2T,
		       'glue-grammar' => \$_GLUE_GRAMMAR,
		       'glue-grammar-file=s' => \$_GLUE_GRAMMAR_FILE,
		       'dont-tune-glue-grammar' => \$_DONT_TUNE_GLUE_GRAMMAR,
		       'unknown-word-label-file=s' => \$_UNKNOWN_WORD_LABEL_FILE,
		       'unknown-word-soft-matches-file=s' => \$_UNKNOWN_WORD_SOFT_MATCHES_FILE, # give dummy label to unknown word, and allow soft matches to all other labels (with cost determined by sparse features)
		       'ghkm' => \$_GHKM,
		       'ghkm-tree-fragments' => \$_GHKM_TREE_FRAGMENTS,
		       'ghkm-phrase-orientation' => \$_GHKM_PHRASE_ORIENTATION,
		       'phrase-orientation-priors-file=s' => \$_PHRASE_ORIENTATION_PRIORS_FILE, # currently relevant for GHKM extraction only; phrase orientation for PBT has different implementation
               'ghkm-source-labels' => \$_GHKM_SOURCE_LABELS,
               'ghkm-source-labels-file=s' => \$_GHKM_SOURCE_LABELS_FILE,
               'ghkm-parts-of-speech' => \$_GHKM_PARTS_OF_SPEECH,
               'ghkm-parts-of-speech-file=s' => \$_GHKM_PARTS_OF_SPEECH_FILE,
               'ghkm-parts-of-speech-factor' => \$_GHKM_PARTS_OF_SPEECH_FACTOR,
		       'pcfg' => \$_PCFG,
		       'alt-direct-rule-score-1' => \$_ALT_DIRECT_RULE_SCORE_1,
		       'alt-direct-rule-score-2' => \$_ALT_DIRECT_RULE_SCORE_2,
		       'extract-options=s' => \@_EXTRACT_OPTIONS,
		       'score-options=s' => \@_SCORE_OPTIONS,
		       'consolidate-options=s' => \@_CONSOLIDATE_OPTIONS,
		       'source-syntax' => \$_SOURCE_SYNTAX,
		       'target-syntax' => \$_TARGET_SYNTAX,
		       'xml' => \$_XML,
		       'no-word-alignment' => \$_OMIT_WORD_ALIGNMENT,
		       'config=s' => \$_CONFIG,
		       'osm-model=s' => \$_OSM,
		       'osm-setting=s' => \$_OSM_FACTORS,
		       'post-decoding-translit=s' => \$_POST_DECODING_TRANSLIT,
		       'transliteration-phrase-table=s' => \$_TRANSLITERATION_PHRASE_TABLE,		
		       'mmsapt=s' => \$_MMSAPT,
		       'max-lexical-reordering' => \$_MAX_LEXICAL_REORDERING,
		       'lexical-reordering-default-scores=s' => \$_LEXICAL_REORDERING_DEFAULT_SCORES,
		       'do-steps=s' => \$_DO_STEPS,
		       'memscore:s' => \$_MEMSCORE,
		       'force-factored-filenames' => \$_FORCE_FACTORED_FILENAMES,
		       'dictionary=s' => \$_DICTIONARY,
		       'sparse-phrase-features' => \$_SPARSE_PHRASE_FEATURES,
		       'eppex:s' => \$_EPPEX,
		       'additional-ini=s' => \@_ADDITIONAL_INI, 
		       'additional-ini-file=s' => \$_ADDITIONAL_INI_FILE, 
		       'baseline-alignment-model=s{8}' => \@_BASELINE_ALIGNMENT_MODEL,
		       'baseline-extract=s' => \$_BASELINE_EXTRACT,
		       'baseline-corpus=s' => \$_BASELINE_CORPUS,
		       'baseline-alignment=s' => \$_BASELINE_ALIGNMENT,
		       'cores=i' => \$_CORES,
		       'instance-weights-file=s' => \$_INSTANCE_WEIGHTS_FILE,
		       'lmodel-oov-feature' => \$_LMODEL_OOV_FEATURE,
		       'num-lattice-features=i' => \$_NUM_LATTICE_FEATURES,
		       'flexibility-score' => \$_FLEXIBILITY_SCORE,
		       'extract-command=s' => \$_EXTRACT_COMMAND,
		       'score-command=s' => \$_SCORE_COMMAND,
               );

if ($_HELP) {
    print "Train Phrase Model

Steps: (--first-step to --last-step)
(1) prepare corpus
(2) run GIZA
(3) align words
(4) learn lexical translation
(5) extract phrases
(6) score phrases
(7) learn reordering model
(8) learn generation model
(9) create decoder config file

For more, please check manual or contact koehn\@inf.ed.ac.uk\n";
  exit(1);
}

if (defined($IGNORE)) {
  print STDERR "WARNING: Do not specify -bin-dir or -scripts-root-dir anymore. These variable are ignored and will be deleted soon";
}

if (defined($_HIERARCHICAL) && defined($_REORDERING)) {
  die("ERROR: You cannot specify a lexicalized reordering model (-reordering) when building an hierarchical model (-hierarchical)");
}

# convert all paths to absolute paths
$_ROOT_DIR = File::Spec->rel2abs($_ROOT_DIR) if defined($_ROOT_DIR);
$_EXTERNAL_BINDIR = File::Spec->rel2abs($_EXTERNAL_BINDIR) if defined($_EXTERNAL_BINDIR);
$_CORPUS_DIR = File::Spec->rel2abs($_CORPUS_DIR) if defined($_CORPUS_DIR);
$_CORPUS = File::Spec->rel2abs($_CORPUS) if defined($_CORPUS);
$_LEXICAL_FILE = File::Spec->rel2abs($_LEXICAL_FILE) if defined($_LEXICAL_FILE);
$_MODEL_DIR = File::Spec->rel2abs($_MODEL_DIR) if defined($_MODEL_DIR);
$_TEMP_DIR = File::Spec->rel2abs($_TEMP_DIR) if defined($_TEMP_DIR);
$_ALIGNMENT_FILE = File::Spec->rel2abs($_ALIGNMENT_FILE) if defined($_ALIGNMENT_FILE);
$_ALIGNMENT_STEM = File::Spec->rel2abs($_ALIGNMENT_STEM) if defined($_ALIGNMENT_STEM);
$_GLUE_GRAMMAR_FILE = File::Spec->rel2abs($_GLUE_GRAMMAR_FILE) if defined($_GLUE_GRAMMAR_FILE);
$_UNKNOWN_WORD_LABEL_FILE = File::Spec->rel2abs($_UNKNOWN_WORD_LABEL_FILE) if defined($_UNKNOWN_WORD_LABEL_FILE);
$_EXTRACT_FILE = File::Spec->rel2abs($_EXTRACT_FILE) if defined($_EXTRACT_FILE);
foreach (@_PHRASE_TABLE) { $_ = File::Spec->rel2abs($_); }
foreach (@_REORDERING_TABLE) { $_ = File::Spec->rel2abs($_); }
foreach (@_GENERATION_TABLE) { $_ = File::Spec->rel2abs($_); }
$_GIZA_E2F = File::Spec->rel2abs($_GIZA_E2F) if defined($_GIZA_E2F);
$_GIZA_F2E = File::Spec->rel2abs($_GIZA_F2E) if defined($_GIZA_F2E);

my $_SCORE_OPTIONS; # allow multiple switches
foreach (@_SCORE_OPTIONS) { $_SCORE_OPTIONS .= $_." "; }
chop($_SCORE_OPTIONS) if $_SCORE_OPTIONS;

my $_EXTRACT_OPTIONS; # allow multiple switches
foreach (@_EXTRACT_OPTIONS) { $_EXTRACT_OPTIONS .= $_." "; }
chop($_EXTRACT_OPTIONS) if $_EXTRACT_OPTIONS;

my $_CONSOLIDATE_OPTIONS; # allow multiple switches
foreach (@_CONSOLIDATE_OPTIONS) { $_CONSOLIDATE_OPTIONS .= $_." "; }
chop($_CONSOLIDATE_OPTIONS) if $_CONSOLIDATE_OPTIONS;

my $_ADDITIONAL_INI; # allow multiple switches
foreach (@_ADDITIONAL_INI) { $_ADDITIONAL_INI .= $_." "; }
chop($_ADDITIONAL_INI) if $_ADDITIONAL_INI;

$_HIERARCHICAL = 1 if $_SOURCE_SYNTAX || $_TARGET_SYNTAX;
$_XML = 1 if $_SOURCE_SYNTAX || $_TARGET_SYNTAX;
my $___FACTOR_DELIMITER = $_FACTOR_DELIMITER;
$___FACTOR_DELIMITER = '|' unless ($_FACTOR_DELIMITER);

print STDERR "Using SCRIPTS_ROOTDIR: $SCRIPTS_ROOTDIR\n";

# Setting the steps to perform
my $___VERBOSE = 0;
my $___FIRST_STEP = 1;
my $___LAST_STEP = 9;
$___VERBOSE = $_VERBOSE if $_VERBOSE;
$___FIRST_STEP = $_FIRST_STEP if $_FIRST_STEP;
$___LAST_STEP =  $_LAST_STEP  if $_LAST_STEP;
my $___DO_STEPS = $___FIRST_STEP."-".$___LAST_STEP;
$___DO_STEPS = $_DO_STEPS if $_DO_STEPS;
my @STEPS = (0,0,0,0,0,0,0,0,0);

my @step_conf = split(',',$___DO_STEPS);
my ($f,$l);
foreach my $step (@step_conf) {
  if ($step =~ /^(\d)$/) {
    $f = $1;
    $l = $1;
  }
  elsif ($step =~ /^(\d)-(\d)$/) {
    $f = $1;
    $l = $2;
  }
  else {
    die ("Malformed argument to --do-steps");
  }
  die("Only steps between 1 and 9 can be used") if ($f < 1 || $l > 9);
  die("The first step must be smaller than the last step") if ($f > $l);
	
  for (my $i=$f; $i<=$l; $i++) {
    $STEPS[$i] = 1;
  }
}


# supporting binaries from other packages
my $MKCLS = "$_EXTERNAL_BINDIR/mkcls";
my $MGIZA_MERGE_ALIGN = "$_EXTERNAL_BINDIR/merge_alignment.py";
my $GIZA;
my $SNT2COOC;

if ($STEPS[1] || $STEPS[2])
{	
	if(!defined $_MGIZA ){
		$GIZA = "$_EXTERNAL_BINDIR/GIZA++";
		if (-x "$_EXTERNAL_BINDIR/snt2cooc.out") {
			$SNT2COOC = "$_EXTERNAL_BINDIR/snt2cooc.out";
		} elsif (-x "$_EXTERNAL_BINDIR/snt2cooc") { # Since "snt2cooc.out" and "snt2cooc" work the same   
			$SNT2COOC = "$_EXTERNAL_BINDIR/snt2cooc";
		}
		print STDERR "Using single-thread GIZA\n";
	} else {
	        # accept either "mgiza" or "mgizapp" and either "snt2cooc.out" or "snt2cooc"
	        if (-x "$_EXTERNAL_BINDIR/mgiza") {
		        $GIZA = "$_EXTERNAL_BINDIR/mgiza";
 	        } elsif (-x "$_EXTERNAL_BINDIR/mgizapp") {
		        $GIZA = "$_EXTERNAL_BINDIR/mgizapp";
	        }
		if (-x "$_EXTERNAL_BINDIR/snt2cooc") {
			$SNT2COOC = "$_EXTERNAL_BINDIR/snt2cooc";
		} elsif (-x "$_EXTERNAL_BINDIR/snt2cooc.out") { # Important for users that use MGIZA and copy only the "mgiza" file to $_EXTERNAL_BINDIR
			$SNT2COOC = "$_EXTERNAL_BINDIR/snt2cooc.out";
		}
		print STDERR "Using multi-thread GIZA\n";	
		if (!defined($_MGIZA_CPUS)) {
			$_MGIZA_CPUS=4;
		}
		die("ERROR: Cannot find $MGIZA_MERGE_ALIGN") unless (-x $MGIZA_MERGE_ALIGN);
	}
	
	# override
	$SNT2COOC = "$_EXTERNAL_BINDIR/$_SNT2COOC" if defined($_SNT2COOC);	
}

# parallel extract
my $SPLIT_EXEC = `gsplit --help 2>/dev/null`; 
if($SPLIT_EXEC) {
  $SPLIT_EXEC = 'gsplit';
}
else {
  $SPLIT_EXEC = 'split';
}

my $SORT_EXEC = `gsort --help 2>/dev/null`; 
if($SORT_EXEC) {
  $SORT_EXEC = 'gsort';
}
else {
  $SORT_EXEC = 'sort';
}

my $GZIP_EXEC; # = which("pigz"); 
if(-f "/usr/bin/pigz") {
  $GZIP_EXEC = 'pigz';
}
else {
  $GZIP_EXEC = 'gzip';
}
print STDERR "using $GZIP_EXEC \n";

my $__SORT_BUFFER_SIZE = "";
$__SORT_BUFFER_SIZE = "-S $_SORT_BUFFER_SIZE" if $_SORT_BUFFER_SIZE;

my $__SORT_BATCH_SIZE = "";
$__SORT_BATCH_SIZE = "--batch-size $_SORT_BATCH_SIZE" if $_SORT_BATCH_SIZE;

my $__SORT_COMPRESS = "";
$__SORT_COMPRESS = "--compress-program $_SORT_COMPRESS" if $_SORT_COMPRESS;

my $__SORT_PARALLEL = "";
$__SORT_PARALLEL = "--parallel $_SORT_PARALLEL" if $_SORT_PARALLEL;

# supporting scripts/binaries from this package
my $PHRASE_EXTRACT;
if (defined($_EXTRACT_COMMAND)) {
  $PHRASE_EXTRACT = "$SCRIPTS_ROOTDIR/../bin/$_EXTRACT_COMMAND";
}
else {
  $PHRASE_EXTRACT = "$SCRIPTS_ROOTDIR/../bin/extract";
}
$PHRASE_EXTRACT = "$SCRIPTS_ROOTDIR/generic/extract-parallel.perl $_CORES $SPLIT_EXEC \"$SORT_EXEC $__SORT_BUFFER_SIZE $__SORT_BATCH_SIZE $__SORT_COMPRESS $__SORT_PARALLEL\" $PHRASE_EXTRACT";

my $RULE_EXTRACT;
if (defined($_EXTRACT_COMMAND)) {
  $RULE_EXTRACT = "$SCRIPTS_ROOTDIR/../bin/$_EXTRACT_COMMAND";
}
elsif (defined($_GHKM)) {
  $RULE_EXTRACT = "$SCRIPTS_ROOTDIR/../bin/extract-ghkm";
}
else {
  $RULE_EXTRACT = "$SCRIPTS_ROOTDIR/../bin/extract-rules";
}
$RULE_EXTRACT = "$SCRIPTS_ROOTDIR/generic/extract-parallel.perl $_CORES $SPLIT_EXEC \"$SORT_EXEC $__SORT_BUFFER_SIZE $__SORT_BATCH_SIZE $__SORT_COMPRESS $__SORT_PARALLEL\" $RULE_EXTRACT";

my $LEXICAL_REO_SCORER = "$SCRIPTS_ROOTDIR/../bin/lexical-reordering-score";
my $MEMSCORE = "$SCRIPTS_ROOTDIR/../bin/memscore";
my $EPPEX = "$SCRIPTS_ROOTDIR/../bin/eppex";
my $SYMAL = "$SCRIPTS_ROOTDIR/../bin/symal";
my $GIZA2BAL = "$SCRIPTS_ROOTDIR/training/giza2bal.pl";

my $PHRASE_SCORE;
if (defined($_SCORE_COMMAND)) {
  $PHRASE_SCORE = "$SCRIPTS_ROOTDIR/../bin/$_SCORE_COMMAND";
} else {
  $PHRASE_SCORE = "$SCRIPTS_ROOTDIR/../bin/score";
}
$PHRASE_SCORE = "$SCRIPTS_ROOTDIR/generic/score-parallel.perl $_CORES \"$SORT_EXEC $__SORT_BUFFER_SIZE $__SORT_BATCH_SIZE $__SORT_COMPRESS $__SORT_PARALLEL\" $PHRASE_SCORE";

my $PHRASE_CONSOLIDATE = "$SCRIPTS_ROOTDIR/../bin/consolidate";
my $FLEX_SCORER = "$SCRIPTS_ROOTDIR/training/flexibility_score.py";

# utilities
my $ZCAT = "$GZIP_EXEC -cd";
my $BZCAT = "bzcat";

# do a sanity check to make sure we can find the necessary binaries since
# these are not installed by default
# not needed if we start after step 2
die("ERROR: Cannot find mkcls, GIZA++/mgiza, & snt2cooc.out/snt2cooc in $_EXTERNAL_BINDIR.\nYou MUST specify the parameter -external-bin-dir") unless ((!$STEPS[2]) ||
                                       (defined($_EXTERNAL_BINDIR) && -x $GIZA && defined($SNT2COOC) && -x $MKCLS));

# set varibles to defaults or from options
my $___ROOT_DIR = ".";
$___ROOT_DIR = $_ROOT_DIR if $_ROOT_DIR;
my $___CORPUS_DIR  = $___ROOT_DIR."/corpus";
$___CORPUS_DIR = $_CORPUS_DIR if $_CORPUS_DIR;
die("ERROR: use --corpus to specify corpus") unless $_CORPUS || !($STEPS[1] || $STEPS[4] || $STEPS[5] || $STEPS[8]);
my $___CORPUS      = $_CORPUS;

# check the final-alignment-model switch
my $___FINAL_ALIGNMENT_MODEL = undef;
$___FINAL_ALIGNMENT_MODEL = 'hmm' if $_HMM_ALIGN;
$___FINAL_ALIGNMENT_MODEL = $_FINAL_ALIGNMENT_MODEL if $_FINAL_ALIGNMENT_MODEL;

die("ERROR: --final-alignment-model can be set to '1', '2', 'hmm', '3', '4' or '5'")
	unless (!defined($___FINAL_ALIGNMENT_MODEL) or $___FINAL_ALIGNMENT_MODEL =~ /^(1|2|hmm|3|4|5)$/);

my $___GIZA_EXTENSION = 'A3.final';
if(defined $___FINAL_ALIGNMENT_MODEL) {
    $___GIZA_EXTENSION = 'A1.5' if $___FINAL_ALIGNMENT_MODEL eq '1';
    $___GIZA_EXTENSION = 'A2.5' if $___FINAL_ALIGNMENT_MODEL eq '2';
    $___GIZA_EXTENSION = 'Ahmm.5' if $___FINAL_ALIGNMENT_MODEL eq 'hmm';
}
$___GIZA_EXTENSION = $_GIZA_EXTENSION if $_GIZA_EXTENSION;

my $___CORPUS_COMPRESSION = '';
if ($_CORPUS_COMPRESSION) {
  $___CORPUS_COMPRESSION = ".$_CORPUS_COMPRESSION";
}

# foreign/English language extension
die("ERROR: use --f to specify foreign language") unless $_F;
die("ERROR: use --e to specify English language") unless $_E;
my $___F = $_F;
my $___E = $_E;

# vocabulary files in corpus dir
my $___VCB_E = $___CORPUS_DIR."/".$___E.".vcb";
my $___VCB_F = $___CORPUS_DIR."/".$___F.".vcb";

# GIZA generated files
my $___GIZA = $___ROOT_DIR."/giza";
my $___GIZA_E2F = $___GIZA.".".$___E."-".$___F;
my $___GIZA_F2E = $___GIZA.".".$___F."-".$___E;
$___GIZA_E2F = $_GIZA_E2F if $_GIZA_E2F;
$___GIZA_F2E = $_GIZA_F2E if $_GIZA_F2E;
my $___GIZA_OPTION = "";
$___GIZA_OPTION = $_GIZA_OPTION if $_GIZA_OPTION;

# alignment heuristic
my $___ALIGNMENT = "grow-diag-final";
$___ALIGNMENT = $_ALIGNMENT if $_ALIGNMENT;
my $___NOTE_ALIGNMENT_DROPS = 1;

# baseline alignment model for incremetal updating
die "ERROR: buggy definition of baseline alignment model, should have 8 values:\n\t".join("\n\t",@_BASELINE_ALIGNMENT_MODEL)."\n"
  unless scalar(@_BASELINE_ALIGNMENT_MODEL) == 8 || scalar(@_BASELINE_ALIGNMENT_MODEL) == 0;
die "ERROR: use of baseline alignment model limited to HMM training (-hmm-align)\n"
  if defined($___FINAL_ALIGNMENT_MODEL) && $___FINAL_ALIGNMENT_MODEL ne 'hmm' && scalar(@_BASELINE_ALIGNMENT_MODEL) == 8;

# model dir and alignment/extract file
my $___MODEL_DIR = $___ROOT_DIR."/model";
$___MODEL_DIR = $_MODEL_DIR if $_MODEL_DIR;
my $___ALIGNMENT_FILE = "$___MODEL_DIR/aligned";
$___ALIGNMENT_FILE = $_ALIGNMENT_FILE if $_ALIGNMENT_FILE;
my $___ALIGNMENT_STEM = $___ALIGNMENT_FILE;
$___ALIGNMENT_STEM = $_ALIGNMENT_STEM if $_ALIGNMENT_STEM;
my $___EXTRACT_FILE = $___MODEL_DIR."/extract";
$___EXTRACT_FILE = $_EXTRACT_FILE if $_EXTRACT_FILE;
my $___GLUE_GRAMMAR_FILE = $___MODEL_DIR."/glue-grammar";
$___GLUE_GRAMMAR_FILE = $_GLUE_GRAMMAR_FILE if $_GLUE_GRAMMAR_FILE;

my $___CONFIG = $___MODEL_DIR."/moses.ini";
$___CONFIG = $_CONFIG if $_CONFIG;

my $___DONT_ZIP = 0; 
$_DONT_ZIP = $___DONT_ZIP unless $___DONT_ZIP;

my $___TEMP_DIR = $___MODEL_DIR;
$___TEMP_DIR = $_TEMP_DIR if $_TEMP_DIR;

my $___CONTINUE = 0; 
$___CONTINUE = $_CONTINUE if $_CONTINUE;

my $___MAX_PHRASE_LENGTH = "7";
$___MAX_PHRASE_LENGTH = "10" if $_HIERARCHICAL;
$___MAX_PHRASE_LENGTH = $_MAX_PHRASE_LENGTH if $_MAX_PHRASE_LENGTH;

my $___DISTORTION_LIMIT = 6;
$___DISTORTION_LIMIT = $_DISTORTION_LIMIT if $_DISTORTION_LIMIT;

my $___LEXICAL_WEIGHTING = 1;
my $___LEXICAL_COUNTS = 0;
my $___LEXICAL_FILE = $___MODEL_DIR."/lex";
$___LEXICAL_WEIGHTING = 0 if $_NO_LEXICAL_WEIGHTING;
$___LEXICAL_COUNTS = 1 if $_LEXICAL_COUNTS;
$___LEXICAL_FILE = $_LEXICAL_FILE if $_LEXICAL_FILE;

my $___PHRASE_SCORER = "phrase-extract";
$___PHRASE_SCORER = "memscore" if defined $_MEMSCORE;
my $___MEMSCORE_OPTIONS = "-s ml -s lexweights \$LEX_E2F -r ml -r lexweights \$LEX_F2E -s const 2.718";
$___MEMSCORE_OPTIONS = $_MEMSCORE if $_MEMSCORE;


my @___LM = ();
if ($STEPS[9]) {
  die "ERROR: use --lm factor:order:filename to specify at least one language model"
    if scalar @_LM == 0;
  foreach my $lm (@_LM) {
    my $type = 0; # default to srilm
    my ($f, $order, $filename);
    ($f, $order, $filename, $type) = split /:/, $lm, 4;
    die "ERROR: Wrong format of --lm. Expected: --lm factor:order:filename"
      if $f !~ /^[0-9,]+$/ || $order !~ /^[0-9]+$/ || !defined $filename;
    die "ERROR: Filename is not absolute: $filename"
      unless file_name_is_absolute $filename;
    die "ERROR: Language model file not found or empty: $filename"
      if ! -e $filename;
    push @___LM, [ $f, $order, $filename, $type ];
  }
}

my $___PARTS = 1;
$___PARTS = $_PARTS if $_PARTS;

my $___DIRECTION = 0;
$___DIRECTION = $_DIRECTION if $_DIRECTION;

# don't fork
my $___NOFORK = !defined $_PARALLEL;

my $___ONLY_PRINT_GIZA = 0;
$___ONLY_PRINT_GIZA = 1 if $_ONLY_PRINT_GIZA;

# Reordering model (esp. lexicalized)
my $___REORDERING = "distance";
$___REORDERING = $_REORDERING if $_REORDERING;
my $___REORDERING_SMOOTH = 0.5;
$___REORDERING_SMOOTH = $_REORDERING_SMOOTH if $_REORDERING_SMOOTH;
my @REORDERING_MODELS;
my $REORDERING_LEXICAL = 0; # flag for building lexicalized reordering models
my %REORDERING_MODEL_TYPES = ();

my $___MAX_LEXICAL_REORDERING = 0;
$___MAX_LEXICAL_REORDERING = 1 if $_MAX_LEXICAL_REORDERING;

my $model_num = 0;

foreach my $r (split(/\,/,$___REORDERING)) {

   #Don't do anything for distance models
   next if ($r eq "distance");

   #change some config string options, to be backward compatible
   $r =~ s/orientation/msd/;
   $r =~ s/unidirectional/backward/;
   #set default values
   push @REORDERING_MODELS, {};
   $REORDERING_MODELS[$model_num]{"dir"} = "backward";   
   $REORDERING_MODELS[$model_num]{"type"} = "wbe";
   $REORDERING_MODELS[$model_num]{"collapse"} = "allff";

   #handle the options set in the config string
   foreach my $reoconf (split(/\-/,$r)) {
      if ($reoconf =~ /^((msd)|(mslr)|(monotonicity)|(leftright))/) { 
        $REORDERING_MODELS[$model_num]{"orient"} = $reoconf;
        $REORDERING_LEXICAL = 1;
      }
      elsif ($reoconf =~ /^((bidirectional)|(backward)|(forward))/) {
        $REORDERING_MODELS[$model_num]{"dir"} = $reoconf;
      }
      elsif ($reoconf =~ /^((fe)|(f))/) {
        $REORDERING_MODELS[$model_num]{"lang"} = $reoconf;
      }
      elsif ($reoconf =~ /^((hier)|(phrase)|(wbe))/) {
        $REORDERING_MODELS[$model_num]{"type"} = $reoconf;
      }
      elsif ($reoconf =~ /^((collapseff)|(allff))/) {
        $REORDERING_MODELS[$model_num]{"collapse"} = $reoconf;
      }
      else {
        print STDERR "unknown type in reordering model config string: \"$reoconf\" in $r\n";
        exit(1);
      }
  }


  #check that the required attributes are given
  if (!defined($REORDERING_MODELS[$model_num]{"type"})) {
     print STDERR "you have to give the type of the reordering models (mslr, msd, monotonicity or leftright); it is not done in $r\n";
     exit(1);
  }

  if (!defined($REORDERING_MODELS[$model_num]{"lang"})) {
     print STDERR "you have specify which languages to condition on for lexical reordering (f or fe); it is not done in $r\n";
     exit(1);
  }

  #fix the all-string
  $REORDERING_MODELS[$model_num]{"filename"} = $REORDERING_MODELS[$model_num]{"type"}."-".$REORDERING_MODELS[$model_num]{"orient"}.'-'.
                                               $REORDERING_MODELS[$model_num]{"dir"}."-".$REORDERING_MODELS[$model_num]{"lang"};
  $REORDERING_MODELS[$model_num]{"config"} = $REORDERING_MODELS[$model_num]{"filename"}."-".$REORDERING_MODELS[$model_num]{"collapse"};

  # fix numfeatures
  $REORDERING_MODELS[$model_num]{"numfeatures"} = 1;
  $REORDERING_MODELS[$model_num]{"numfeatures"} = 2 if $REORDERING_MODELS[$model_num]{"dir"} eq "bidirectional";
  if ($REORDERING_MODELS[$model_num]{"collapse"} ne "collapseff") {
    if ($REORDERING_MODELS[$model_num]{"orient"} eq "msd") {
      $REORDERING_MODELS[$model_num]{"numfeatures"} *= 3;
    }
    elsif ($REORDERING_MODELS[$model_num]{"orient"} eq "mslr") {
      $REORDERING_MODELS[$model_num]{"numfeatures"} *= 4;
    }
    else {
      $REORDERING_MODELS[$model_num]{"numfeatures"} *= 2;
    }
  }

  # fix the overall model selection
  if (defined $REORDERING_MODEL_TYPES{$REORDERING_MODELS[$model_num]{"type"}}) {
     $REORDERING_MODEL_TYPES{$REORDERING_MODELS[$model_num]{"type"}} .=
        $REORDERING_MODELS[$model_num]{"orient"}."-"; 
  }
  else  {
     $REORDERING_MODEL_TYPES{$REORDERING_MODELS[$model_num]{"type"}} =
        $REORDERING_MODELS[$model_num]{"orient"};
  }
  $model_num++;
}

# pick the overall most specific model for each reordering model type
for my $mtype ( keys %REORDERING_MODEL_TYPES) {
  if ($REORDERING_MODEL_TYPES{$mtype} =~ /msd/) {
    $REORDERING_MODEL_TYPES{$mtype} = "msd"
  }
  elsif ($REORDERING_MODEL_TYPES{$mtype} =~ /monotonicity/) {
    $REORDERING_MODEL_TYPES{$mtype} = "monotonicity"
  }
  else {
    $REORDERING_MODEL_TYPES{$mtype} = "mslr"
  }
}

### Factored translation models
my $___NOT_FACTORED = !$_FORCE_FACTORED_FILENAMES;
$___NOT_FACTORED = 0 if $_INPUT_FACTOR_MAX;
my $___ALIGNMENT_FACTORS = "0-0";
$___ALIGNMENT_FACTORS = $_ALIGNMENT_FACTORS if defined($_ALIGNMENT_FACTORS);
die("ERROR: format for alignment factors is \"0-0\" or \"0,1,2-0,1\", you provided $___ALIGNMENT_FACTORS\n") if $___ALIGNMENT_FACTORS !~ /^\d+(\,\d+)*\-\d+(\,\d+)*$/;
$___NOT_FACTORED = 0 unless $___ALIGNMENT_FACTORS eq "0-0";

my $___TRANSLATION_FACTORS = undef;
$___TRANSLATION_FACTORS = "0-0" unless defined($_DECODING_STEPS); # single factor default
$___TRANSLATION_FACTORS = $_TRANSLATION_FACTORS if defined($_TRANSLATION_FACTORS);
die("ERROR: format for translation factors is \"0-0\" or \"0-0+1-1\" or \"0-0+0,1-0,1\", you provided $___TRANSLATION_FACTORS\n") 
  if defined $___TRANSLATION_FACTORS && $___TRANSLATION_FACTORS !~ /^\d+(\,\d+)*\-\d+(\,\d+)*(\+\d+(\,\d+)*\-\d+(\,\d+)*)*$/;
$___NOT_FACTORED = 0 unless $___TRANSLATION_FACTORS eq "0-0";

my $___REORDERING_FACTORS = undef;
$___REORDERING_FACTORS = "0-0" if defined($_REORDERING) && ! defined($_DECODING_STEPS); # single factor default
$___REORDERING_FACTORS = $_REORDERING_FACTORS if defined($_REORDERING_FACTORS);
die("ERROR: format for reordering factors is \"0-0\" or \"0-0+1-1\" or \"0-0+0,1-0,1\", you provided $___REORDERING_FACTORS\n") 
  if defined $___REORDERING_FACTORS && $___REORDERING_FACTORS !~ /^\d+(\,\d+)*\-\d+(\,\d+)*(\+\d+(\,\d+)*\-\d+(\,\d+)*)*$/;
$___NOT_FACTORED = 0 if defined($_REORDERING) && $___REORDERING_FACTORS ne "0-0";

my $___GENERATION_FACTORS = undef;
$___GENERATION_FACTORS = $_GENERATION_FACTORS if defined($_GENERATION_FACTORS);
die("ERROR: format for generation factors is \"0-1\" or \"0-1+0-2\" or \"0-1+0,1-1,2\", you provided $___GENERATION_FACTORS\n") 
  if defined $___GENERATION_FACTORS && $___GENERATION_FACTORS !~ /^\d+(\,\d+)*\-\d+(\,\d+)*(\+\d+(\,\d+)*\-\d+(\,\d+)*)*$/;
$___NOT_FACTORED = 0 if defined($___GENERATION_FACTORS);

my $___DECODING_STEPS = "t0";
$___DECODING_STEPS = $_DECODING_STEPS if defined($_DECODING_STEPS);
die("ERROR: format for decoding steps is \"t0,g0,t1,g1:t2\", you provided $___DECODING_STEPS\n") 
  if defined $_DECODING_STEPS && $_DECODING_STEPS !~ /^[tg]\d+([,:][tg]\d+)*$/;

### MAIN

&prepare()                 if $STEPS[1];
&run_giza()                if $STEPS[2];
&word_align()              if $STEPS[3];
&get_lexical_factored()    if $STEPS[4];
&extract_phrase_factored() if $STEPS[5];
&score_phrase_factored()   if $STEPS[6];
&get_reordering_factored() if $STEPS[7];
&get_generation_factored() if $STEPS[8];
&create_ini()              if $STEPS[9];

### (1) PREPARE CORPUS

sub prepare {
    print STDERR "(1) preparing corpus @ ".`date`;
    safesystem("mkdir -p $___CORPUS_DIR") or die("ERROR: could not create corpus dir $___CORPUS_DIR");
    
    print STDERR "(1.0) selecting factors @ ".`date`;
    my ($factor_f,$factor_e) = split(/\-/,$___ALIGNMENT_FACTORS);
    my $corpus = ($___NOT_FACTORED && !$_XML) ? $___CORPUS : $___CORPUS.".".$___ALIGNMENT_FACTORS;

    my $VCB_F, my $VCB_E;

    if ($___NOFORK) {
	if (! $___NOT_FACTORED || $_XML) {
	    &reduce_factors($___CORPUS.".".$___F,$corpus.".".$___F,$factor_f);
	    &reduce_factors($___CORPUS.".".$___E,$corpus.".".$___E,$factor_e);
	}
	
	&make_classes($corpus.".".$___F,$___VCB_F.".classes");
	&make_classes($corpus.".".$___E,$___VCB_E.".classes");
	
	$VCB_F = &get_vocabulary($corpus.".".$___F,$___VCB_F,0);
	$VCB_E = &get_vocabulary($corpus.".".$___E,$___VCB_E,1);
	
	&numberize_txt_file($VCB_F,$corpus.".".$___F,
			    $VCB_E,$corpus.".".$___E,
			    $___CORPUS_DIR."/$___F-$___E-int-train.snt");
	
	&numberize_txt_file($VCB_E,$corpus.".".$___E,
			    $VCB_F,$corpus.".".$___F,
			    $___CORPUS_DIR."/$___E-$___F-int-train.snt");
    } 
    else {
	print "Forking...\n";
	if (! $___NOT_FACTORED || $_XML) {
	    my $pid = fork();
	    die "ERROR: couldn't fork" unless defined $pid;
	    if (!$pid) {
		&reduce_factors($___CORPUS.".".$___F,$corpus.".".$___F,$factor_f);
		exit 0;
	    } 
	    else {
		&reduce_factors($___CORPUS.".".$___E,$corpus.".".$___E,$factor_e);
	    }
	    printf "Waiting for second reduce_factors process...\n";
	    waitpid($pid, 0);
	}
	my $pid = fork();
	die "ERROR: couldn't fork" unless defined $pid;
	if (!$pid) {
	    &make_classes($corpus.".".$___F,$___VCB_F.".classes");
	    exit 0;
	} # parent
	my $pid2 = fork();
	die "ERROR: couldn't fork again" unless defined $pid2;
	if (!$pid2) { #child
	    &make_classes($corpus.".".$___E,$___VCB_E.".classes");
	    exit 0;
	}
	
	$VCB_F = &get_vocabulary($corpus.".".$___F,$___VCB_F,0);
	$VCB_E = &get_vocabulary($corpus.".".$___E,$___VCB_E,1);
	
	&numberize_txt_file($VCB_F,$corpus.".".$___F,
			    $VCB_E,$corpus.".".$___E,
			    $___CORPUS_DIR."/$___F-$___E-int-train.snt");
	
	&numberize_txt_file($VCB_E,$corpus.".".$___E,
			    $VCB_F,$corpus.".".$___F,
			    $___CORPUS_DIR."/$___E-$___F-int-train.snt");
	printf "Waiting for mkcls processes to finish...\n";
	waitpid($pid2, 0);
	waitpid($pid, 0);
    }

	if (defined $_DICTIONARY)
	{
		my $dict= &make_dicts_files($_DICTIONARY, $VCB_F,$VCB_E,
                                    $___CORPUS_DIR."/gizadict.$___E-$___F",
                                    $___CORPUS_DIR."/gizadict.$___F-$___E");
		if (not $dict)
		{
			print STDERR "WARNING: empty dictionary\n";
			undef $_DICTIONARY;
		}
	}
}

sub reduce_factors {
    my ($full,$reduced,$factors) = @_;

    # my %INCLUDE;
    # foreach my $factor (split(/,/,$factors)) {
	# $INCLUDE{$factor} = 1;
    # }
    my @INCLUDE = sort {$a <=> $b} split(/,/,$factors);

    print STDERR "(1.0.5) reducing factors to produce $reduced  @ ".`date`;
    while(-e $reduced.".lock") {
	sleep(10);
    }
    if (-e $reduced) {
        print STDERR "  $reduced in place, reusing\n";
        return;
    }
    if (-e $reduced.".gz") {
        print STDERR "  $reduced.gz in place, reusing\n";
        return;
    }

    unless ($_XML) {
        # peek at input, to check if we are asked to produce exactly the
        # available factors
        my $inh = open_or_zcat($full);
        my $firstline = <$inh>;
        die "Corpus file $full is empty" unless $firstline;
        close $inh;
        # pick first word
        $firstline =~ s/^\s*//;
        $firstline =~ s/\s.*//;
        # count factors
        my @WORD = split(/ /,$firstline);
        my @FACTOR = split(/$___FACTOR_DELIMITER/,$WORD[0]);
        my $maxfactorindex = scalar(@FACTOR)-1;
        if (join(",", @INCLUDE) eq join(",", 0..$maxfactorindex)) {
          # create just symlink; preserving compression
          my $realfull = $full;
          if (!-e $realfull && -e $realfull.".gz") {
            $realfull .= ".gz";
            $reduced =~ s/(\.gz)?$/.gz/;
          }
          safesystem("ln -s '$realfull' '$reduced'")
            or die "Failed to create symlink $realfull -> $reduced";
          return;
        }
    }

    # The default is to select the needed factors
    `touch $reduced.lock`;
    *IN = open_or_zcat($full);
    open(OUT,">".$reduced) or die "ERROR: Can't write $reduced";
    my $nr = 0;
    while(<IN>) {
        $nr++;
        print STDERR "." if $nr % 10000 == 0;
        print STDERR "($nr)" if $nr % 100000 == 0;
	s/<\S[^>]*>/ /g if $_XML; # remove xml
	chomp; s/ +/ /g; s/^ //; s/ $//;
	my $first = 1;
	foreach (split) {
	    my @FACTOR = split /\Q$___FACTOR_DELIMITER/;
              # \Q causes to disable metacharacters in regex
	    print OUT " " unless $first;
	    $first = 0;
	    my $first_factor = 1;
            foreach my $outfactor (@INCLUDE) {
              print OUT $___FACTOR_DELIMITER unless $first_factor;
              $first_factor = 0;
              my $out = $FACTOR[$outfactor];
              die "ERROR: Couldn't find factor $outfactor in token \"$_\" in $full LINE $nr" if !defined $out;
              print OUT $out;
            }
	    # for(my $factor=0;$factor<=$#FACTOR;$factor++) {
		# next unless defined($INCLUDE{$factor});
		# print OUT "|" unless $first_factor;
		# $first_factor = 0;
		# print OUT $FACTOR[$factor];
	    # }
	} 
	print OUT "\n";
    }
    print STDERR "\n";
    close(OUT);
    close(IN);
    `rm -f $reduced.lock`;
}

sub make_classes {
    my ($corpus,$classes) = @_;
    my $cmd = "$MKCLS -c50 -n2 -p$corpus -V$classes opt";
    print STDERR "(1.1) running mkcls  @ ".`date`."$cmd\n";
    if (-e $classes) {
        print STDERR "  $classes already in place, reusing\n";
        return;
    }
    safesystem("$cmd"); # ignoring the wrong exit code from mkcls (not dying)
}

sub get_vocabulary {
#    return unless $___LEXICAL_WEIGHTING;
    my($corpus,$vcb,$is_target) = @_;
    print STDERR "(1.2) creating vcb file $vcb @ ".`date`;
    
    my %WORD;
    open(TXT,$corpus) or die "ERROR: Can't read $corpus";
    while(<TXT>) {
	chop;
	foreach (split) { $WORD{$_}++; }
    }
    close(TXT);

    my ($id,%VCB);
    open(VCB,">", "$vcb") or die "ERROR: Can't write $vcb";

    # words from baseline alignment model when incrementally updating
    if (scalar @_BASELINE_ALIGNMENT_MODEL) {
      open(BASELINE_VCB,$_BASELINE_ALIGNMENT_MODEL[$is_target]);
      while(<BASELINE_VCB>) {
        chop;
        my ($i,$word,$count) = split;
	if (defined($WORD{$word})) {
          $count += $WORD{$word};
          delete($WORD{$word});
        }
	printf VCB "%d\t%s\t%d\n",$i,$word,$count;
	$VCB{$word} = $i;
        $id = $i+1;
      }
      close(BASELINE_VCB);
    }
    # not incrementally updating
    else {
      print VCB "1\tUNK\t0\n";
      $id=2;
    }

    my @NUM;
    foreach my $word (keys %WORD) {
	my $vcb_with_number = sprintf("%07d %s",$WORD{$word},$word);
	push @NUM,$vcb_with_number;
    }
    foreach (reverse sort @NUM) {
	my($count,$word) = split;
	printf VCB "%d\t%s\t%d\n",$id,$word,$count;
	$VCB{$word} = $id;
	$id++;
    }
    close(VCB);
    
    return \%VCB;
}

sub make_dicts_files {
    my ($dictfile,$VCB_SRC,$VCB_TGT,$outfile1, $outfile2) = @_;
    my %numberized_dict;
    print STDERR "(1.3) numberizing dictionaries $outfile1 and $outfile2 @ ".`date`;
    if ((-e $outfile1) && (-e $outfile2)) {
        print STDERR "  dictionary files already in place, reusing\n";
        return;
    }
    open(DICT,$dictfile) or die "ERROR: Can't read $dictfile";
	open(OUT1,">$outfile1") or die "ERROR: Can't write $outfile1";
	open(OUT2,">$outfile2") or die "ERROR: Can't write $outfile2";
    while(my $line = <DICT>) {
		my $src, my $tgt;
		($src, $tgt) = split(/\s+/,$line);
		chomp($tgt); chomp($src);
		if ((not defined($$VCB_TGT{$tgt})) || (not defined($$VCB_SRC{$src})))
		{
			print STDERR "Warning: unknown word in dictionary: $src <=> $tgt\n";
			next;
		}
		$numberized_dict{int($$VCB_TGT{$tgt})} = int($$VCB_SRC{$src}) ;
	}
    close(DICT);
	my @items = sort {$a <=> $b} keys %numberized_dict;
	if (scalar(@items) == 0) { return 0; } 
	foreach my $key (@items)
	{
		print OUT1 "$key $numberized_dict{$key}\n";
		print OUT2 "$numberized_dict{$key} $key\n";
	}
    close(OUT);
	return 1;
}


sub numberize_txt_file {
    my ($VCB_DE,$in_de,$VCB_EN,$in_en,$out) = @_;
    my %OUT;
    print STDERR "(1.3) numberizing corpus $out @ ".`date`;
    if (-e $out) {
        print STDERR "  $out already in place, reusing\n";
        return;
    }
    open(IN_DE,$in_de) or die "ERROR: Can't read $in_de";
    open(IN_EN,$in_en) or die "ERROR: Can't read $in_en";
    open(OUT,">$out") or die "ERROR: Can't write $out";
    while(my $de = <IN_DE>) {
	my $en = <IN_EN>;
	print OUT "1\n";
	print OUT &numberize_line($VCB_EN,$en);
	print OUT &numberize_line($VCB_DE,$de);
    }
    close(IN_DE);
    close(IN_EN);
    close(OUT);
}

sub numberize_line {
    my ($VCB,$txt) = @_;
    chomp($txt);
    my $out = "";
    my $not_first = 0;
    foreach (split(/ /,$txt)) { 
	next if $_ eq '';
	$out .= " " if $not_first++;
	print STDERR "Unknown word '$_'\n" unless defined($$VCB{$_});
	$out .= $$VCB{$_};
    }
    return $out."\n";
}

### (2) RUN GIZA

sub run_giza {
    return &run_giza_on_parts if $___PARTS>1;

    print STDERR "(2) running giza @ ".`date`;
    if ($___DIRECTION == 1 || $___DIRECTION == 2 || $___NOFORK) {
	&run_single_giza($___GIZA_F2E,$___E,$___F,
		     $___VCB_E,$___VCB_F,
		     $___CORPUS_DIR."/$___F-$___E-int-train.snt")
	    unless $___DIRECTION == 2;
	&run_single_giza($___GIZA_E2F,$___F,$___E,
		     $___VCB_F,$___VCB_E,
		     $___CORPUS_DIR."/$___E-$___F-int-train.snt")
	    unless $___DIRECTION == 1;
    } else {
	my $pid = fork();
	if (!defined $pid) {
	    die "ERROR: Failed to fork";
	}
	if (!$pid) { # i'm the child
	    &run_single_giza($___GIZA_F2E,$___E,$___F,
                     $___VCB_E,$___VCB_F,
                     $___CORPUS_DIR."/$___F-$___E-int-train.snt");
	    exit 0; # child exits
	} else { #i'm the parent
	    &run_single_giza($___GIZA_E2F,$___F,$___E,
                     $___VCB_F,$___VCB_E,
                     $___CORPUS_DIR."/$___E-$___F-int-train.snt");
	}
	printf "Waiting for second GIZA process...\n";
	waitpid($pid, 0);
    }
}

sub run_giza_on_parts {
    print STDERR "(2) running giza on $___PARTS cooc parts @ ".`date`;
    my $size = `cat $___CORPUS_DIR/$___F-$___E-int-train.snt | wc -l`;
    die "ERROR: Failed to get number of lines in $___CORPUS_DIR/$___F-$___E-int-train.snt"
      if $size == 0;
    
    if ($___DIRECTION == 1 || $___DIRECTION == 2 || $___NOFORK) {
	&run_single_giza_on_parts($___GIZA_F2E,$___E,$___F,
			      $___VCB_E,$___VCB_F,
			      $___CORPUS_DIR."/$___F-$___E-int-train.snt",$size)
   	    unless $___DIRECTION == 2;
 
	&run_single_giza_on_parts($___GIZA_E2F,$___F,$___E,
			      $___VCB_F,$___VCB_E,
			      $___CORPUS_DIR."/$___E-$___F-int-train.snt",$size)
   	    unless $___DIRECTION == 1;
    } else {
	my $pid = fork();
	if (!defined $pid) {
	    die "ERROR: Failed to fork";
	}
	if (!$pid) { # i'm the child
	    &run_single_giza_on_parts($___GIZA_F2E,$___E,$___F,
			      $___VCB_E,$___VCB_F,
			      $___CORPUS_DIR."/$___F-$___E-int-train.snt",$size);
	    exit 0; # child exits
	} else { #i'm the parent
	    &run_single_giza_on_parts($___GIZA_E2F,$___F,$___E,
			      $___VCB_F,$___VCB_E,
			      $___CORPUS_DIR."/$___E-$___F-int-train.snt",$size);
	}
	printf "Waiting for second GIZA process...\n";
	waitpid($pid, 0);
    }
}

sub run_single_giza_on_parts {
    my($dir,$e,$f,$vcb_e,$vcb_f,$train,$size) = @_;
    
    my $part = 0;

    # break up training data into parts
    open(SNT,$train) or die "ERROR: Can't read $train";
    { 
	my $i=0;
	while(<SNT>) {
	    $i++;
	    if ($i%3==1 && $part < ($___PARTS*$i)/$size && $part<$___PARTS) {
		close(PART) if $part;
		$part++;
		safesystem("mkdir -p $___CORPUS_DIR/part$part") or die("ERROR: could not create $___CORPUS_DIR/part$part");
		open(PART,">$___CORPUS_DIR/part$part/$f-$e-int-train.snt")
                   or die "ERROR: Can't write $___CORPUS_DIR/part$part/$f-$e-int-train.snt";
	    }
	    print PART $_;
	}
    }
    close(PART);
    close(SNT);

    # run snt2cooc in parts
    my @COOC_PART_FILE_NAME;
    for(my $i=1;$i<=$___PARTS;$i++) {
	&run_single_snt2cooc("$dir/part$i",$e,$f,$vcb_e,$vcb_f,"$___CORPUS_DIR/part$i/$f-$e-int-train.snt");
        push @COOC_PART_FILE_NAME, "$dir/part$i/$f-$e.cooc";
    }
    # include baseline cooc, if baseline alignment model (incremental training)
    if (scalar @_BASELINE_ALIGNMENT_MODEL) {
      push @COOC_PART_FILE_NAME, $_BASELINE_ALIGNMENT_MODEL[2 + ($dir eq $___GIZA_F2E?1:0)];
    }
    &merge_cooc_files($dir,$e,$f,@COOC_PART_FILE_NAME);

    # run giza
    &run_single_giza($dir,$e,$f,$vcb_e,$vcb_f,$train);
}

sub merge_cooc_files {
    my ($dir,$e,$f,@COOC_PART_FILE_NAME) = @_;

    # merge parts
    open(COOC,">$dir/$f-$e.cooc") or die "ERROR: Can't write $dir/$f-$e.cooc";
    my(@PF,@CURRENT);
    for(my $i=0;$i<scalar(@COOC_PART_FILE_NAME);$i++) {
	print STDERR "merging cooc file $COOC_PART_FILE_NAME[$i]...\n";
	open($PF[$i],$COOC_PART_FILE_NAME[$i]) or die "ERROR: Can't read $COOC_PART_FILE_NAME[$i]";
	my $pf = $PF[$i];
	$CURRENT[$i] = <$pf>;
	chop($CURRENT[$i]) if $CURRENT[$i];
    }

    while(1) {
	my ($min1,$min2) = (1e20,1e20);
        for(my $i=0;$i<scalar(@COOC_PART_FILE_NAME);$i++) {
	    next unless $CURRENT[$i];
	    my ($w1,$w2) = split(/ /,$CURRENT[$i]);
	    if ($w1 < $min1 || ($w1 == $min1 && $w2 < $min2)) {
		$min1 = $w1;
		$min2 = $w2;
	    }
	}
	last if $min1 == 1e20;
	print COOC "$min1 $min2\n";
        for(my $i=0;$i<scalar(@COOC_PART_FILE_NAME);$i++) {
	    next unless $CURRENT[$i];
	    my ($w1,$w2) = split(/ /,$CURRENT[$i]);
	    if ($w1 == $min1 && $w2 == $min2) {
		my $pf = $PF[$i];
		$CURRENT[$i] = <$pf>;
		chop($CURRENT[$i]) if $CURRENT[$i];
	    }
	}	
    }
    for(my $i=0;$i<scalar(@COOC_PART_FILE_NAME);$i++) {
	close($PF[$i]);
    }
    close(COOC);
}

sub run_single_giza {
    my($dir,$e,$f,$vcb_e,$vcb_f,$train) = @_;

    my %GizaDefaultOptions = 
	(p0 => .999 ,
	 m1 => 5 , 
	 m2 => 0 , 
	 m3 => 3 , 
	 m4 => 3 , 
	 o => "giza" ,
	 nodumps => 1 ,
	 onlyaldumps => 1 ,
	 nsmooth => 4 , 
         model1dumpfrequency => 1,
	 model4smoothfactor => 0.4 ,
	 t => $vcb_f,
         s => $vcb_e,
	 c => $train,
	 CoocurrenceFile => "$dir/$f-$e.cooc",
	 o => "$dir/$f-$e");
	
	if (defined $_DICTIONARY)
	{ $GizaDefaultOptions{d} = $___CORPUS_DIR."/gizadict.$f-$e"; }
	
	# 5 Giza threads
	if (defined $_MGIZA){ $GizaDefaultOptions{"ncpus"} = $_MGIZA_CPUS; }

    if ($_HMM_ALIGN) {
       $GizaDefaultOptions{m3} = 0;
       $GizaDefaultOptions{m4} = 0;
       $GizaDefaultOptions{hmmiterations} = 5;
       $GizaDefaultOptions{hmmdumpfrequency} = 5;
       $GizaDefaultOptions{nodumps} = 0;
    }

    if ($___FINAL_ALIGNMENT_MODEL) {
        $GizaDefaultOptions{nodumps} =               ($___FINAL_ALIGNMENT_MODEL =~ /^[345]$/)? 1: 0;
        $GizaDefaultOptions{model345dumpfrequency} = 0;
        
        $GizaDefaultOptions{model1dumpfrequency} =   ($___FINAL_ALIGNMENT_MODEL eq '1')? 5: 0;
        
        $GizaDefaultOptions{m2} =                    ($___FINAL_ALIGNMENT_MODEL eq '2')? 5: 0;
        $GizaDefaultOptions{model2dumpfrequency} =   ($___FINAL_ALIGNMENT_MODEL eq '2')? 5: 0;
        
        $GizaDefaultOptions{hmmiterations} =         ($___FINAL_ALIGNMENT_MODEL =~ /^(hmm|[345])$/)? 5: 0;
        $GizaDefaultOptions{hmmdumpfrequency} =      ($___FINAL_ALIGNMENT_MODEL eq 'hmm')? 5: 0;
        
        $GizaDefaultOptions{m3} =                    ($___FINAL_ALIGNMENT_MODEL =~ /^[345]$/)? 3: 0;
        $GizaDefaultOptions{m4} =                    ($___FINAL_ALIGNMENT_MODEL =~ /^[45]$/)? 3: 0;
        $GizaDefaultOptions{m5} =                    ($___FINAL_ALIGNMENT_MODEL eq '5')? 3: 0;
    }

    if (scalar(@_BASELINE_ALIGNMENT_MODEL)) {
        $GizaDefaultOptions{oldTrPrbs} = $_BASELINE_ALIGNMENT_MODEL[4 + ($dir eq $___GIZA_F2E?2:0)];
        $GizaDefaultOptions{oldAlPrbs} = $_BASELINE_ALIGNMENT_MODEL[5 + ($dir eq $___GIZA_F2E?2:0)];
        $GizaDefaultOptions{step_k} = 1;
    }

    if ($___GIZA_OPTION) {
	foreach (split(/[ ,]+/,$___GIZA_OPTION)) {
	    my ($option,$value) = split(/=/,$_,2);
	    $GizaDefaultOptions{$option} = $value;
	}
    }

    my $GizaOptions;
    foreach my $option (sort keys %GizaDefaultOptions){
	my $value = $GizaDefaultOptions{$option} ;
	$GizaOptions .= " -$option $value" ;
    }
    
    &run_single_snt2cooc($dir,$e,$f,$vcb_e,$vcb_f,$train) if $___PARTS == 1;

    print STDERR "(2.1b) running giza $f-$e @ ".`date`."$GIZA $GizaOptions\n";


    if (-e "$dir/$f-$e.$___GIZA_EXTENSION.gz") {
      print "  $dir/$f-$e.$___GIZA_EXTENSION.gz seems finished, reusing.\n";
      return;
    }
    print "$GIZA $GizaOptions\n";
    return if  $___ONLY_PRINT_GIZA;
    safesystem("$GIZA $GizaOptions");
 
	if (defined $_MGIZA and (!defined $___FINAL_ALIGNMENT_MODEL or $___FINAL_ALIGNMENT_MODEL ne '2')){
		print STDERR "Merging $___GIZA_EXTENSION.part\* tables\n";
		safesystem("$MGIZA_MERGE_ALIGN  $dir/$f-$e.$___GIZA_EXTENSION.part*>$dir/$f-$e.$___GIZA_EXTENSION");
		#system("rm -f $dir/$f-$e/*.part*");
	}


    die "ERROR: Giza did not produce the output file $dir/$f-$e.$___GIZA_EXTENSION. Is your corpus clean (reasonably-sized sentences)?"
      if ! -e "$dir/$f-$e.$___GIZA_EXTENSION";
    safesystem("rm -f $dir/$f-$e.$___GIZA_EXTENSION.gz") or die;
    safesystem("$GZIP_EXEC $dir/$f-$e.$___GIZA_EXTENSION") or die;
}

sub run_single_snt2cooc {
  my($dir,$e,$f,$vcb_e,$vcb_f,$train) = @_;
  print STDERR "(2.1a) running snt2cooc $f-$e @ ".`date`."\n";
  my $suffix = (scalar @_BASELINE_ALIGNMENT_MODEL) ? ".new" : "";
  safesystem("mkdir -p $dir") or die("ERROR");
  if ($SNT2COOC eq "$_EXTERNAL_BINDIR/snt2cooc.out") {
    print "$SNT2COOC $vcb_e $vcb_f $train > $dir/$f-$e.cooc$suffix\n";
    safesystem("$SNT2COOC $vcb_e $vcb_f $train > $dir/$f-$e.cooc$suffix") or die("ERROR");
  } else {
    print "$SNT2COOC $dir/$f-$e.cooc$suffix $vcb_e $vcb_f $train\n";
    safesystem("$SNT2COOC $dir/$f-$e.cooc$suffix $vcb_e $vcb_f $train") or die("ERROR");
  }
  &merge_cooc_files($dir,$e,$f,"$dir/$f-$e.cooc.new",$_BASELINE_ALIGNMENT_MODEL[2 + ($dir eq $___GIZA_F2E?1:0)])
    if scalar @_BASELINE_ALIGNMENT_MODEL;
}

### (3) CREATE WORD ALIGNMENT FROM GIZA ALIGNMENTS

sub word_align {

    print STDERR "(3) generate word alignment @ ".`date`;
    my (%WORD_TRANSLATION,%TOTAL_FOREIGN,%TOTAL_ENGLISH);
    print STDERR "Combining forward and inverted alignment from files:\n";
    print STDERR "  $___GIZA_F2E/$___F-$___E.$___GIZA_EXTENSION.{bz2,gz}\n";
    print STDERR "  $___GIZA_E2F/$___E-$___F.$___GIZA_EXTENSION.{bz2,gz}\n";

    ### build arguments for giza2bal.pl
    my($__ALIGNMENT_CMD,$__ALIGNMENT_INV_CMD);
    
    if (-e "$___GIZA_F2E/$___F-$___E.$___GIZA_EXTENSION.bz2"){
      $__ALIGNMENT_CMD="\"$BZCAT $___GIZA_F2E/$___F-$___E.$___GIZA_EXTENSION.bz2\"";
    } elsif (-e "$___GIZA_F2E/$___F-$___E.$___GIZA_EXTENSION.gz") {
      $__ALIGNMENT_CMD="\"$ZCAT $___GIZA_F2E/$___F-$___E.$___GIZA_EXTENSION.gz\"";
    } else {
      die "ERROR: Can't read $___GIZA_F2E/$___F-$___E.$___GIZA_EXTENSION.{bz2,gz}\n";
    }
  
    if ( -e "$___GIZA_E2F/$___E-$___F.$___GIZA_EXTENSION.bz2"){
      $__ALIGNMENT_INV_CMD="\"$BZCAT $___GIZA_E2F/$___E-$___F.$___GIZA_EXTENSION.bz2\"";
    }elsif (-e "$___GIZA_E2F/$___E-$___F.$___GIZA_EXTENSION.gz"){
      $__ALIGNMENT_INV_CMD="\"$ZCAT $___GIZA_E2F/$___E-$___F.$___GIZA_EXTENSION.gz\"";
    }else{
      die "ERROR: Can't read $___GIZA_E2F/$___E-$___F.$___GIZA_EXTENSION.{bz2,gz}\n\n";
    }
    
   safesystem("mkdir -p $___MODEL_DIR") or die("ERROR: could not create dir $___MODEL_DIR");
   
   #build arguments for symal
    my($__symal_a)="";
    $__symal_a="union" if $___ALIGNMENT eq 'union';
    $__symal_a="intersect" if $___ALIGNMENT=~ /intersect/;
    $__symal_a="grow" if $___ALIGNMENT=~ /grow/;
    $__symal_a="srctotgt" if $___ALIGNMENT=~ /srctotgt/;
    $__symal_a="tgttosrc" if $___ALIGNMENT=~ /tgttosrc/;
 
    
    my($__symal_d,$__symal_f,$__symal_b);
    ($__symal_d,$__symal_f,$__symal_b)=("no","no","no");

    $__symal_d="yes" if $___ALIGNMENT=~ /diag/;
    $__symal_f="yes" if $___ALIGNMENT=~ /final/;
    $__symal_b="yes" if $___ALIGNMENT=~ /final-and/;
    
    safesystem("$GIZA2BAL -d $__ALIGNMENT_INV_CMD -i $__ALIGNMENT_CMD |".
	  "$SYMAL -alignment=\"$__symal_a\" -diagonal=\"$__symal_d\" ".
	  "-final=\"$__symal_f\" -both=\"$__symal_b\" > ".
	  "$___ALIGNMENT_FILE.$___ALIGNMENT") 
      ||
       die "ERROR: Can't generate symmetrized alignment file\n"
	
}

### (4) BUILDING LEXICAL TRANSLATION TABLE

sub get_lexical_factored {
    print STDERR "(4) generate lexical translation table $___TRANSLATION_FACTORS @ ".`date`;
    if ($___NOT_FACTORED && !$_XML) {
	&get_lexical($___CORPUS.".".$___F,
		     $___CORPUS.".".$___E,
		     $___ALIGNMENT_FILE.".".$___ALIGNMENT,
		     $___LEXICAL_FILE, 
		     $___LEXICAL_COUNTS,
                     $_BASELINE_CORPUS.".".$___F,
                     $_BASELINE_CORPUS.".".$___E,
                     $_BASELINE_ALIGNMENT,
                     $_INSTANCE_WEIGHTS_FILE);
    }
    else {
	foreach my $factor (split(/\+/,$___TRANSLATION_FACTORS)) {
	    print STDERR "(4) [$factor] generate lexical translation table @ ".`date`;
	    my ($factor_f,$factor_e) = split(/\-/,$factor);
	    &reduce_factors($___CORPUS.".".$___F,
			    $___ALIGNMENT_STEM.".".$factor_f.".".$___F,
			    $factor_f);
	    &reduce_factors($___CORPUS.".".$___E,
			    $___ALIGNMENT_STEM.".".$factor_e.".".$___E,
			    $factor_e);
	    my $lexical_file = $___LEXICAL_FILE;
	    $lexical_file .= ".".$factor if !$___NOT_FACTORED;
	    &get_lexical($___ALIGNMENT_STEM.".".$factor_f.".".$___F,
			 $___ALIGNMENT_STEM.".".$factor_e.".".$___E,
			 $___ALIGNMENT_FILE.".".$___ALIGNMENT,
			 $lexical_file, 
			 $___LEXICAL_COUNTS,
                         $_BASELINE_CORPUS.".".$factor_f.".".$___F,
                         $_BASELINE_CORPUS.".".$factor_e.".".$___E,
                         $_BASELINE_ALIGNMENT,
                         $_INSTANCE_WEIGHTS_FILE);
	}
    }
}


### (5) PHRASE EXTRACTION

sub extract_phrase_factored {
    print STDERR "(5) extract phrases @ ".`date`;
    if ($___NOT_FACTORED) {
	&extract_phrase($___CORPUS.".".$___F,
			$___CORPUS.".".$___E,
			$___EXTRACT_FILE,
			0,1,$REORDERING_LEXICAL);
    }
    else {
	my %EXTRACT_FOR_FACTOR = ();
	my $table_number = 0;
	my @FACTOR_LIST = ();
	foreach my $factor (split(/\+/,"$___TRANSLATION_FACTORS")) {
	    my $factor_key = $factor.":".&get_max_phrase_length($table_number++);
	    push @FACTOR_LIST, $factor_key;
	    $EXTRACT_FOR_FACTOR{$factor_key}{"translation"}++;
	}
	if ($REORDERING_LEXICAL) {
	    foreach my $factor (split(/\+/,"$___REORDERING_FACTORS")) {
		my $factor_key = $factor.":".&get_max_phrase_length(-1); # max
		if (!defined($EXTRACT_FOR_FACTOR{$factor_key}{"translation"})) {
		    push @FACTOR_LIST, $factor_key;	    
		}
		$EXTRACT_FOR_FACTOR{$factor_key}{"reordering"}++;
	    }
	}
	$table_number = 0;
	foreach my $factor_key (@FACTOR_LIST) {
	    my ($factor,$max_length) = split(/:/,$factor_key);
	    print STDERR "(5) [$factor] extract phrases (max length $max_length)@ ".`date`;
	    my ($factor_f,$factor_e) = split(/\-/,$factor);
	    
	    &reduce_factors($___CORPUS.".".$___F,
			    $___ALIGNMENT_STEM.".".$factor_f.".".$___F,
			    $factor_f);
	    &reduce_factors($___CORPUS.".".$___E,
			    $___ALIGNMENT_STEM.".".$factor_e.".".$___E,
			    $factor_e);
	    
	    &extract_phrase($___ALIGNMENT_STEM.".".$factor_f.".".$___F,
			    $___ALIGNMENT_STEM.".".$factor_e.".".$___E,
			    $___EXTRACT_FILE.".".$factor,
			    $table_number++,
			    defined($EXTRACT_FOR_FACTOR{$factor_key}{"translation"}),
			    defined($EXTRACT_FOR_FACTOR{$factor_key}{"reordering"}));
	}
    }
}

sub get_max_phrase_length {
    my ($table_number) = @_;
    
    # single length? that's it then
    if ($___MAX_PHRASE_LENGTH =~ /^\d+$/) {
	return $___MAX_PHRASE_LENGTH;
    }

    my $max_length = 0;
    my @max = split(/,/,$___MAX_PHRASE_LENGTH);

    # maximum of specified lengths
    if ($table_number == -1) {
	foreach (@max) {
	    $max_length = $_ if $_ > $max_length;
	}
	return $max_length;
    }

    # look up length for table 
    $max_length = $max[0]; # fallback: first specified length
    if ($#max >= $table_number) {
	$max_length = $max[$table_number];
    }
    return $max_length;
}

sub get_extract_reordering_flags {
    if ($___MAX_LEXICAL_REORDERING) {
	return " --model wbe-mslr --model phrase-mslr --model hier-mslr";
    }
    return "" unless @REORDERING_MODELS; 
    my $config_string = "";
    for my $type ( keys %REORDERING_MODEL_TYPES) {
	$config_string .= " --model $type-".$REORDERING_MODEL_TYPES{$type};
    }
    return $config_string;
}

sub extract_phrase {
    my ($alignment_file_f,$alignment_file_e,$extract_file,$table_number,$ttable_flag,$reordering_flag) = @_;
    my $alignment_file_a = $___ALIGNMENT_FILE.".".$___ALIGNMENT;
    # Make sure the corpus exists in unzipped form
    my @tempfiles = ();
    foreach my $f ($alignment_file_e, $alignment_file_f, $alignment_file_a) {
     if (! -e $f && -e $f.".gz") {
       safesystem("gunzip < $f.gz > $f") or die("Failed to gunzip corpus $f");
       push @tempfiles, "$f.gz";
     }
    }
    my $cmd;
    my $suffix = (defined($_BASELINE_EXTRACT) && $PHRASE_EXTRACT !~ /extract-parallel.perl/) ? ".new" : "";
    if ($_HIERARCHICAL)
    {
        my $max_length = &get_max_phrase_length($table_number);

        $cmd = "$RULE_EXTRACT $alignment_file_e $alignment_file_f $alignment_file_a $extract_file$suffix";
        $cmd .= " --GlueGrammar $___GLUE_GRAMMAR_FILE" if $_GLUE_GRAMMAR;
        $cmd .= " --UnknownWordLabel $_UNKNOWN_WORD_LABEL_FILE" if $_TARGET_SYNTAX && defined($_UNKNOWN_WORD_LABEL_FILE);
        $cmd .= " --UnknownWordSoftMatches $_UNKNOWN_WORD_SOFT_MATCHES_FILE" if $_TARGET_SYNTAX && defined($_UNKNOWN_WORD_SOFT_MATCHES_FILE);
        $cmd .= " --PCFG" if $_PCFG;
        $cmd .= " --UnpairedExtractFormat" if $_ALT_DIRECT_RULE_SCORE_1 || $_ALT_DIRECT_RULE_SCORE_2;
        $cmd .= " --ConditionOnTargetLHS" if $_ALT_DIRECT_RULE_SCORE_1;
        if (defined($_GHKM)) 
        {
          $cmd .= " --TreeFragments" if $_GHKM_TREE_FRAGMENTS;
          $cmd .= " --PhraseOrientation" if $_GHKM_PHRASE_ORIENTATION;
          $cmd .= " --PhraseOrientationPriors $_PHRASE_ORIENTATION_PRIORS_FILE" if defined($_PHRASE_ORIENTATION_PRIORS_FILE);
          $cmd .= " --SourceLabels" if $_GHKM_SOURCE_LABELS;
          $cmd .= " --PartsOfSpeech" if $_GHKM_PARTS_OF_SPEECH;
          $cmd .= " --PartsOfSpeechFactor" if $_GHKM_PARTS_OF_SPEECH_FACTOR;
        }
        else
        {
          $cmd .= " --SourceSyntax" if $_SOURCE_SYNTAX;
          $cmd .= " --TargetSyntax" if $_TARGET_SYNTAX;
          $cmd .= " --MaxSpan $max_length";
        }
        $cmd .= " ".$_EXTRACT_OPTIONS if defined($_EXTRACT_OPTIONS);
    }
    else
    {
		if ( $_EPPEX ) {
			# eppex sets max_phrase_length itself (as the maximum phrase length for which any Lossy Counter is defined)
      		$cmd = "$EPPEX $alignment_file_e $alignment_file_f $alignment_file_a $extract_file$suffix $_EPPEX";
		}
		else {
      my $max_length = &get_max_phrase_length($table_number);
      print "MAX $max_length $reordering_flag $table_number\n";
      $max_length = &get_max_phrase_length(-1) if $reordering_flag;

      $cmd = "$PHRASE_EXTRACT $alignment_file_e $alignment_file_f $alignment_file_a $extract_file$suffix $max_length";
		}
      if ($reordering_flag) {
        $cmd .= " orientation";
        $cmd .= get_extract_reordering_flags();
        $cmd .= " --NoTTable" if !$ttable_flag;
      }
      $cmd .= " ".$_EXTRACT_OPTIONS if defined($_EXTRACT_OPTIONS);
    }
    
    $cmd .= " --GZOutput ";
    $cmd .= " --InstanceWeights $_INSTANCE_WEIGHTS_FILE " if defined $_INSTANCE_WEIGHTS_FILE;
    $cmd .= " --BaselineExtract $_BASELINE_EXTRACT" if defined($_BASELINE_EXTRACT) && $PHRASE_EXTRACT =~ /extract-parallel.perl/;
    $cmd .= " --FlexibilityScore" if $_FLEXIBILITY_SCORE;
    
    map { die "File not found: $_" if ! -e $_ } ($alignment_file_e, $alignment_file_f, $alignment_file_a);
    print STDERR "$cmd\n";
    safesystem("$cmd") or die "ERROR: Phrase extraction failed (missing input files?)";

    if (defined($_BASELINE_EXTRACT) && $PHRASE_EXTRACT !~ /extract-parallel.perl/) {
      print STDERR "merging with baseline extract from $_BASELINE_EXTRACT\n";
      safesystem("$ZCAT $_BASELINE_EXTRACT.gz $extract_file$suffix.gz | $GZIP_EXEC > $extract_file.gz");
      safesystem("$ZCAT $_BASELINE_EXTRACT.inv.gz $extract_file$suffix.inv.gz | $GZIP_EXEC > $extract_file.inv.gz");
      safesystem("$ZCAT $_BASELINE_EXTRACT.o.gz $extract_file$suffix.o.gz | $GZIP_EXEC > $extract_file.o.gz")
	if -e "$extract_file$suffix.o.gz";
      safesystem("rm $extract_file$suffix.gz");
      safesystem("rm $extract_file$suffix.inv.gz");
      safesystem("rm $extract_file$suffix.o.gz") 
        if -e "$extract_file$suffix.o.gz";
    }

    foreach my $f (@tempfiles) {
      unlink $f;
    }
}

### (6) PHRASE SCORING

sub score_phrase_factored {
    print STDERR "(6) score phrases @ ".`date`;
    my @SPECIFIED_TABLE = @_PHRASE_TABLE;
    if ($___NOT_FACTORED) {
	my $file = "$___MODEL_DIR/".($_HIERARCHICAL?"rule-table":"phrase-table");
	$file = shift @SPECIFIED_TABLE if scalar(@SPECIFIED_TABLE);
	&score_phrase($file,$___LEXICAL_FILE,$___EXTRACT_FILE);
    }
    else {
	my $table_id = 0;
	foreach my $factor (split(/\+/,$___TRANSLATION_FACTORS)) {
	    print STDERR "(6) [$factor] score phrases @ ".`date`;
	    my ($factor_f,$factor_e) = split(/\-/,$factor);
	    my $file = "$___MODEL_DIR/".($_HIERARCHICAL?"rule-table":"phrase-table").".$factor";
	    $file = shift @SPECIFIED_TABLE if scalar(@SPECIFIED_TABLE);
	    &score_phrase($file,$___LEXICAL_FILE.".".$factor,$___EXTRACT_FILE.".".$factor,$table_id);
	    $table_id++;
	}
    }
}

sub score_phrase {
    my ($ttable_file,$lexical_file,$extract_file,$table_id) = @_;

    if ($___PHRASE_SCORER eq "phrase-extract") {
        &score_phrase_phrase_extract($ttable_file,$lexical_file,$extract_file,$table_id);
    } elsif ($___PHRASE_SCORER eq "memscore") {
        &score_phrase_memscore($ttable_file,$lexical_file,$extract_file);
    } else {
        die "ERROR: Unknown phrase scorer: ".$___PHRASE_SCORER;
    }
}

sub score_phrase_phrase_extract {
    my ($ttable_file,$lexical_file,$extract_file,$table_id) = @_;

    # distinguish between score and consolidation options
    my $ONLY_DIRECT = (defined($_SCORE_OPTIONS) && $_SCORE_OPTIONS =~ /OnlyDirect/);
    my $PHRASE_COUNT = (!defined($_SCORE_OPTIONS) || $_SCORE_OPTIONS !~ /NoPhraseCount/);
    my $LOW_COUNT = (defined($_SCORE_OPTIONS) && $_SCORE_OPTIONS =~ /LowCountFeature/);
    my ($SPARSE_COUNT_BIN,$COUNT_BIN,$DOMAIN) = ("","","");
    $SPARSE_COUNT_BIN = $1 if defined($_SCORE_OPTIONS) && $_SCORE_OPTIONS =~ /SparseCountBinFeature ([\s\d]*\d)/;
    $COUNT_BIN = $1 if defined($_SCORE_OPTIONS) && $_SCORE_OPTIONS =~ /\-CountBinFeature ([\s\d]*\d)/;
    $DOMAIN = $1 if defined($_SCORE_OPTIONS) && $_SCORE_OPTIONS =~ /(\-+[a-z]*Domain[a-z]+ .+)/i;
    $DOMAIN =~ s/ \-.+//g;
    if ($DOMAIN =~ /^(.+) table ([\d\,]+) *$/) {
      my ($main_spec,$specified_tables) = ($1,$2);
      $DOMAIN = "--IgnoreSentenceId";
      foreach my $specified_table_id (split(/,/,$specified_tables)) {
	$DOMAIN = $main_spec if $specified_table_id == $table_id;
      }
    }
    my $SINGLETON = (defined($_SCORE_OPTIONS) && $_SCORE_OPTIONS =~ /Singleton/);
    my $CROSSEDNONTERM = (defined($_SCORE_OPTIONS) && $_SCORE_OPTIONS =~ /CrossedNonTerm/);

    my $UNALIGNED_COUNT = (defined($_SCORE_OPTIONS) && $_SCORE_OPTIONS =~ /UnalignedPenalty/);
    my ($UNALIGNED_FW_COUNT,$UNALIGNED_FW_F,$UNALIGNED_FW_E);
    if (defined($_SCORE_OPTIONS) && $_SCORE_OPTIONS =~ /UnalignedFunctionWordPenalty +(\S+) +(\S+)/) {
      $UNALIGNED_FW_COUNT = 1;
      $UNALIGNED_FW_F = $1;
      $UNALIGNED_FW_E = $2;
    }
    my $MIN_SCORE = (defined($_SCORE_OPTIONS) && $_SCORE_OPTIONS =~ /MinScore *(\S+)/) ? $1 : undef;
    my $GOOD_TURING = (defined($_SCORE_OPTIONS) && $_SCORE_OPTIONS =~ /GoodTuring/);
    my $KNESER_NEY = (defined($_SCORE_OPTIONS) && $_SCORE_OPTIONS =~ /KneserNey/);
    my $LOG_PROB = (defined($_SCORE_OPTIONS) && $_SCORE_OPTIONS =~ /LogProb/);
    my $NEG_LOG_PROB = (defined($_SCORE_OPTIONS) && $_SCORE_OPTIONS =~ /NegLogProb/);
    my $NO_LEX = (defined($_SCORE_OPTIONS) && $_SCORE_OPTIONS =~ /NoLex/);
    my $MIN_COUNT_HIERARCHICAL = (defined($_SCORE_OPTIONS) && $_SCORE_OPTIONS =~ /MinCountHierarchical ([\d\.]+)/) ? $1 : undef;
    my $SOURCE_LABELS = (defined($_SCORE_OPTIONS) && $_SCORE_OPTIONS =~ /SourceLabels/);
    my $SOURCE_LABEL_COUNTS_LHS = (defined($_SCORE_OPTIONS) && $_SCORE_OPTIONS =~ /SourceLabelCountsLHS/);
    my $SPAN_LENGTH = (defined($_SCORE_OPTIONS) && $_SCORE_OPTIONS =~ /SpanLength/);
    my $RULE_LENGTH = (defined($_SCORE_OPTIONS) && $_SCORE_OPTIONS =~ /RuleLength/);
    my $NonTermContext = (defined($_SCORE_OPTIONS) && $_SCORE_OPTIONS =~ /NonTermContext/);
    my $NonTermContextTarget = (defined($_SCORE_OPTIONS) && $_SCORE_OPTIONS =~ /NonTermContextTarget/);
    
    my $CORE_SCORE_OPTIONS = "";
    $CORE_SCORE_OPTIONS .= " --LogProb" if $LOG_PROB;
    $CORE_SCORE_OPTIONS .= " --NegLogProb" if $NEG_LOG_PROB;
    $CORE_SCORE_OPTIONS .= " --NoLex" if $NO_LEX;
	$CORE_SCORE_OPTIONS .= " --Singleton" if $SINGLETON;
	$CORE_SCORE_OPTIONS .= " --CrossedNonTerm" if $CROSSEDNONTERM;
    $CORE_SCORE_OPTIONS .= " --SourceLabels" if $SOURCE_LABELS;
    $CORE_SCORE_OPTIONS .= " --SourceLabelCountsLHS " if $SOURCE_LABEL_COUNTS_LHS;

    my $substep = 1;
    my $isParent = 1;
    my @children;

    for my $direction ("f2e","e2f") {
      if ($___NOFORK and @children > 0) {
        waitpid((shift @children), 0);
		  $substep+=2;
      }
      my $pid = fork();
    
      if ($pid == 0)
      {
	      next if $___CONTINUE && -e "$ttable_file.half.$direction";
	      next if $___CONTINUE && $direction eq "e2f" && -e "$ttable_file.half.e2f.gz";
	      my $inverse = "";
              my $extract_filename = $extract_file;
	      if ($direction eq "e2f") {
	          $inverse = "--Inverse";
                  $extract_filename = $extract_file.".inv";
              }
              
	      my $extract = "$extract_filename.sorted.gz";

	      print STDERR "(6.".($substep++).")  creating table half $ttable_file.half.$direction @ ".`date`;

        my $cmd = "$PHRASE_SCORE $extract $lexical_file.$direction $ttable_file.half.$direction.gz $inverse";
        $cmd .= " --Hierarchical" if $_HIERARCHICAL;
        $cmd .= " --NoWordAlignment" if $_OMIT_WORD_ALIGNMENT;
        $cmd .= " --KneserNey" if $KNESER_NEY;
        $cmd .= " --GoodTuring" if $GOOD_TURING && $inverse eq "";
        $cmd .= " --SpanLength" if $SPAN_LENGTH && $inverse eq "";
        $cmd .= " --RuleLength" if $RULE_LENGTH && $inverse eq "";
        $cmd .= " --NonTermContext" if $NonTermContext && $inverse eq "";
        $cmd .= " --NonTermContextTarget" if $NonTermContextTarget && $inverse eq "";
        $cmd .= " --UnalignedPenalty" if $UNALIGNED_COUNT;
        $cmd .= " --UnalignedFunctionWordPenalty ".($inverse ? $UNALIGNED_FW_F : $UNALIGNED_FW_E) if $UNALIGNED_FW_COUNT;
        $cmd .= " --MinCountHierarchical $MIN_COUNT_HIERARCHICAL" if $MIN_COUNT_HIERARCHICAL;
        $cmd .= " --PCFG" if $_PCFG;
        $cmd .= " --UnpairedExtractFormat" if $_ALT_DIRECT_RULE_SCORE_1 || $_ALT_DIRECT_RULE_SCORE_2;
        $cmd .= " --ConditionOnTargetLHS" if $_ALT_DIRECT_RULE_SCORE_1;
        $cmd .= " --TreeFragments" if $_GHKM_TREE_FRAGMENTS;
        $cmd .= " --PhraseOrientation" if $_GHKM_PHRASE_ORIENTATION;
        $cmd .= " --PhraseOrientationPriors $_PHRASE_ORIENTATION_PRIORS_FILE" if $_GHKM_PHRASE_ORIENTATION && defined($_PHRASE_ORIENTATION_PRIORS_FILE);
        $cmd .= " --SourceLabels $_GHKM_SOURCE_LABELS_FILE" if $_GHKM_SOURCE_LABELS && defined($_GHKM_SOURCE_LABELS_FILE);
        $cmd .= " --PartsOfSpeech $_GHKM_PARTS_OF_SPEECH_FILE" if $_GHKM_PARTS_OF_SPEECH && defined($_GHKM_PARTS_OF_SPEECH_FILE);
        $cmd .= " $DOMAIN" if $DOMAIN;
        $cmd .= " $CORE_SCORE_OPTIONS" if defined($_SCORE_OPTIONS);
        $cmd .= " --FlexibilityScore=$FLEX_SCORER" if $_FLEXIBILITY_SCORE;

				# sorting
				if ($direction eq "e2f" || $_ALT_DIRECT_RULE_SCORE_1 || $_ALT_DIRECT_RULE_SCORE_2) {
					$cmd .= " 1 ";
				}
				else {
					$cmd .= " 0 ";
				}

        print STDERR $cmd."\n";
        safesystem($cmd) or die "ERROR: Scoring of phrases failed";	    
  
        exit();
      }
      else
      { # parent
    	  push(@children, $pid);
      }

    }

    # wait for everything is finished
    if ($isParent)
    {
        foreach (@children) {
	        waitpid($_, 0);
        }
    }
    else
    {
        die "shouldn't be here";
    }

    # merging the two halves
    print STDERR "(6.6) consolidating the two halves @ ".`date`;
    return if $___CONTINUE && -e "$ttable_file.gz";
    my $cmd = "$PHRASE_CONSOLIDATE $ttable_file.half.f2e.gz $ttable_file.half.e2f.gz /dev/stdout";
    $cmd .= " --Hierarchical" if $_HIERARCHICAL;
    $cmd .= " --LogProb" if $LOG_PROB;
    $cmd .= " --NegLogProb" if $NEG_LOG_PROB;
    $cmd .= " --OnlyDirect" if $ONLY_DIRECT;
    $cmd .= " --NoPhraseCount" unless $PHRASE_COUNT;
    $cmd .= " --LowCountFeature" if $LOW_COUNT;
    $cmd .= " --CountBinFeature $COUNT_BIN" if $COUNT_BIN;
    $cmd .= " --SparseCountBinFeature $SPARSE_COUNT_BIN" if $SPARSE_COUNT_BIN;
    $cmd .= " --MinScore $MIN_SCORE" if $MIN_SCORE;
    $cmd .= " --GoodTuring $ttable_file.half.f2e.gz.coc" if $GOOD_TURING;
    $cmd .= " --KneserNey $ttable_file.half.f2e.gz.coc" if $KNESER_NEY;
    $cmd .= " --SourceLabels $_GHKM_SOURCE_LABELS_FILE" if $_GHKM_SOURCE_LABELS && defined($_GHKM_SOURCE_LABELS_FILE);
    $cmd .= " ".$_CONSOLIDATE_OPTIONS if defined($_CONSOLIDATE_OPTIONS);
    $cmd .= " --PartsOfSpeech $_GHKM_PARTS_OF_SPEECH_FILE" if $_GHKM_PARTS_OF_SPEECH && defined($_GHKM_PARTS_OF_SPEECH_FILE);    

    $cmd .= " | $GZIP_EXEC -c > $ttable_file.gz";
    
    safesystem($cmd) or die "ERROR: Consolidating the two phrase table halves failed";
    if (! $debug) { safesystem("rm -f $ttable_file.half.*") or die("ERROR"); }
}

sub score_phrase_memscore {
    my ($ttable_file,$lexical_file,$extract_file) = @_;

    return if $___CONTINUE && -e "$ttable_file.gz";

    my $options = $___MEMSCORE_OPTIONS;
    $options =~ s/\$LEX_F2E/$lexical_file.f2e/g;
    $options =~ s/\$LEX_E2F/$lexical_file.e2f/g;

    # The output is sorted to avoid breaking scripts that rely on the
    # sorting behaviour of the previous scoring algorithm.
    my $cmd = "$MEMSCORE $options | LC_ALL=C sort $__SORT_BUFFER_SIZE $__SORT_BATCH_SIZE -T $___TEMP_DIR | $GZIP_EXEC >$ttable_file.gz";
    if (-e "$extract_file.gz") {
        $cmd = "$ZCAT $extract_file.gz | ".$cmd;
    } else {
        $cmd = $cmd." <".$extract_file;
    }

    print $cmd."\n";
    safesystem($cmd) or die "ERROR: Scoring of phrases failed";
}

### (7) LEARN REORDERING MODEL

sub get_reordering_factored {
    print STDERR "(7) learn reordering model @ ".`date`;

    my @SPECIFIED_TABLE = @_REORDERING_TABLE;
    if ($REORDERING_LEXICAL) {
	if ($___NOT_FACTORED) {
	    print STDERR "(7.1) [no factors] learn reordering model @ ".`date`;
	    # foreach my $model (@REORDERING_MODELS) {
	    # 	#my $file = "$___MODEL_DIR/reordering-table.";
	    # 	$file .= $model->{"all"};
	    # 	#$file = shift @SPECIFIED_TABLE if scalar(@SPECIFIED_TABLE);
	    # 	$model->{"file"} = $file;
	    # }
        my $file = "$___MODEL_DIR/reordering-table";
	    $file = shift @SPECIFIED_TABLE if scalar(@SPECIFIED_TABLE);
        $file .= ".";
	    &get_reordering($___EXTRACT_FILE,$file);
	}
 	else {
	    foreach my $factor (split(/\+/,$___REORDERING_FACTORS)) {
		print STDERR "(7.1) [$factor] learn reordering model @ ".`date`;
		my ($factor_f,$factor_e) = split(/\-/,$factor);
		# foreach my $model (@REORDERING_MODELS) { 
		#     my $file = "$___MODEL_DIR/reordering-table.$factor";
		#     $file .= $model->{"all"};
		#     $file = shift @SPECIFIED_TABLE if scalar(@SPECIFIED_TABLE);
		#     $model->{"file"} = $file;
		# }
        my $file ="$___MODEL_DIR/reordering-table.$factor";
		$file = shift @SPECIFIED_TABLE if scalar(@SPECIFIED_TABLE);
        $file .= ".";
		&get_reordering("$___EXTRACT_FILE.$factor",$file);
	    }
	} 
    }
    else {
	print STDERR "  ... skipping this step, reordering is not lexicalized ...\n";
    }
}

sub get_reordering {
	my ($extract_file,$reo_model_path) = @_;
	my $smooth = $___REORDERING_SMOOTH;
	
	print STDERR "(7.2) building tables @ ".`date`;
	
	#create cmd string for lexical reordering scoring
	my $cmd = "$LEXICAL_REO_SCORER $extract_file.o.sorted.gz $smooth $reo_model_path";
	$cmd .= " --SmoothWithCounts" if ($smooth =~ /(.+)u$/);
	for my $mtype (keys %REORDERING_MODEL_TYPES) {
                # * $mtype will be one of wbe, phrase, or hier
                # * the value stored in $REORDERING_MODEL_TYPES{$mtype} is a concatenation of the "orient"
                #   attributes such as "msd"
                # * the "filename" attribute is appended to the filename, but actually serves as the main configuration specification
                #   for reordering scoring. it holds a string such as "wbe-msd-didirectional-fe"
                #   which has the more general format type-orient-dir-lang
		$cmd .= " --model \"$mtype $REORDERING_MODEL_TYPES{$mtype}";
		foreach my $model (@REORDERING_MODELS) {
			if ($model->{"type"} eq $mtype) {
				$cmd .= " ".$model->{"filename"};
			}
		}
		$cmd .= "\"";
	}
	
	#Call the lexical reordering scorer
	safesystem("$cmd") or die "ERROR: Lexical reordering scoring failed";
	
}



### (8) LEARN GENERATION MODEL

my $factor_e_source;
sub get_generation_factored {
    print STDERR "(8) learn generation model @ ".`date`;
    if (defined $___GENERATION_FACTORS) {
	my @SPECIFIED_TABLE = @_GENERATION_TABLE;
	my @TYPE = @_GENERATION_TYPE;
  my $corpus = $___CORPUS.".".$___E.$___CORPUS_COMPRESSION;
  $corpus = $_GENERATION_CORPUS if defined($_GENERATION_CORPUS);
	foreach my $factor (split(/\+/,$___GENERATION_FACTORS)) {
	    my ($factor_e_source,$factor_e) = split(/\-/,$factor);
	    my $file = "$___MODEL_DIR/generation.$factor";
	    $file = shift @SPECIFIED_TABLE if scalar(@SPECIFIED_TABLE);
	    my $type = "double";
	    $type = shift @TYPE if scalar @TYPE;
	    &get_generation($file,$type,$factor,$factor_e_source,$factor_e,$corpus);
	}
    } 
    else {
	print STDERR "  no generation model requested, skipping step\n";
    }
}

sub get_generation {
    my ($file,$type,$factor,$factor_e_source,$factor_e,$corpus) = @_;
    print STDERR "(8) [$factor] generate generation table @ ".`date`;
    $file = "$___MODEL_DIR/generation.$factor" unless $file;
    my (%WORD_TRANSLATION,%TOTAL_FOREIGN,%TOTAL_ENGLISH);

    my %INCLUDE_SOURCE;
    foreach my $factor (split(/,/,$factor_e_source)) {	
	$INCLUDE_SOURCE{$factor} = 1;
    }
    my %INCLUDE;
    foreach my $factor (split(/,/,$factor_e)) {
	$INCLUDE{$factor} = 1;
    }

    my (%GENERATION,%GENERATION_TOTAL_SOURCE,%GENERATION_TOTAL_TARGET);
    *E = open_or_zcat($corpus);
    while(<E>) {
	chomp;
	foreach (split) {
	    my @FACTOR = split /\Q$___FACTOR_DELIMITER/;

	    my ($source,$target);
	    my $first_factor = 1;
	    foreach my $factor (split(/,/,$factor_e_source)) {
		$source .= $___FACTOR_DELIMITER unless $first_factor;
		$first_factor = 0;
		$source .= $FACTOR[$factor];
	    }

	    $first_factor = 1;
	    foreach my $factor (split(/,/,$factor_e)) {
		$target .= $___FACTOR_DELIMITER unless $first_factor;
		$first_factor = 0;
		$target .= $FACTOR[$factor];
	    }	    
	    $GENERATION{$source}{$target}++;
	    $GENERATION_TOTAL_SOURCE{$source}++;
	    $GENERATION_TOTAL_TARGET{$target}++;
	}
    } 
    close(E);
    
    open(GEN,">$file") or die "ERROR: Can't write $file";
    foreach my $source (keys %GENERATION) {
	foreach my $target (keys %{$GENERATION{$source}}) {
	    printf GEN ("%s %s %.7f ",$source,$target,
                        $GENERATION{$source}{$target}/$GENERATION_TOTAL_SOURCE{$source});
            printf GEN (" %.7f",
                        $GENERATION{$source}{$target}/$GENERATION_TOTAL_TARGET{$target})
                unless $type eq 'single';
            print GEN "\n";
	}
    }
    close(GEN);
    safesystem("rm -f $file.gz") or die("ERROR");
    safesystem("$GZIP_EXEC $file") or die("ERROR");
}

### (9) CREATE CONFIGURATION FILE

sub create_ini {
    print STDERR "(9) create moses.ini @ ".`date`;
    
    &full_path(\$___MODEL_DIR);
    &full_path(\$___VCB_E);
    &full_path(\$___VCB_F);
    `mkdir -p $___MODEL_DIR`;
    open(INI,">$___CONFIG") or die("ERROR: Can't write $___CONFIG");
    print INI "#########################
### MOSES CONFIG FILE ###
#########################
\n";
    
    if (defined $___TRANSLATION_FACTORS) {
	print INI "# input factors\n";
	print INI "[input-factors]\n";
	my $INPUT_FACTOR_MAX = 0;
	foreach my $table (split /\+/, $___TRANSLATION_FACTORS) {
	    my ($factor_list, $output) = split /-+/, $table;
	    foreach (split(/,/,$factor_list)) {
		$INPUT_FACTOR_MAX = $_ if $_>$INPUT_FACTOR_MAX;
	    }  
	}
	$INPUT_FACTOR_MAX = $_INPUT_FACTOR_MAX if $_INPUT_FACTOR_MAX; # use specified, if exists
	for (my $c = 0; $c <= $INPUT_FACTOR_MAX; $c++) { print INI "$c\n"; }
    } else {
      die "ERROR: No translation steps defined, cannot prepare [input-factors] section\n";
    }

    # mapping steps
    my %stepsused;
    print INI "\n# mapping steps
[mapping]\n";
    my $path = 0;
    my %FIRST_TTABLE;
    foreach (split(/:/,$___DECODING_STEPS)) {
      my $first_ttable_flag = 1;
      foreach (split(/,/,$_)) {
       s/t/T /g; 
       s/g/G /g;
       my ($type, $num) = split /\s+/;
       if ($first_ttable_flag && $type eq "T") {
         $FIRST_TTABLE{$num}++;
         $first_ttable_flag = 0;
       }
       $stepsused{$type} = $num+1 if !defined $stepsused{$type} || $stepsused{$type} < $num+1;
       print INI $path." ".$_."\n";
     }
     $path++;
   }
   print INI "1 T 1\n" if $_GLUE_GRAMMAR;
  
   print INI "1 T 1\n" if $_TRANSLITERATION_PHRASE_TABLE;	

   if (defined($_DECODING_GRAPH_BACKOFF)) {
     $_DECODING_GRAPH_BACKOFF =~ s/\s+/ /g;
     $_DECODING_GRAPH_BACKOFF =~ s/^ //;
     print INI "\n[decoding-graph-backoff]\n";
     foreach (split(/ /,$_DECODING_GRAPH_BACKOFF)) {
       print INI "$_\n";
     }
   }

   my $feature_spec = "";
   my $weight_spec = "";
   # translation tables
   my $i=0;
   my @SPECIFIED_TABLE = @_PHRASE_TABLE;

   # number of weights
   my $basic_weight_count = 4; # both directions, lex and phrase
   $basic_weight_count-=2 if defined($_SCORE_OPTIONS) && $_SCORE_OPTIONS =~ /NoLex/;
   $basic_weight_count+=2 if defined($_SCORE_OPTIONS) && $_SCORE_OPTIONS =~ /UnalignedPenalty/; # word ins/del
   $basic_weight_count+=2 if defined($_SCORE_OPTIONS) && $_SCORE_OPTIONS =~ /UnalignedFunctionWordPenalty/;
   $basic_weight_count /= 2 if defined($_SCORE_OPTIONS) && $_SCORE_OPTIONS =~ /OnlyDirect/;
   $basic_weight_count++ if defined($_SCORE_OPTIONS) && $_SCORE_OPTIONS =~ /PhraseCount/; # phrase count feature
   $basic_weight_count++ if defined($_SCORE_OPTIONS) && $_SCORE_OPTIONS =~ /LowCountFeature/; # low count feature
   if (defined($_SCORE_OPTIONS) && $_SCORE_OPTIONS =~ /(\-CountBinFeature [\s\d]*\d)/) {
     $basic_weight_count += scalar split(/\s+/,$1);
   }
   if (defined($_SCORE_OPTIONS) && $_SCORE_OPTIONS =~ /\-+Domain([a-z]+) (\S+)/i) {
     my ($method,$file) = ($1,$2);
     my $count = `cut -d\\  -f 2 $file | sort | uniq | wc -l`;
     $basic_weight_count += $count if $method eq "Indicator" || $method eq "Ratio";
     $basic_weight_count += 2**$count-1 if $method eq "Subset";
   }     
   $basic_weight_count++ if $_PCFG;
   $basic_weight_count+=4 if $_FLEXIBILITY_SCORE;
   $basic_weight_count+=2 if $_FLEXIBILITY_SCORE && $_HIERARCHICAL;

   # go over each table
   foreach my $f (split(/\+/,$___TRANSLATION_FACTORS)) {
     my ($input_factor,$output_factor) = split(/\-/,$f);
     my $file = "$___MODEL_DIR/".($_HIERARCHICAL?"rule-table":"phrase-table").($___NOT_FACTORED ? "" : ".$f").".gz";
     my $phrase_table_impl = ($_HIERARCHICAL? 6 : 0);

     # specified file name?
     if (scalar(@SPECIFIED_TABLE)) {
       $file = shift @SPECIFIED_TABLE;
       my @toks = split(/:/,$file);
       $file = $toks[0];
       if (@toks > 1) {
         $phrase_table_impl = $toks[1];
       }
       if (@toks == 3) {
         $basic_weight_count = $toks[2];
       }
     }

     # name of type
     my $phrase_table_impl_name = "UnknownPtImplementation";
     $phrase_table_impl_name = "PhraseDictionaryMemory" if $phrase_table_impl==0;
     $phrase_table_impl_name = "PhraseDictionaryBinary" if $phrase_table_impl==1;
     $phrase_table_impl_name = "PhraseDictionaryOnDisk" if $phrase_table_impl==2;
     $phrase_table_impl_name = "PhraseDictionaryMemory" if $phrase_table_impl==6;
     $phrase_table_impl_name = "PhraseDictionaryALSuffixArray" if $phrase_table_impl==10;
     $phrase_table_impl_name = "PhraseDictionaryBitextSampling" if $phrase_table_impl==11;
     $file .= "/" if $phrase_table_impl==11 && $file !~ /\/$/;

     if ($_S2T) {
       $phrase_table_impl_name = "RuleTable";
     }

     # table limit (maximum number of translation options per input phrase)
     my $table_limit = 0;
     if ($i == 0) {
       $table_limit = 20;
     }

     # sum up...
     $feature_spec .= "$phrase_table_impl_name name=TranslationModel$i num-features=$basic_weight_count path=$file input-factor=$input_factor output-factor=$output_factor";
     $feature_spec .= " L1=$___F L2=$___E ".$_MMSAPT if defined($_MMSAPT); # extra settings for memory mapped suffix array phrase table
     $feature_spec .= "\n";
     $weight_spec .= "TranslationModel$i=";
     for(my $j=0;$j<$basic_weight_count;$j++) { $weight_spec .= " 0.2"; }
     $weight_spec .= "\n";

     $i++;
   }

   if ($i != $stepsused{"T"}) {
     print STDERR "WARNING: Your [mapping-steps] require translation steps up to id $stepsused{T} but you defined translation steps 0..$i\n";
     exit 1 if $i < $stepsused{"T"}; # fatal to define less
   }

   if ($_TRANSLITERATION_PHRASE_TABLE) {
     $feature_spec .= "PhraseDictionaryMemory name=TranslationModel$i table-limit=100 num-features=4 path=$_TRANSLITERATION_PHRASE_TABLE input-factor=0 output-factor=0\n";
     $weight_spec .= "TranslationModel$i= 0.2 0.2 0.2 0.2\n";
     $i++;	
   }  	

   # glue grammar
   if ($_GLUE_GRAMMAR) {
     &full_path(\$___GLUE_GRAMMAR_FILE);
     my $tuneable = defined($_DONT_TUNE_GLUE_GRAMMAR) ? "false" : "true";
     my $feature_name = "PhraseDictionaryMemory";
     if ($_S2T) {
       $feature_name = "RuleTable";
     }
     my $glue_weight = 1.0;
     if ($_SOURCE_SYNTAX || $_TARGET_SYNTAX) {
       $glue_weight = -100.0;
     }

     $feature_spec .= "$feature_name name=TranslationModel$i num-features=1 path=$___GLUE_GRAMMAR_FILE input-factor=0 output-factor=0 tuneable=$tuneable\n";
     $weight_spec .= "TranslationModel$i= $glue_weight\n";
   }

   # generation model
   if (defined $___GENERATION_FACTORS) {
      my @TYPE = @_GENERATION_TYPE;
      my $i=0;
      my @SPECIFIED_TABLE = @_GENERATION_TABLE;
      foreach my $f (split(/\+/,$___GENERATION_FACTORS)) {
        my $weights_per_generation_model = 2;
        $weights_per_generation_model = 1 if scalar(@TYPE) && (shift @TYPE) eq 'single';
        my ($input_factor,$output_factor) = split(/\-/,$f);
	my $file = "$___MODEL_DIR/generation.$f";
	$file = shift @SPECIFIED_TABLE if scalar(@SPECIFIED_TABLE);
        $file .= ".gz" if ! -e $file && -e $file.".gz";
        $feature_spec .= "Generation name=GenerationModel$i num-features=$weights_per_generation_model path=$file input-factor=$input_factor output-factor=$output_factor\n";
        $weight_spec .= "GenerationModel$i= 0.3".($weights_per_generation_model==2?" 0":"")."\n";
        $i++;
      }
      if ($i != $stepsused{"G"}) {
        print STDERR "WARNING: Your [mapping-steps] require generation steps up to id $stepsused{G} but you defined generation steps 0..$i\n";
        exit 1 if $i < $stepsused{"G"}; # fatal to define less
      }
   }

  # lexicalized reordering model
  if ($___REORDERING ne "distance") {
    my $i = 0;
 
    my @SPECIFIED_TABLE = @_REORDERING_TABLE;
    foreach my $factor (split(/\+/,$___REORDERING_FACTORS)) {
        my ($input_factor,$output_factor) = split(/\-/,$factor);
	foreach my $model (@REORDERING_MODELS) {
	    my $table_file = "$___MODEL_DIR/reordering-table";
	    $table_file .= ".$factor" unless $___NOT_FACTORED;
	    $table_file = shift @SPECIFIED_TABLE if scalar(@SPECIFIED_TABLE);
	    $table_file .= ".";
	    $table_file .= $model->{"filename"};
	    $table_file .= ".gz";
            $feature_spec .= "LexicalReordering name=LexicalReordering$i num-features=".$model->{"numfeatures"}." type=".$model->{"config"}." input-factor=$input_factor output-factor=$output_factor path=$table_file".(defined($_LEXICAL_REORDERING_DEFAULT_SCORES)?" default-scores=$_LEXICAL_REORDERING_DEFAULT_SCORES":"")."\n"; 
            $weight_spec .= "LexicalReordering$i=";
            for(my $j=0;$j<$model->{"numfeatures"};$j++) { $weight_spec .= " 0.3"; }
            $weight_spec .= "\n";

        $i++;
	}
      }
  }

  # operation sequence model

  if($_OSM)
  {
    if (defined($_OSM_FACTORS))
    {
	my $count = 0;
	my @factor_values = split(/\+/, $_OSM_FACTORS);
    	foreach my $factor_val (@factor_values) {

		my ($factor_f,$factor_e) = split(/\-/,$factor_val);

		if($count == 0){
		$feature_spec .= "OpSequenceModel name=OpSequenceModel$count num-features=5 path=". $_OSM . $factor_val . "/operationLM.bin" . " input-factor=". $factor_f . " output-factor=". $factor_e . " support-features=yes \n";
	       $weight_spec  .= "OpSequenceModel$count= 0.08 -0.02 0.02 -0.001 0.03\n";		
		}
		else{
			$feature_spec .= "OpSequenceModel name=OpSequenceModel$count num-features=1 path=". $_OSM . $factor_val . "/operationLM.bin" . " input-factor=". $factor_f . " output-factor=". $factor_e . " support-features=no \n";
	       	$weight_spec  .= "OpSequenceModel$count= 0.08 \n";	

		}
		$count++;
	}
    }
    else
    {
      $feature_spec .= "OpSequenceModel name=OpSequenceModel0 num-features=5 path=". $_OSM . " \n";
      $weight_spec  .= "OpSequenceModel0= 0.08 -0.02 0.02 -0.001 0.03\n";
    }
  }	

  # distance-based reordering
  if (!$_HIERARCHICAL) {
    $feature_spec .= "Distortion\n";
    $weight_spec .= "Distortion0= 0.3\n";
  }

  # language model
  $i=0;
  foreach my $lm (@___LM) {
    my ($f, $o, $fn, $type) = @{$lm};
    if ($fn !~ /^\//) {
      my $path = `pwd`; chop($path);
      $fn = $path."/".$fn;
    }
    $type = "KENLM" unless defined $type; # default to KENLM if no type given

    if ($type =~ /^\d+$/) {
      # backwards compatibility if the type is given not as string but as a number
      if ($type == 0) {
        $type = "SRILM";
      } elsif ($type == 1) {
        $type = "IRSTLM";
      } elsif ($type == 8) {
        $type = "KENLM lazyken=0";
      } elsif ($type == 9) {
        $type = "KENLM lazyken=1";
      } else {
        die "Unknown numeric LM type given: $type";
      }
    }
	
    my $lm_oov_prob = 0.1;
	
    if ($_POST_DECODING_TRANSLIT || $_TRANSLITERATION_PHRASE_TABLE){
	$lm_oov_prob = -100.0;
	$_LMODEL_OOV_FEATURE = "yes";
    } 	   
 
    $feature_spec .= "$type name=LM$i factor=$f path=$fn order=$o\n";
    $weight_spec .= "LM$i= 0.5".($_LMODEL_OOV_FEATURE?" $lm_oov_prob":"")."\n";
    $i++;
  }
  if ($_LMODEL_OOV_FEATURE) {
    print INI "\n# language model OOV feature enabled\n[lmodel-oov-feature]\n1\n\n";
  }

  # hierarchical model settings
  print INI "\n";
  if ($_HIERARCHICAL) {
    print INI "[unknown-lhs]\n$_UNKNOWN_WORD_LABEL_FILE\n\n" if $_TARGET_SYNTAX && defined($_UNKNOWN_WORD_LABEL_FILE);
    print INI "[cube-pruning-pop-limit]\n1000\n\n";
    print INI "[non-terminals]\nX\n\n";
    print INI "[search-algorithm]\n3\n\n";
    print INI "[inputtype]\n3\n\n";
    print INI "[max-chart-span]\n";
    foreach (split(/\+/,$___TRANSLATION_FACTORS)) { print INI "20\n"; }
    print INI "1000\n";
  }
  # phrase-based model settings
  else {
    print INI "[distortion-limit]\n$___DISTORTION_LIMIT\n";
  }

  # only set the factor delimiter if it is non-standard
  unless ($___FACTOR_DELIMITER eq '|') {
    print INI "\n# delimiter between factors in input\n[factor-delimiter]\n$___FACTOR_DELIMITER\n\n"
  }

  # lattice feature
  if ($_NUM_LATTICE_FEATURES) {
    $feature_spec .= "InputFeature num-input-features=$_NUM_LATTICE_FEATURES\n";
    $weight_spec .= "InputFeature0=";
    for (1..$_NUM_LATTICE_FEATURES) {
      $weight_spec .= " 0.1";
    }
    $weight_spec .= "\n";
  }

  # get addititional content for config file from switch or file
  if ($_ADDITIONAL_INI) {
    print INI "\n# additional settings\n\n";
    foreach (split(/<br>/i,$_ADDITIONAL_INI)) { print INI $_."\n"; }
  }
  if ($_ADDITIONAL_INI_FILE) {
    print INI "\n# additional settings\n\n";
    print INI `cat $_ADDITIONAL_INI_FILE`;
  }

  # feature functions and weights
  print INI "\n# feature functions\n";
  print INI "[feature]\n";
  print INI "UnknownWordPenalty\n";
  print INI "WordPenalty\n";
  print INI "PhrasePenalty\n";
  print INI "SoftMatchingFeature name=SM0 path=$_UNKNOWN_WORD_SOFT_MATCHES_FILE\n" if $_TARGET_SYNTAX && defined($_UNKNOWN_WORD_SOFT_MATCHES_FILE);
  print INI "SoftSourceSyntacticConstraintsFeature sourceLabelSetFile=$_GHKM_SOURCE_LABELS_FILE\n" if $_GHKM_SOURCE_LABELS && defined($_GHKM_SOURCE_LABELS_FILE);
  print INI $feature_spec;

  print INI "\n# dense weights for feature functions\n";
  print INI "[weight]\n";
  print INI "UnknownWordPenalty0= 1\n";
  print INI "WordPenalty0= -1\n";
  print INI "PhrasePenalty0= 0.2\n";
  print INI "SoftSourceSyntacticConstraintsFeature0= -0.2 -0.2 -0.2 0.1 0.1 0.1\n" if $_GHKM_SOURCE_LABELS && defined($_GHKM_SOURCE_LABELS_FILE);
  print INI $weight_spec;
  close(INI);
}

sub full_path {
    my ($PATH) = @_;
    return if $$PATH =~ /^\//;
    $$PATH = `pwd`."/".$$PATH;
    $$PATH =~ s/[\r\n]//g;
    $$PATH =~ s/\/\.\//\//g;
    $$PATH =~ s/\/+/\//g;
    my $sanity = 0;
    while($$PATH =~ /\/\.\.\// && $sanity++<10) {
	$$PATH =~ s/\/+/\//g;
	$$PATH =~ s/\/[^\/]+\/\.\.\//\//g;
    }
    $$PATH =~ s/\/[^\/]+\/\.\.$//;
    $$PATH =~ s/\/+$//;
}

sub safesystem {
  print STDERR "Executing: @_\n";
  system(@_);
  if ($? == -1) {
      print STDERR "ERROR: Failed to execute: @_\n  $!\n";
      exit(1);
  }
  elsif ($? & 127) {
      printf STDERR "ERROR: Execution of: @_\n  died with signal %d, %s coredump\n",
          ($? & 127),  ($? & 128) ? 'with' : 'without';
      exit(1);
  }
  else {
    my $exitcode = $? >> 8;
    print STDERR "Exit code: $exitcode\n" if $exitcode;
    return ! $exitcode;
  }
}

sub open_or_zcat {
  my $fn = shift;
  my $read = $fn;
  $fn = $fn.".gz" if ! -e $fn && -e $fn.".gz";
  $fn = $fn.".bz2" if ! -e $fn && -e $fn.".bz2";
  if ($fn =~ /\.bz2$/) {
      $read = "$BZCAT $fn|";
  } elsif ($fn =~ /\.gz$/) {
      $read = "$ZCAT $fn|";
  }
  my $hdl;
  open($hdl,$read) or die "Can't read $fn ($read)";
  return $hdl;
}

<|MERGE_RESOLUTION|>--- conflicted
+++ resolved
@@ -128,13 +128,9 @@
    	$_NUM_LATTICE_FEATURES, 
    	$IGNORE, 
    	$_FLEXIBILITY_SCORE, 
-<<<<<<< HEAD
-   	$_EXTRACT_COMMAND);
-
-=======
    	$_EXTRACT_COMMAND,
    	$_SCORE_COMMAND);
->>>>>>> e8a7163f
+
 my $_BASELINE_CORPUS = "";
 my $_CORES = 1;
 my $debug = 0; # debug this script, do not delete any files in debug mode
